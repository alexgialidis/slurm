<<<<<<< HEAD
.TH sbatch "1" "Slurm Commands" "April 2018" "Slurm Commands"
=======
.TH sbatch "1" "Slurm Commands" "February 2018" "Slurm Commands"
>>>>>>> d8c5379b

.SH "NAME"
sbatch \- Submit a batch script to Slurm.

.SH "SYNOPSIS"
\fBsbatch\fR [\fIOPTIONS(0)\fR...] \fR[ : \fR[\fIOPTIONS(n)\fR...]\fR] \fIscript(0) \fR[\fIargs(0)\fR...]

Option(s) define multiple jobs in a co-scheduled heterogeneous job.
For more details about heterogeneous jobs see the document
.br
https://slurm.schedmd.com/heterogeneous_jobs.html

.SH "DESCRIPTION"
sbatch submits a batch script to Slurm.  The batch script may be given to
sbatch through a file name on the command line, or if no file name is specified,
sbatch will read in a script from standard input. The batch script may contain
options preceded with "#SBATCH" before any executable commands in the script.

sbatch exits immediately after the script is successfully transferred to the
Slurm controller and assigned a Slurm job ID.  The batch script is not
necessarily granted resources immediately, it may sit in the queue of pending
jobs for some time before its required resources become available.

By default both standard output and standard error are directed to a file of
the name "slurm\-%j.out", where the "%j" is replaced with the job allocation
number. The file will be generated on the first node of the job allocation.
Other than the batch script itself, Slurm does no movement of user files.

When the job allocation is finally granted for the batch script, Slurm
runs a single copy of the batch script on the first node in the set of
allocated nodes.

The following document describes the influence of various options on the
allocation of cpus to jobs and tasks.
.br
https://slurm.schedmd.com/cpu_management.html

.SH "OPTIONS"
.LP

.TP
\fB\-a\fR, \fB\-\-array\fR=<\fIindexes\fR>
Submit a job array, multiple jobs to be executed with identical parameters.
The \fIindexes\fR specification identifies what array index values should
be used. Multiple values may be specified using a comma separated list and/or
a range of values with a "\-" separator. For example, "\-\-array=0\-15" or
"\-\-array=0,6,16\-32".
A step function can also be specified with a suffix containing a colon and
number. For example, "\-\-array=0\-15:4" is equivalent to "\-\-array=0,4,8,12".
A maximum number of simultaneously running tasks from the job array may be
specified using a "%" separator.
For example "\-\-array=0\-15%4" will limit the number of simultaneously
running tasks from this job array to 4.
The minimum index value is 0.
the maximum value is one less than the configuration parameter MaxArraySize.
NOTE: currently, federated job arrays only run on the local cluster.

.TP
\fB\-A\fR, \fB\-\-account\fR=<\fIaccount\fR>
Charge resources used by this job to specified account.
The \fIaccount\fR is an arbitrary string. The account name may
be changed after job submission using the \fBscontrol\fR
command.

.TP
\fB\-\-acctg\-freq\fR
Define the job accounting and profiling sampling intervals.
This can be used to override the \fIJobAcctGatherFrequency\fR parameter in Slurm's
configuration file, \fIslurm.conf\fR.
The supported format is as follows:
.RS
.TP 12
\fB\-\-acctg\-freq=\fR\fI<datatype>\fR\fB=\fR\fI<interval>\fR
where \fI<datatype>\fR=\fI<interval>\fR specifies the task sampling
interval for the jobacct_gather plugin or a
sampling interval for a profiling type by the
acct_gather_profile plugin. Multiple,
comma-separated \fI<datatype>\fR=\fI<interval>\fR intervals
may be specified. Supported datatypes are as follows:
.RS
.TP
\fBtask=\fI<interval>\fR
where \fI<interval>\fR is the task sampling interval in seconds
for the jobacct_gather plugins and for task
profiling by the acct_gather_profile plugin.
NOTE: This frequency is used to monitor memory usage. If memory limits
are enforced the highest frequency a user can request is what is configured in
the slurm.conf file.  They can not turn it off (=0) either.
.TP
\fBenergy=\fI<interval>\fR
where \fI<interval>\fR is the sampling interval in seconds
for energy profiling using the acct_gather_energy plugin
.TP
\fBnetwork=\fI<interval>\fR
where \fI<interval>\fR is the sampling interval in seconds
for infiniband profiling using the acct_gather_infiniband
plugin.
.TP
\fBfilesystem=\fI<interval>\fR
where \fI<interval>\fR is the sampling interval in seconds
for filesystem profiling using the acct_gather_filesystem
plugin.
.TP
.RE
.RE
.br
The default value for the task sampling interval is 30 seconds.
The default value for all other intervals is 0.
An interval of 0 disables sampling of the specified type.
If the task sampling interval is 0, accounting
information is collected only at job termination (reducing Slurm
interference with the job).
.br
.br
Smaller (non\-zero) values have a greater impact upon job performance,
but a value of 30 seconds is not likely to be noticeable for
applications having less than 10,000 tasks.
.RE

.TP
\fB\-B\fR \fB\-\-extra\-node\-info\fR=<\fIsockets\fR[:\fIcores\fR[:\fIthreads\fR]]>
Restrict node selection to nodes with at least the specified number of
sockets, cores per socket and/or threads per core.
NOTE: These options do not specify the resource allocation size.
Each value specified is considered a minimum.
An asterisk (*) can be used as a placeholder indicating that all available
resources of that type are to be utilized. Values can also be specified as
min-max. The individual levels can also be specified in separate options if
desired:
.nf
    \fB\-\-sockets\-per\-node\fR=<\fIsockets\fR>
    \fB\-\-cores\-per\-socket\fR=<\fIcores\fR>
    \fB\-\-threads\-per\-core\fR=<\fIthreads\fR>
.fi
If task/affinity plugin is enabled, then specifying an allocation in this
manner also results in subsequently launched tasks being bound to threads
if the \fB\-B\fR option specifies a thread count, otherwise an option of
\fIcores\fR if a core count is specified, otherwise an option of \fIsockets\fR.
If SelectType is configured to select/cons_res, it must have a parameter of
CR_Core, CR_Core_Memory, CR_Socket, or CR_Socket_Memory for this option
to be honored.
If not specified, the scontrol show job will display 'ReqS:C:T=*:*:*'. This
option applies to job allocations.

.TP
\fB\-\-batch\fR=<\fIlist\fR>
Nodes can have \fBfeatures\fR assigned to them by the Slurm administrator.
Users can specify which of these \fBfeatures\fR are required by their batch
script using this options.
For example a job's allocation may include both Intel Haswell and KNL nodes
with features "haswell" and "knl" respectively.
On such a configuration the batch script would normally benefit by executing
on a faster Haswell node.
This would be specified using the option "\-\-batch=haswell".
The specification can include AND and OR operators using the ampersand and
vertical bar separators. For example:
"\-\-batch=haswell|broadwell" or "\-\-batch=haswell|big_memory".
The \-\-batch argument must be a subset of the job's
\fB\-\-constraint\fR=<\fIlist\fR> argument (i.e. the job can not request only
KNL nodes, but require the script to execute on a Haswell node).
If the request can not be satisifed from the resources allocated to the job,
the batch script will execute on the first node of the job allocation.

.TP
\fB\-\-bb\fR=<\fIspec\fR>
Burst buffer specification. The form of the specification is system dependent.
Note the burst buffer may not be accessible from a login node, but require
that salloc spawn a shell on one of it's allocated compute nodes. See the
description of SallocDefaultCommand in the slurm.conf man page for more
information about how to spawn a remote shell.

.TP
\fB\-\-bbf\fR=<\fIfile_name\fR>
Path of file containing burst buffer specification.
The form of the specification is system dependent.
These burst buffer directives will be inserted into the submitted batch script.

.TP
\fB\-\-begin\fR=<\fItime\fR>
Submit the batch script to the Slurm controller immediately, like normal, but
tell the controller to defer the allocation of the job until the specified time.

Time may be of the form \fIHH:MM:SS\fR to run a job at
a specific time of day (seconds are optional).
(If that time is already past, the next day is assumed.)
You may also specify \fImidnight\fR, \fInoon\fR, \fIfika\fR (3 PM) or
\fIteatime\fR (4 PM) and you can have a time\-of\-day suffixed
with \fIAM\fR or \fIPM\fR for running in the morning or the evening.
You can also say what day the job will be run, by specifying
a date of the form \fIMMDDYY\fR or \fIMM/DD/YY\fR
\fIYYYY\-MM\-DD\fR. Combine date and time using the following
format \fIYYYY\-MM\-DD[THH:MM[:SS]]\fR. You can also
give times like \fInow + count time\-units\fR, where the time\-units
can be \fIseconds\fR (default), \fIminutes\fR, \fIhours\fR,
\fIdays\fR, or \fIweeks\fR and you can tell Slurm to run
the job today with the keyword \fItoday\fR and to run the
job tomorrow with the keyword \fItomorrow\fR.
The value may be changed after job submission using the
\fBscontrol\fR command.
For example:
.nf
   \-\-begin=16:00
   \-\-begin=now+1hour
   \-\-begin=now+60           (seconds by default)
   \-\-begin=2010\-01\-20T12:34:00
.fi

.RS
.PP
Notes on date/time specifications:
 \- Although the 'seconds' field of the HH:MM:SS time specification is
allowed by the code, note that the poll time of the Slurm scheduler
is not precise enough to guarantee dispatch of the job on the exact
second.  The job will be eligible to start on the next poll
following the specified time. The exact poll interval depends on the
Slurm scheduler (e.g., 60 seconds with the default sched/builtin).
 \- If no time (HH:MM:SS) is specified, the default is (00:00:00).
 \- If a date is specified without a year (e.g., MM/DD) then the current
year is assumed, unless the combination of MM/DD and HH:MM:SS has
already passed for that year, in which case the next year is used.
.RE

.TP
\fB\-\-checkpoint\fR=<\fItime\fR>
Specifies the interval between creating checkpoints of the job step.
By default, the job step will have no checkpoints created.
Acceptable time formats include "minutes", "minutes:seconds",
"hours:minutes:seconds", "days\-hours", "days\-hours:minutes" and
"days\-hours:minutes:seconds".

.TP
\fB\-\-checkpoint\-dir\fR=<\fIdirectory\fR>
Specifies the directory into which the job or job step's checkpoint should
be written (used by the checkpoint/blcrm and checkpoint/xlch plugins only).
The default value is the current working directory.
Checkpoint files will be of the form "<job_id>.ckpt" for jobs
and "<job_id>.<step_id>.ckpt" for job steps.

.TP
\fB\-\-cluster\-constraint\fR=[!]<\fIlist\fR>
Specifies features that a federated cluster must have to have a sibling job
submitted to it. Slurm will attempt to submit a sibling job to a cluster if it
has at least one of the specified features. If the "!" option is included, Slurm
will attempt to submit a sibling job to a cluster that has none of the specified
features.

.TP
\fB\-\-comment\fR=<\fIstring\fR>
An arbitrary comment enclosed in double quotes if using spaces or some
special characters.

.TP
\fB\-C\fR, \fB\-\-constraint\fR=<\fIlist\fR>
Nodes can have \fBfeatures\fR assigned to them by the Slurm administrator.
Users can specify which of these \fBfeatures\fR are required by their job
using the constraint option.
Only nodes having features matching the job constraints will be used to
satisfy the request.
Multiple constraints may be specified with AND, OR, matching OR,
resource counts, etc. (some operators are not supported on all system types).
Supported \fbconstraint\fR options include:
.PD 1
.RS
.TP
\fBSingle Name\fR
Only nodes which have the specified feature will be used.
For example, \fB\-\-constraint="intel"\fR
.TP
\fBNode Count\fR
A request can specify the number of nodes needed with some feature
by appending an asterisk and count after the feature name.
For example "\fB\-\-nodes=16 \-\-constraint=graphics*4 ..."\fR
indicates that the job requires 16 nodes and that at least four of those
nodes must have the feature "graphics."
.TP
\fBAND\fR
If only nodes with all of specified features will be used.
The ampersand is used for an AND operator.
For example, \fB\-\-constraint="intel&gpu"\fR
.TP
\fBOR\fR
If only nodes with at least one of specified features will be used.
The vertical bar is used for an OR operator.
For example, \fB\-\-constraint="intel|amd"\fR
.TP
\fBMatching OR\fR
If only one of a set of possible options should be used for all allocated
nodes, then use the OR operator and enclose the options within square brackets.
For example: "\fB\-\-constraint=[rack1|rack2|rack3|rack4]"\fR might
be used to specify that all nodes must be allocated on a single rack of
the cluster, but any of those four racks can be used.
.TP
\fBMultiple Counts\fR
Specific counts of multiple resources may be specified by using the AND
operator and enclosing the options within square brackets.
For example: "\fB\-\-constraint=[rack1*2&rack2*4]"\fR might
be used to specify that two nodes must be allocated from nodes with the feature
of "rack1" and four nodes must be allocated from nodes with the feature
"rack2".
.TP
\fBParenthesis\fR
Parenthesis can be used to group like node features together. For example
"\fB\-\-constraint=[(knl&snc4&flat)*4&haswell*1]"\fR might be used to specify
that four nodes with the features "knl", "snc4" and "flat" plus one node with
the feature "haswell" are required. All options within parenthesis should be
grouped with AND (e.g. "&") operands.
.RE

.TP
\fB\-\-contiguous\fR
If set, then the allocated nodes must form a contiguous set.
Not honored with the \fBtopology/tree\fR or \fBtopology/3d_torus\fR
plugins, both of which can modify the node ordering.

.TP
\fB\-\-cores\-per\-socket\fR=<\fIcores\fR>
Restrict node selection to nodes with at least the specified number of
cores per socket.  See additional information under \fB\-B\fR option
above when task/affinity plugin is enabled.

.TP
\fB\-\-cpu\-freq\fR =<\fIp1\fR[\-\fIp2\fR[:\fIp3\fR]]>

Request that job steps initiated by srun commands inside this sbatch script
be run at some requested frequency if possible, on the CPUs selected
for the step on the compute node(s).

\fBp1\fR can be  [#### | low | medium | high | highm1] which will set the
frequency scaling_speed to the corresponding value, and set the frequency
scaling_governor to UserSpace. See below for definition of the values.

\fBp1\fR can be [Conservative | OnDemand | Performance | PowerSave] which
will set the scaling_governor to the corresponding value. The governor has to be
in the list set by the slurm.conf option CpuFreqGovernors.

When \fBp2\fR is present, p1 will be the minimum scaling frequency and
p2 will be the maximum scaling frequency.

\fBp2\fR can be  [#### | medium | high | highm1] p2 must be greater than p1.

\fBp3\fR can be [Conservative | OnDemand | Performance | PowerSave | UserSpace]
which will set the governor to the corresponding value.

If \fBp3\fR is UserSpace, the frequency scaling_speed will be set by a power
or energy aware scheduling strategy to a value between p1 and p2 that lets the
job run within the site's power goal. The job may be delayed if p1 is higher
than a frequency that allows the job to run within the goal.

If the current frequency is < min, it will be set to min. Likewise,
if the current frequency is > max, it will be set to max.

Acceptable values at present include:
.RS
.TP 14
\fB####\fR
frequency in kilohertz
.TP
\fBLow\fR
the lowest available frequency
.TP
\fBHigh\fR
the highest available frequency
.TP
\fBHighM1\fR
(high minus one) will select the next highest available frequency
.TP
\fBMedium\fR
attempts to set a frequency in the middle of the available range
.TP
\fBConservative\fR
attempts to use the Conservative CPU governor
.TP
\fBOnDemand\fR
attempts to use the OnDemand CPU governor (the default value)
.TP
\fBPerformance\fR
attempts to use the Performance CPU governor
.TP
\fBPowerSave\fR
attempts to use the PowerSave CPU governor
.TP
\fBUserSpace\fR
attempts to use the UserSpace CPU governor
.TP
.RE

The following informational environment variable is set in the job
step when \fB\-\-cpu\-freq\fR option is requested.
.nf
        SLURM_CPU_FREQ_REQ
.fi

This environment variable can also be used to supply the value for the
CPU frequency request if it is set when the 'srun' command is issued.
The \fB\-\-cpu\-freq\fR on the command line will override the
environment variable value.  The form on the environment variable is
the same as the command line.
See the \fBENVIRONMENT VARIABLES\fR
section for a description of the SLURM_CPU_FREQ_REQ variable.

\fBNOTE\fR: This parameter is treated as a request, not a requirement.
If the job step's node does not support setting the CPU frequency, or
the requested value is outside the bounds of the legal frequencies, an
error is logged, but the job step is allowed to continue.

\fBNOTE\fR: Setting the frequency for just the CPUs of the job step
implies that the tasks are confined to those CPUs.  If task
confinement (i.e., TaskPlugin=task/affinity or
TaskPlugin=task/cgroup with the "ConstrainCores" option) is not
configured, this parameter is ignored.

\fBNOTE\fR: When the step completes, the frequency and governor of each
selected CPU is reset to the previous values.

\fBNOTE\fR: When submitting jobs with  the \fB\-\-cpu\-freq\fR option
with linuxproc as the ProctrackType can cause jobs to run too quickly before
Accounting is able to poll for job information. As a result not all of
accounting information will be present.
.RE

.\ .TP
.\ \fB\-\-cpus\-per\-gpu\fR=<\fIncpus\fR>
.\ Advise Slurm that ensuing job steps will require \fIncpus\fR processors per
.\ allocated GPU.
.\ Requires the \fB\-\-gpus\fR option.
.\ Not compatible with the \fB\-\-cpus\-per\-task\fR option.
.\ 
.TP
\fB\-c\fR, \fB\-\-cpus\-per\-task\fR=<\fIncpus\fR>
Advise the Slurm controller that ensuing job steps will require \fIncpus\fR
number of processors per task.  Without this option, the controller will
just try to allocate one processor per task.

For instance,
consider an application that has 4 tasks, each requiring 3 processors.  If our
cluster is comprised of quad\-processors nodes and we simply ask for
12 processors, the controller might give us only 3 nodes.  However, by using
the \-\-cpus\-per\-task=3 options, the controller knows that each task requires
3 processors on the same node, and the controller will grant an allocation
of 4 nodes, one for each of the 4 tasks.

.TP
\fB\-\-deadline\fR=<\fIOPT\fR>
remove the job if no ending is possible before
this deadline (start > (deadline \- time[\-min])).
Default is no deadline.  Valid time formats are:
.br
HH:MM[:SS] [AM|PM]
.br
MMDD[YY] or MM/DD[/YY] or MM.DD[.YY]
.br
MM/DD[/YY]\-HH:MM[:SS]
.br
YYYY\-MM\-DD[THH:MM[:SS]]]

.TP
\fB\-\-delay\-boot\fR=<\fIminutes\fR>
Do not reboot nodes in order to satisfied this job's feature specification if
the job has been eligible to run for less than this time period.
If the job has waited for less than the specified period, it will use only
nodes which already have the specified features.
The argument is in units of minutes.
A default value may be set by a system administrator using the \fBdelay_boot\fR
option of the \fBSchedulerParameters\fR configuration parameter in the
slurm.conf file, otherwise the default value is zero (no delay).

.TP
\fB\-d\fR, \fB\-\-dependency\fR=<\fIdependency_list\fR>
Defer the start of this job until the specified dependencies have been
satisfied completed.
<\fIdependency_list\fR> is of the form
<\fItype:job_id[:job_id][,type:job_id[:job_id]]\fR> or
<\fItype:job_id[:job_id][?type:job_id[:job_id]]\fR>.
All dependencies must be satisfied if the "," separator is used.
Any dependency may be satisfied if the "?" separator is used.
Many jobs can share the same dependency and these jobs may even belong to
different  users. The  value may be changed after job submission using the
scontrol command.
Once a job dependency fails due to the termination state of a preceding job,
the dependent job will never be run, even if the preceding job is requeued and
has a different termination state in a subsequent execution.
.PD
.RS
.TP
\fBafter:job_id[:jobid...]\fR
This job can begin execution after the specified jobs have begun
execution.
.TP
\fBafterany:job_id[:jobid...]\fR
This job can begin execution after the specified jobs have terminated.
.TP
\fBafterburstbuffer:job_id[:jobid...]\fR
This job can begin execution after the specified jobs have terminated and
any associated burst buffer stage out operations have completed.
.TP
\fBaftercorr:job_id[:jobid...]\fR
A task of this job array can begin execution after the corresponding task ID
in the specified job has completed successfully (ran to completion with an
exit code of zero).
.TP
\fBafternotok:job_id[:jobid...]\fR
This job can begin execution after the specified jobs have terminated
in some failed state (non-zero exit code, node failure, timed out, etc).
.TP
\fBafterok:job_id[:jobid...]\fR
This job can begin execution after the specified jobs have successfully
executed (ran to completion with an exit code of zero).
.TP
\fBexpand:job_id\fR
Resources allocated to this job should be used to expand the specified job.
The job to expand must share the same QOS (Quality of Service) and partition.
Gang scheduling of resources in the partition is also not supported.
.TP
\fBsingleton\fR
This job can begin execution after any previously launched jobs
sharing the same job name and user have terminated.
.RE

.TP
\fB\-D\fR, \fB\-\-chdir\fR=<\fIdirectory\fR>
Set the working directory of the batch script to \fIdirectory\fR before
it is executed. The path can be specified as full path or relative path
to the directory where the command is executed.

.TP
\fB\-e\fR, \fB\-\-error\fR=<\fIfilename pattern\fR>
Instruct Slurm to connect the batch script's standard error directly to the
file name specified in the "\fIfilename pattern\fR".
By default both standard output and standard error are directed to the same file.
For job arrays, the default file name is "slurm-%A_%a.out", "%A" is replaced
by the job ID and "%a" with the array index.
For other jobs, the default file name is "slurm-%j.out", where the "%j" is
replaced by the job ID.
See the \fBfilename pattern\fR section below for filename specification options.

.TP
\fB\-\-exclusive[=user|mcs]\fR
The job allocation can not share nodes with other running jobs (or just other
users with the "=user" option or with the "=mcs" option).
The default shared/exclusive behavior depends on system configuration and the
partition's \fBOverSubscribe\fR option takes precedence over the job's option.

.TP
\fB\-\-export\fR=<\fIenvironment variables [ALL] | NONE\fR>
Identify which environment variables are propagated to the launched application,
by default all are propagated.
Multiple environment variable names should be comma separated.
Environment variable names may be specified to propagate the current
value (e.g. "\-\-export=EDITOR") or specific values
may be exported (e.g. "\-\-export=EDITOR=/bin/emacs").  In these two examples
the environment propagated will only contain the variable "EDITOR"
and nothing else.
If one desires to add to the environment instead of replacing it have the
argument include \fIALL\fR (e.g. "\-\-export=EDITOR,ALL").  This will propagate
"EDITOR" along with the current environment.
If one desires no environment variables be propagated use the argument
\fINONE\fR.
Regardless of this setting, the appropriate "SLURM_*" task environment variables
are always exported to the environment.
This option particularly important for jobs that are submitted on one cluster
and execute on a different cluster (e.g. with different paths).

.TP
\fB\-\-export\-file\fR=<\fIfilename\fR | \fIfd\fR>
If a number between 3 and OPEN_MAX is specified as the argument to
this option, a readable file descriptor will be assumed (STDIN and
STDOUT are not supported as valid arguments).  Otherwise a filename is
assumed.  Export environment variables defined in <\fIfilename\fR> or
read from <\fIfd\fR> to the job's execution environment. The
content is one or more environment variable definitions of the form
NAME=value, each separated by a null character.  This allows the use
of special characters in environment definitions.

.TP
\fB\-F\fR, \fB\-\-nodefile\fR=<\fInode file\fR>
Much like \-\-nodelist, but the list is contained in a file of name
\fInode file\fR.  The node names of the list may also span multiple lines
in the file.    Duplicate node names in the file will be ignored.
The order of the node names in the list is not important; the node names
will be sorted by Slurm.

.TP
\fB\-\-get\-user\-env\fR[=\fItimeout\fR][\fImode\fR]
This option will tell sbatch to retrieve the
login environment variables for the user specified in the \fB\-\-uid\fR option.
The environment variables are retrieved by running something of this sort
"su \- <username> \-c /usr/bin/env" and parsing the output.
Be aware that any environment variables already set in sbatch's environment
will take precedence over any environment variables in the user's
login environment. Clear any environment variables before calling sbatch
that you do not want propagated to the spawned program.
The optional \fItimeout\fR value is in seconds. Default value is 8 seconds.
The optional \fImode\fR value control the "su" options.
With a \fImode\fR value of "S", "su" is executed without the "\-" option.
With a \fImode\fR value of "L", "su" is executed with the "\-" option,
replicating the login environment.
If \fImode\fR not specified, the mode established at Slurm build time
is used.
Example of use include "\-\-get\-user\-env", "\-\-get\-user\-env=10"
"\-\-get\-user\-env=10L", and "\-\-get\-user\-env=S".
This option was originally created for use by Moab.

.TP
\fB\-\-gid\fR=<\fIgroup\fR>
If \fBsbatch\fR is run as root, and the \fB\-\-gid\fR option is used,
submit the job with \fIgroup\fR's group access permissions.  \fIgroup\fR
may be the group name or the numerical group ID.

.\ .TP
.\ \fB\-G\fR, \fB\-\-gpus\fR=[<\fitype\fR>:]<\fInumber\fR>
.\ Specify the total number of GPUs required for the job.
.\ An optional GPU type specification can be supplied.
.\ For example "\-\-gpus=volta:3".
.\ Multiple options can be requested in a comma separated list, for example:
.\ "\-\-gpus=volta:3,kepler:1".
.\ See also the \fB\-\-gpus\-per\-node\fR, \fB\-\-gpus\-per\-socket\fR and
.\ \fB\-\-gpus\-per\-task\fR options.
.\ 
.\ .TP
.\ \fB\-\-gpu\-bind\fR=<\fItype\fR>
.\ Bind tasks to specific GPUs.
.\ By default every spawned task can access every GPU allocated to the job.
.\ 
.\ Supported \fItype\fR options:
.\ .RS
.\ .TP 10
.\ \fBclosest\fR
.\ Bind each task to the GPU(s) which are closest.
.\ In a NUMA environment, each task may be bound to more than one GPU (i.e.
.\ all GPUs in that NUMA environment).
.\ .TP
.\ \fBmap_gpu:<list>\fR
.\ Bind by setting GPU masks on tasks (or ranks) as specified where <list> is
.\ <gpu_id_for_task_0>,<gpu_id_for_task_1>,... GPU IDs are interpreted as decimal
.\ values unless they are preceded with '0x' in which case they interpreted as
.\ hexadecimal values. If the number of tasks (or ranks) exceeds the number of
.\ elements in this list, elements in the list will be reused as needed starting
.\ from the beginning of the list. To simplify support for large task counts,
.\ the lists may follow a map with an asterisk and repetition count.
.\ For example "map_cpu:0*4,1*4".
.\ Not supported unless the entire node is allocated to the job.
.\ .TP
.\ \fBmask_gpu:<list>\fR
.\ Bind by setting GPU masks on tasks (or ranks) as specified where <list> is
.\ <gpu_mask_for_task_0>,<gpu_mask_for_task_1>,... The mapping is specified for
.\ a node and identical mapping is applied to the tasks on every node (i.e. the
.\ lowest task ID on each node is mapped to the first mask specified in the list,
.\ etc.). GPU masks are always interpreted as hexadecimal values but can be
.\ preceded with an optional '0x'. Not supported unless the entire node is
.\ allocated to the job. To simplify support for large task counts, the lists
.\ may follow a map with an asterisk and repetition count.
.\ For example "mask_gpu:0x0f*4,0xf0*4".
.\ Not supported unless the entire node is allocated to the job.
.\ .RE
.\ 
.\ .TP
.\ \fB\-\-gpu\-freq\fR=[<\fItype\fR]=\fIvalue\fR>[:<\fItype\fR=\fIvalue\fR>]
.\ Request that GPUs allocated to the job are configured with specific voltage
.\ and/or frequency values.
.\ This option can be used to independently configure the GPU and its memory
.\ frequencies.
.\ In some cases, system power caps may override the requested values.
.\ The field \fItype\fR can be "memory" or "voltage".
.\ If \fItype\fR is not specified. the GPU frequency is implied.
.\ The \fIvalue\fR field can either be "low", "medium", "high", "highm1" or
.\ a numeric value (megahertz or volts).
.\ If the specified numeric value is not possible, a value as close as
.\ possible will be used. See below for definition of the values.
.\ Examples of use include "\-\-gpu\-freq\fR=medium:memory=high:voltage=high" and
.\ \-\-gpu\-freq\fR=450".
.\ 
.\ Supported \fIvalue\fR definitions:
.\ .RS
.\ .TP 10
.\ \fBlow\fR
.\ the lowest available frequency or voltage
.\ .TP
.\ \fBmedium\fR
.\ attempts to set a frequency  or voltage in the middle of the available range
.\ .TP
.\ \fBhigh\fR
.\ the highest available frequency or voltage
.\ .TP
.\ \fBhighm1\fR
.\ (high minus one) will select the next highest available frequency or voltage
.\ .RE
.\ 
.\ .TP
.\ \fB\-\-gpus\-per\-node\fR=[<\fitype\fR>:]<\fInumber\fR>
.\ Specify the number of GPUs required for the job on each node included in
.\ the job's resource allocation.
.\ An optional GPU type specification can be supplied.
.\ For example "\-\-gpus\-per\-node=volta:3".
.\ Multiple options can be requested in a comma separated list, for example:
.\ "\-\-gpus\-per\-node=volta:3,kepler:1".
.\ See also the \fB\-\-gpus\fR, \fB\-\-gpus\-per\-socket\fR and
.\ \fB\-\-gpus\-per\-task\fR options.
.\ 
.\ .TP
.\ \fB\-\-gpus\-per\-socket\fR=[<\fitype\fR>:]<\fInumber\fR>
.\ Specify the number of GPUs required for the job on each socket included in
.\ the job's resource allocation.
.\ An optional GPU type specification can be supplied.
.\ For example "\-\-gpus\-per\-socket=volta:3".
.\ Multiple options can be requested in a comma separated list, for example:
.\ "\-\-gpus\-per\-socket=volta:3,kepler:1".
.\ See also the \fB\-\-gpus\fR, \fB\-\-gpus\-per\-node\fR and
.\ \fB\-\-gpus\-per\-task\fR options.
.\ 
.\ .TP
.\ \fB\-\-gpus\-per\-task\fR=[<\fitype\fR>:]<\fInumber\fR>
.\ Specify the number of GPUs required for the job on each task to be spawned
.\ in the job's resource allocation.
.\ An optional GPU type specification can be supplied.
.\ This option requires the specification of a task count.
.\ For example "\-\-gpus\-per\-task=volta:1".
.\ Multiple options can be requested in a comma separated list, for example:
.\ "\-\-gpus\-per\-task=volta:3,kepler:1".
.\ See also the \fB\-\-gpus\fR, \fB\-\-gpus\-per\-socket\fR and
.\ \fB\-\-gpus\-per\-node\fR options.
.\ 
.TP
\fB\-\-gres\fR=<\fIlist\fR>
Specifies a comma delimited list of generic consumable resources.
The format of each entry on the list is "name[[:type]:count]".
The name is that of the consumable resource.
The count is the number of those resources with a default value of 1.
The specified resources will be allocated to the job on each node.
The available generic consumable resources is configurable by the system
administrator.
A list of available generic consumable resources will be printed and the
command will exit if the option argument is "help".
Examples of use include "\-\-gres=gpu:2,mic=1", "\-\-gres=gpu:kepler:2", and
"\-\-gres=help".

.TP
\fB\-\-gres\-flags\fR=enforce\-binding
If set, the only CPUs available to the job will be those bound to the selected
GRES (i.e. the CPUs identified in the gres.conf file will be strictly enforced
rather than advisory). This option may result in delayed initiation of a job.
For example a job requiring two GPUs and one CPU will be delayed until both
GPUs on a single socket are available rather than using GPUs bound to separate
sockets, however the application performance may be improved due to improved
communication speed.
Requires the node to be configured with more than one socket and resource
filtering will be performed on a per\-socket basis.

.TP
\fB\-H, \-\-hold\fR
Specify the job is to be submitted in a held state (priority of zero).
A held job can now be released using scontrol to reset its priority
(e.g. "\fIscontrol release <job_id>\fR").

.TP
\fB\-h\fR, \fB\-\-help\fR
Display help information and exit.

.TP
\fB\-\-hint\fR=<\fItype\fR>
Bind tasks according to application hints.
.RS
.TP
.B compute_bound
Select settings for compute bound applications:
use all cores in each socket, one thread per core.
.TP
.B memory_bound
Select settings for memory bound applications:
use only one core in each socket, one thread per core.
.TP
.B [no]multithread
[don't] use extra threads with in-core multi-threading
which can benefit communication intensive applications.
Only supported with the task/affinity plugin.
.TP
.B help
show this help message
.RE

.TP
\fB\-\-ignore\-pbs\fR
Ignore any "#PBS" options specified in the batch script.

.TP
\fB\-i\fR, \fB\-\-input\fR=<\fIfilename pattern\fR>
Instruct Slurm to connect the batch script's standard input
directly to the file name specified in the "\fIfilename pattern\fR".

By default, "/dev/null" is open on the batch script's standard input and both
standard output and standard error are directed to a file of the name
"slurm\-%j.out", where the "%j" is replaced with the job allocation number, as
described below in the \fBfilename pattern\fR section.

.TP
\fB\-J\fR, \fB\-\-job\-name\fR=<\fIjobname\fR>
Specify a name for the job allocation. The specified name will appear along with
the job id number when querying running jobs on the system. The default
is the name of the batch script, or just "sbatch" if the script is
read on sbatch's standard input.

.TP
\fB\-\-jobid\fR=<\fIjobid\fR>
Allocate resources as the specified job id.
NOTE: Only valid for users root and SlurmUser.
NOTE: Not valid for federated clusters.

.TP
\fB\-k\fR, \fB\-\-no\-kill\fR
Do not automatically terminate a job if one of the nodes it has been
allocated fails.  The user will assume the responsibilities for fault\-tolerance
should a node fail.  When there is a node failure, any active job steps (usually
MPI jobs) on that node will almost certainly suffer a fatal error, but with
\-\-no\-kill, the job allocation will not be revoked so the user may launch
new job steps on the remaining nodes in their allocation.

By default Slurm terminates the entire job allocation if any node fails in its
range of allocated nodes.

.TP
\fB\-\-kill-on-invalid-dep\fR=<\fIyes|no\fR>
If a job has an invalid dependency and it can never run this parameter tells
Slurm to terminate it or not. A terminated job state will be JOB_CANCELLED.
If this option is not specified the system wide behavior applies.
By default the job stays pending with reason DependencyNeverSatisfied or if the
kill_invalid_depend is specified in slurm.conf the job is terminated.

.TP
\fB\-L\fR, \fB\-\-licenses\fR=<\fBlicense\fR>
Specification of licenses (or other resources available on all
nodes of the cluster) which must be allocated to this job.
License names can be followed by a colon and count
(the default count is one).
Multiple license names should be comma separated (e.g.
"\-\-licenses=foo:4,bar").
To submit jobs using remote licenses, those served by the slurmdbd, specify
the name of the server providing the licenses.
For example "\-\-license=nastran@slurmdb:12".

.TP
\fB\-M\fR, \fB\-\-clusters\fR=<\fIstring\fR>
Clusters to issue commands to.  Multiple cluster names may be comma separated.
The job will be submitted to the one cluster providing the earliest expected
job initiation time. The default value is the current cluster. A value of
\(aq\fIall\fR' will query to run on all clusters.  Note the
\fB\-\-export\fR option to control environment variables exported
between clusters.
Note that the SlurmDBD must be up for this option to work properly.

.TP
\fB\-m\fR, \fB\-\-distribution\fR=
\fIarbitrary\fR|<\fIblock\fR|\fIcyclic\fR|\fIplane=<options>\fR[:\fIblock\fR|\fIcyclic\fR|\fIfcyclic\fR]>

Specify alternate distribution methods for remote processes.
In sbatch, this only sets environment variables that will be used by
subsequent srun requests.
This option controls the assignment of tasks to the nodes on which
resources have been allocated, and the distribution of those resources
to tasks for binding (task affinity). The first distribution
method (before the ":") controls the distribution of resources across
nodes. The optional second distribution method (after the ":")
controls the distribution of resources across sockets within a node.
Note that with select/cons_res, the number of cpus allocated on each
socket and node may be different. Refer to
https://slurm.schedmd.com/mc_support.html
for more information on resource allocation, assignment of tasks to
nodes, and binding of tasks to CPUs.
.RS

First distribution method:
.TP
.B block
The block distribution method will distribute tasks to a node such
that consecutive tasks share a node. For example, consider an
allocation of three nodes each with two cpus. A four\-task block
distribution request will distribute those tasks to the nodes with
tasks one and two on the first node, task three on the second node,
and task four on the third node.  Block distribution is the default
behavior if the number of tasks exceeds the number of allocated nodes.
.TP
.B cyclic
The cyclic distribution method will distribute tasks to a node such
that consecutive tasks are distributed over consecutive nodes (in a
round\-robin fashion). For example, consider an allocation of three
nodes each with two cpus. A four\-task cyclic distribution request
will distribute those tasks to the nodes with tasks one and four on
the first node, task two on the second node, and task three on the
third node.
Note that when SelectType is select/cons_res, the same number of CPUs
may not be allocated on each node. Task distribution will be
round\-robin among all the nodes with CPUs yet to be assigned to tasks.
Cyclic distribution is the default behavior if the number
of tasks is no larger than the number of allocated nodes.
.TP
.B plane
The tasks are distributed in blocks of a specified size.  The options
include a number representing the size of the task block.  This is
followed by an optional specification of the task distribution scheme
within a block of tasks and between the blocks of tasks.  The number of tasks
distributed to each node is the same as for cyclic distribution, but the
taskids assigned to each node depend on the plane size.  For more
details (including examples and diagrams), please see
.br
https://slurm.schedmd.com/mc_support.html
.br
and
.br
https://slurm.schedmd.com/dist_plane.html
.TP
.B arbitrary
The arbitrary method of distribution will allocate processes in\-order
as listed in file designated by the environment variable
SLURM_HOSTFILE.  If this variable is listed it will override any
other method specified.  If not set the method will default to block.
Inside the hostfile must contain at minimum the number of hosts
requested and be one per line or comma separated.  If specifying a
task count (\fB\-n\fR, \fB\-\-ntasks\fR=<\fInumber\fR>), your tasks
will be laid out on the nodes in the order of the file.
.br
\fBNOTE:\fR The arbitrary distribution option on a job allocation only
controls the nodes to be allocated to the job and not the allocation of
CPUs on those nodes. This option is meant primarily to control a job step's
task layout in an existing job allocation for the srun command.

.TP
Second distribution method:
.TP
.B block
The block distribution method will distribute tasks to sockets such
that consecutive tasks share a socket.
.TP
.B cyclic
The cyclic distribution method will distribute tasks to sockets such
that consecutive tasks are distributed over consecutive sockets (in a
round\-robin fashion).
Tasks requiring more than one CPU will have all of those CPUs allocated on a
single socket if possible.
.TP
.B fcyclic
The fcyclic distribution method will distribute tasks to sockets such
that consecutive tasks are distributed over consecutive sockets (in a
round\-robin fashion).
Tasks requiring more than one CPU will have each CPUs allocated in a cyclic
fashion across sockets.
.RE

.TP
\fB\-\-mail\-type\fR=<\fItype\fR>
Notify user by email when certain event types occur.
Valid \fItype\fR values are NONE, BEGIN, END, FAIL, REQUEUE, ALL (equivalent to
BEGIN, END, FAIL, REQUEUE, and STAGE_OUT), STAGE_OUT (burst buffer stage out
and teardown completed), TIME_LIMIT, TIME_LIMIT_90 (reached 90 percent of time
limit), TIME_LIMIT_80 (reached 80 percent of time limit), TIME_LIMIT_50
(reached 50 percent of time limit) and ARRAY_TASKS (send emails for each array
task). Multiple \fItype\fR values may be specified in a comma separated list.
The user to be notified is indicated with \fB\-\-mail\-user\fR.
Unless the ARRAY_TASKS option is specified, mail notifications on job BEGIN, END
and FAIL apply to a job array as a whole rather than generating individual email
messages for each task in the job array.

.TP
\fB\-\-mail\-user\fR=<\fIuser\fR>
User to receive email notification of state changes as defined by
\fB\-\-mail\-type\fR.
The default value is the submitting user.

.TP
\fB\-\-mcs\-label\fR=<\fImcs\fR>
Used only when the mcs/group plugin is enabled.
This parameter is a group among the groups of the user.
Default value is calculated by the Plugin mcs if it's enabled.

.TP
\fB\-\-mem\fR=<\fIsize[units]\fR>
Specify the real memory required per node.
Default units are megabytes unless the SchedulerParameters configuration
parameter includes the "default_gbytes" option for gigabytes.
Different units can be specified using the suffix [K|M|G|T].
Default value is \fBDefMemPerNode\fR and the maximum value is
\fBMaxMemPerNode\fR. If configured, both parameters can be
seen using the \fBscontrol show config\fR command.
This parameter would generally be used if whole nodes
are allocated to jobs (\fBSelectType=select/linear\fR).
Also see \fB\-\-mem\-per\-cpu\fR.
\fB\-\-mem\fR and \fB\-\-mem\-per\-cpu\fR are mutually exclusive.
.\ FIXME: REMOVE TWO LINES ABOVE
.\ Also see fB\-\-mem\-per\-cpu\fR and fB\-\-mem\-per\-gpu\fR.
.\ The \fB\-\-mem\fR, \fB\-\-mem\-per\-cpu\fR and fB\-\-mem\-per\-gpu\fR
.\ options are mutually exclusive.

NOTE: A memory size specification of zero is treated as a special case and
grants the job access to all of the memory on each node.
If the job is allocated multiple nodes in a heterogeneous cluster, the memory
limit on each node will be that of the node in the allocation with the smallest
memory size (same limit will apply to every node in the job's allocation).

NOTE: Enforcement of memory limits currently relies upon the task/cgroup plugin
or enabling of accounting, which samples memory use on a periodic basis (data
need not be stored, just collected). In both cases memory use is based upon
the job's Resident Set Size (RSS). A task may exceed the memory limit until
the next periodic accounting sample.

.TP
\fB\-\-mem\-per\-cpu\fR=<\fIsize[units]\fR>
Minimum memory required per allocated CPU.
Default units are megabytes unless the SchedulerParameters configuration
parameter includes the "default_gbytes" option for gigabytes.
Default value is \fBDefMemPerCPU\fR and the maximum value is \fBMaxMemPerCPU\fR
(see exception below). If configured, both parameters can be
seen using the \fBscontrol show config\fR command.
Note that if the job's \fB\-\-mem\-per\-cpu\fR value exceeds the configured
\fBMaxMemPerCPU\fR, then the user's limit will be treated as a memory limit
per task; \fB\-\-mem\-per\-cpu\fR will be reduced to a value no larger than
\fBMaxMemPerCPU\fR; \fB\-\-cpus\-per\-task\fR will be set and the value of
\fB\-\-cpus\-per\-task\fR multiplied by the new \fB\-\-mem\-per\-cpu\fR
value will equal the original \fB\-\-mem\-per\-cpu\fR value specified by
the user.
This parameter would generally be used if individual processors
are allocated to jobs (\fBSelectType=select/cons_res\fR).
If resources are allocated by the core, socket or whole nodes; the number
of CPUs allocated to a job may be higher than the task count and the value
of \fB\-\-mem\-per\-cpu\fR should be adjusted accordingly.
Also see \fB\-\-mem\fR.
\fB\-\-mem\fR and \fB\-\-mem\-per\-cpu\fR are mutually exclusive.
.\ FIXME: REMOVE TWO LINES ABOVE
.\ Also see \fB\-\-mem\fR and fB\-\-mem\-per\-gpu\fR.
.\ The \fB\-\-mem\fR, \fB\-\-mem\-per\-cpu\fR and fB\-\-mem\-per\-gpu\fR
.\ options are mutually exclusive.

.\ .TP
.\ \fB\-\-mem\-per\-gpu\fR=<\fIsize[units]\fR>
.\ Minimum memory required per allocated GPU.
.\ Default units are megabytes unless the SchedulerParameters configuration
.\ parameter includes the "default_gbytes" option for gigabytes.
.\ Different units can be specified using the suffix [K|M|G|T].
.\ Default value is \fBDefMemPerGPU\fR and is available on both a global and
.\ per partition basis.
.\ If configured, the parameters can be seen using the \fBscontrol show config\fR
.\ and \fBscontrol show partition\fR commands.
.\ Also see \fB\-\-mem\fR.
.\ The \fB\-\-mem\fR, \fB\-\-mem\-per\-cpu\fR and fB\-\-mem\-per\-gpu\fR
.\ options are mutually exclusive.
.\ 
.TP
\fB\-\-mem\-bind\fR=[{\fIquiet,verbose\fR},]\fItype\fR
Bind tasks to memory. Used only when the task/affinity plugin is enabled
and the NUMA memory functions are available.
\fBNote that the resolution of CPU and memory binding
may differ on some architectures.\fR For example, CPU binding may be performed
at the level of the cores within a processor while memory binding will
be performed at the level of nodes, where the definition of "nodes"
may differ from system to system.
By default no memory binding is performed; any task using any CPU can use
any memory. This option is typically used to ensure that each task is bound to
the memory closest to it's assigned CPU. \fBThe use of any type other than
"none" or "local" is not recommended.\fR
If you want greater control, try running a simple test code with the
options "\-\-cpu\-bind=verbose,none \-\-mem\-bind=verbose,none" to determine
the specific configuration.

NOTE: To have Slurm always report on the selected memory binding for
all commands executed in a shell, you can enable verbose mode by
setting the SLURM_MEM_BIND environment variable value to "verbose".

The following informational environment variables are set when
\fB\-\-mem\-bind\fR is in use:

.nf
	SLURM_MEM_BIND_LIST
	SLURM_MEM_BIND_PREFER
	SLURM_MEM_BIND_SORT
	SLURM_MEM_BIND_TYPE
	SLURM_MEM_BIND_VERBOSE
.fi

See the \fBENVIRONMENT VARIABLES\fR section for a more detailed description
of the individual SLURM_MEM_BIND* variables.

Supported options include:
.RS
.TP
.B help
show this help message
.TP
.B local
Use memory local to the processor in use
.TP
.B map_mem:<list>
Bind by setting memory masks on tasks (or ranks) as specified where <list> is
<numa_id_for_task_0>,<numa_id_for_task_1>,...
The mapping is specified for a node and identical mapping is applied to the
tasks on every node (i.e. the lowest task ID on each node is mapped to the
first ID specified in the list, etc.).
NUMA IDs are interpreted as decimal values unless they are preceded
with '0x' in which case they interpreted as hexadecimal values.
If the number of tasks (or ranks) exceeds the number of elements in this list,
elements in the list will be reused as needed starting from the beginning of
the list.
To simplify support for large task counts, the lists may follow a map with an
asterisk and repetition count
For example "map_mem:0x0f*4,0xf0*4".
Not supported unless the entire node is allocated to the job.
.TP
.B mask_mem:<list>
Bind by setting memory masks on tasks (or ranks) as specified where <list> is
<numa_mask_for_task_0>,<numa_mask_for_task_1>,...
The mapping is specified for a node and identical mapping is applied to the
tasks on every node (i.e. the lowest task ID on each node is mapped to the
first mask specified in the list, etc.).
NUMA masks are \fBalways\fR interpreted as hexadecimal values.
Note that masks must be preceded with a '0x' if they don't begin
with [0-9] so they are seen as numerical values.
If the number of tasks (or ranks) exceeds the number of elements in this list,
elements in the list will be reused as needed starting from the beginning of
the list.
To simplify support for large task counts, the lists may follow a mask with an
asterisk and repetition count
For example "mask_mem:0*4,1*4".
Not supported unless the entire node is allocated to the job.
.TP
.B no[ne]
don't bind tasks to memory (default)
.TP
.B p[refer]
Prefer use of first specified NUMA node, but permit
 use of other available NUMA nodes.
.TP
.B q[uiet]
quietly bind before task runs (default)
.TP
.B rank
bind by task rank (not recommended)
.TP
.B sort
sort free cache pages (run zonesort on Intel KNL nodes)
.TP
.B v[erbose]
verbosely report binding before task runs
.RE

.TP
\fB\-\-mincpus\fR=<\fIn\fR>
Specify a minimum number of logical cpus/processors per node.

.TP
\fB\-N\fR, \fB\-\-nodes\fR=<\fIminnodes\fR[\-\fImaxnodes\fR]>
Request that a minimum of \fIminnodes\fR nodes be allocated to this job.
A maximum node count may also be specified with \fImaxnodes\fR.
If only one number is specified, this is used as both the minimum and
maximum node count.
The partition's node limits supersede those of the job.
If a job's node limits are outside of the range permitted for its
associated partition, the job will be left in a PENDING state.
This permits possible execution at a later time, when the partition
limit is changed.
If a job node limit exceeds the number of nodes configured in the
partition, the job will be rejected.
Note that the environment
variable \fBSLURM_JOB_NODES\fR will be set to the count of nodes actually
allocated to the job. See the \fBENVIRONMENT VARIABLES \fR section
for more information.  If \fB\-N\fR is not specified, the default
behavior is to allocate enough nodes to satisfy the requirements of
the \fB\-n\fR and \fB\-c\fR options.
The job will be allocated as many nodes as possible within the range specified
and without delaying the initiation of the job.
The node count specification may include a numeric value followed by a suffix
of "k" (multiplies numeric value by 1,024) or "m" (multiplies numeric value by
1,048,576).

.TP
\fB\-n\fR, \fB\-\-ntasks\fR=<\fInumber\fR>
sbatch does not launch tasks, it requests an allocation of resources and
submits a batch script. This option advises the Slurm controller that job
steps run within the allocation will launch a maximum of \fInumber\fR
tasks and to provide for sufficient resources.
The default is one task per node, but note
that the \fB\-\-cpus\-per\-task\fR option will change this default.

.TP
\fB\-\-network\fR=<\fItype\fR>
Specify information pertaining to the switch or network.
The interpretation of \fItype\fR is system dependent.
This option is supported when running Slurm on a Cray natively.  It is
used to request using Network Performance Counters.
Only one value per request is valid.
All options are case in\-sensitive.
In this configuration supported values include:
.RS
.TP 6
\fBsystem\fR
Use the system\-wide network performance counters. Only nodes requested
will be marked in use for the job allocation.  If the job does not
fill up the entire system the rest of the nodes are not
able to be used by other jobs using NPC, if idle their state will appear as
PerfCnts.  These nodes are still available for other jobs not using NPC.
.TP
\fBblade\fR
Use the blade network performance counters. Only nodes requested
will be marked in use for the job allocation.  If the job does not
fill up the entire blade(s) allocated to the job those blade(s) are not
able to be used by other jobs using NPC, if idle their state will appear as
PerfCnts.  These nodes are still available for other jobs not using NPC.
.TP
.RE

.br
.br
In all cases the job allocation request \fBmust specify the
\-\-exclusive option\fR.  Otherwise the request will be denied.

.br
.br
Also with any of these options steps are not allowed to share blades,
so resources would remain idle inside an allocation if the step
running on a blade does not take up all the nodes on the blade.

.br
.br
The \fBnetwork\fR option is also supported on systems with IBM's Parallel Environment (PE).
See IBM's LoadLeveler job command keyword documentation about the keyword
"network" for more information.
Multiple values may be specified in a comma separated list.
All options are case in\-sensitive.
Supported values include:
.RS
.TP 12
\fBBULK_XFER\fR[=<\fIresources\fR>]
Enable bulk transfer of data using Remote Direct\-Memory Access (RDMA).
The optional \fIresources\fR specification is a numeric value which can have
a suffix of "k", "K", "m", "M", "g" or "G" for kilobytes, megabytes or
gigabytes.
NOTE: The \fIresources\fR specification is not supported by the underlying
IBM infrastructure as of Parallel Environment version 2.2 and no value should
be specified at this time.
.TP
\fBCAU\fR=<\fIcount\fR>
Number of Collective Acceleration Units (CAU) required.
Applies only to IBM Power7-IH processors.
Default value is zero.
Independent CAU will be allocated for each programming interface (MPI, LAPI, etc.)
.TP
\fBDEVNAME\fR=<\fIname\fR>
Specify the device name to use for communications (e.g. "eth0" or "mlx4_0").
.TP
\fBDEVTYPE\fR=<\fItype\fR>
Specify the device type to use for communications.
The supported values of \fItype\fR are:
"IB" (InfiniBand), "HFI" (P7 Host Fabric Interface),
"IPONLY" (IP-Only interfaces), "HPCE" (HPC Ethernet), and
"KMUX" (Kernel Emulation of HPCE).
The devices allocated to a job must all be of the same type.
The default value depends upon depends upon what hardware is available and in
order of preferences is IPONLY (which is not considered in User Space mode),
HFI, IB, HPCE, and KMUX.
.TP
\fBIMMED\fR =<\fIcount\fR>
Number of immediate send slots per window required.
Applies only to IBM Power7-IH processors.
Default value is zero.
.TP
\fBINSTANCES\fR =<\fIcount\fR>
Specify number of network connections for each task on each network connection.
The default instance count is 1.
.TP
\fBIPV4\fR
Use Internet Protocol (IP) version 4 communications (default).
.TP
\fBIPV6\fR
Use Internet Protocol (IP) version 6 communications.
.TP
\fBLAPI\fR
Use the LAPI programming interface.
.TP
\fBMPI\fR
Use the MPI programming interface.
MPI is the default interface.
.TP
\fBPAMI\fR
Use the PAMI programming interface.
.TP
\fBSHMEM\fR
Use the OpenSHMEM programming interface.
.TP
\fBSN_ALL\fR
Use all available switch networks (default).
.TP
\fBSN_SINGLE\fR
Use one available switch network.
.TP
\fBUPC\fR
Use the UPC programming interface.
.TP
\fBUS\fR
Use User Space communications.
.TP

Some examples of network specifications:
.TP
\fBInstances=2,US,MPI,SN_ALL\fR
Create two user space connections for MPI communications on every switch
network for each task.
.TP
\fBUS,MPI,Instances=3,Devtype=IB\fR
Create three user space connections for MPI communications on every InfiniBand
network for each task.
.TP
\fBIPV4,LAPI,SN_Single\fR
Create a IP version 4 connection for LAPI communications on one switch network
for each task.
.TP
\fBInstances=2,US,LAPI,MPI\fR
Create two user space connections each for LAPI and MPI communications on every
switch network for each task. Note that SN_ALL is the default option so every
switch network is used. Also note that Instances=2 specifies that two
connections are established for each protocol (LAPI and MPI) and each task.
If there are two networks and four tasks on the node then a total
of 32 connections are established (2 instances x 2 protocols x 2 networks x
4 tasks).
.RE

.TP
\fB\-\-nice\fR[=\fIadjustment\fR]
Run the job with an adjusted scheduling priority within Slurm. With no
adjustment value the scheduling priority is decreased by 100. A negative nice
value increases the priority, otherwise decreases it. The adjustment range is
+/\- 2147483645. Only privileged users can specify a negative adjustment.

.TP
\fB\-\-no\-requeue\fR
Specifies that the batch job should never be requeued under any circumstances.
Setting this option will prevent system administrators from being able
to restart the job (for example, after a scheduled downtime), recover from
a node failure, or be requeued upon preemption by a higher priority job.
When a job is requeued, the batch script is initiated from its beginning.
Also see the \fB\-\-requeue\fR option.
The \fIJobRequeue\fR configuration parameter controls the default
behavior on the cluster.

.TP
\fB\-\-ntasks\-per\-core\fR=<\fIntasks\fR>
Request the maximum \fIntasks\fR be invoked on each core.
Meant to be used with the \fB\-\-ntasks\fR option.
Related to \fB\-\-ntasks\-per\-node\fR except at the core level
instead of the node level.
NOTE: This option is not supported unless \fISelectType=cons_res\fR is
configured (either directly or indirectly on Cray systems)
along with the node's core count.

.TP
\fB\-\-ntasks\-per\-node\fR=<\fIntasks\fR>
Request that \fIntasks\fR be invoked on each node.
If used with the \fB\-\-ntasks\fR option, the \fB\-\-ntasks\fR option will take
precedence and the \fB\-\-ntasks\-per\-node\fR will be treated as a
\fImaximum\fR count of tasks per node.
Meant to be used with the \fB\-\-nodes\fR option.
This is related to \fB\-\-cpus\-per\-task\fR=\fIncpus\fR,
but does not require knowledge of the actual number of cpus on
each node.  In some cases, it is more convenient to be able to
request that no more than a specific number of tasks be invoked
on each node.  Examples of this include submitting
a hybrid MPI/OpenMP app where only one MPI "task/rank" should be
assigned to each node while allowing the OpenMP portion to utilize
all of the parallelism present in the node, or submitting a single
setup/cleanup/monitoring job to each node of a pre\-existing
allocation as one step in a larger job script.

.TP
\fB\-\-ntasks\-per\-socket\fR=<\fIntasks\fR>
Request the maximum \fIntasks\fR be invoked on each socket.
Meant to be used with the \fB\-\-ntasks\fR option.
Related to \fB\-\-ntasks\-per\-node\fR except at the socket level
instead of the node level.
NOTE: This option is not supported unless \fISelectType=cons_res\fR is
configured (either directly or indirectly on Cray systems)
along with the node's socket count.

.TP
\fB\-O\fR, \fB\-\-overcommit\fR
Overcommit resources.
When applied to job allocation, only one CPU is allocated to the job per node
and options used to specify the number of tasks per node, socket, core, etc.
are ignored.
When applied to job step allocations (the \fBsrun\fR command when executed
within an existing job allocation), this option can be used to launch more than
one task per CPU.
Normally, \fBsrun\fR will not allocate more than one process per CPU.
By specifying \fB\-\-overcommit\fR you are explicitly allowing more than one
process per CPU. However no more than \fBMAX_TASKS_PER_NODE\fR tasks are
permitted to execute per node.  NOTE: \fBMAX_TASKS_PER_NODE\fR is
defined in the file \fIslurm.h\fR and is not a variable, it is set at
Slurm build time.

.TP
\fB\-o\fR, \fB\-\-output\fR=<\fIfilename pattern\fR>
Instruct Slurm to connect the batch script's standard output directly to the
file name specified in the "\fIfilename pattern\fR".
By default both standard output and standard error are directed to the same file.
For job arrays, the default file name is "slurm-%A_%a.out", "%A" is replaced
by the job ID and "%a" with the array index.
For other jobs, the default file name is "slurm-%j.out", where the "%j" is
replaced by the job ID.
See the \fBfilename pattern\fR section below for filename specification options.

.TP
\fB\-\-open\-mode\fR=append|truncate
Open the output and error files using append or truncate mode as specified.
The default value is specified by the system configuration parameter
\fIJobFileAppend\fR.

.TP
\fB\-\-parsable\fR
Outputs only the job id number and the cluster name if present.
The values are separated by a semicolon. Errors will still be displayed.

.TP
\fB\-p\fR, \fB\-\-partition\fR=<\fIpartition_names\fR>
Request a specific partition for the resource allocation.  If not specified,
the default behavior is to allow the slurm controller to select the default
partition as designated by the system administrator. If the job can use more
than one partition, specify their names in a comma separate list and the one
offering earliest initiation will be used with no regard given to the partition
name ordering (although higher priority partitions will be considered first).
When the job is initiated, the name of the partition used will be placed first
in the job record partition string.

.TP
\fB\-\-power\fR=<\fIflags\fR>
Comma separated list of power management plugin options.
Currently available flags include:
level (all nodes allocated to the job should have identical power caps,
may be disabled by the Slurm configuration option PowerParameters=job_no_level).

.TP
\fB\-\-priority\fR=<\fIvalue\fR>
Request a specific job priority.
May be subject to configuration specific constraints.
\fIvalue\fR should either be a numeric value or "TOP" (for highest possible value).
Only Slurm operators and administrators can set the priority of a job.

.TP
\fB\-\-profile\fR=<all|none|[energy[,|task[,|lustre[,|network]]]]>
enables detailed data collection by the acct_gather_profile plugin.
Detailed data are typically time-series that are stored in an HDF5 file for
the job or an InfluxDB database depending on the configured plugin.

.RS
.TP 10
\fBAll\fR
All data types are collected. (Cannot be combined with other values.)

.TP
\fBNone\fR
No data types are collected. This is the default.
 (Cannot be combined with other values.)

.TP
\fBEnergy\fR
Energy data is collected.

.TP
\fBTask\fR
Task (I/O, Memory, ...) data is collected.

.TP
\fBLustre\fR
Lustre data is collected.

.TP
\fBNetwork\fR
Network (InfiniBand) data is collected.
.RE

.TP
\fB\-\-propagate\fR[=\fIrlimit[,rlimit...]\fR]
Allows users to specify which of the modifiable (soft) resource limits
to propagate to the compute nodes and apply to their jobs. If no
\fIrlimit\fR is specified, then all resource limits will be propagated.
The following rlimit names are supported by Slurm (although some
options may not be supported on some systems):
.RS
.TP 10
\fBALL\fR
All limits listed below (default)
.TP
\fBNONE\fR
No limits listed below
.TP
\fBAS\fR
The maximum address space for a process
.TP
\fBCORE\fR
The maximum size of core file
.TP
\fBCPU\fR
The maximum amount of CPU time
.TP
\fBDATA\fR
The maximum size of a process's data segment
.TP
\fBFSIZE\fR
The maximum size of files created. Note that if the user sets FSIZE to less
than the current size of the slurmd.log, job launches will fail with
a 'File size limit exceeded' error.
.TP
\fBMEMLOCK\fR
The maximum size that may be locked into memory
.TP
\fBNOFILE\fR
The maximum number of open files
.TP
\fBNPROC\fR
The maximum number of processes available
.TP
\fBRSS\fR
The maximum resident set size
.TP
\fBSTACK\fR
The maximum stack size
.RE

.TP
\fB\-q\fR, \fB\-\-qos\fR=<\fIqos\fR>
Request a quality of service for the job.  QOS values can be defined
for each user/cluster/account association in the Slurm database.
Users will be limited to their association's defined set of qos's when
the Slurm configuration parameter, AccountingStorageEnforce, includes
"qos" in it's definition.

.TP
\fB\-Q\fR, \fB\-\-quiet\fR
Suppress informational messages from sbatch. Errors will still be displayed.

.TP
\fB\-\-reboot\fR
Force the allocated nodes to reboot before starting the job.
This is only supported with some system configurations and will otherwise be
silently ignored.

.TP
\fB\-\-requeue\fR
Specifies that the batch job should eligible to being requeue.
The job may be requeued explicitly by a system administrator, after node
failure, or upon preemption by a higher priority job.
When a job is requeued, the batch script is initiated from its beginning.
Also see the \fB\-\-no\-requeue\fR option.
The \fIJobRequeue\fR configuration parameter controls the default
behavior on the cluster.

.TP
\fB\-\-reservation\fR=<\fIname\fR>
Allocate resources for the job from the named reservation.

\fB\-\-share\fR
The \fB\-\-share\fR option has been replaced by the \fB\-\-oversubscribe\fR
option described below.

.TP
\fB\-s\fR, \fB\-\-oversubscribe\fR
The job allocation can over\-subscribe resources with other running jobs.
The resources to be over\-subscribed can be nodes, sockets, cores, and/or
hyperthreads depending upon configuration.
The default over\-subscribe behavior depends on system configuration and the
partition's \fBOverSubscribe\fR option takes precedence over the job's option.
This option may result in the allocation being granted sooner than if the
\-\-oversubscribe option was not set and allow higher system utilization, but
application performance will likely suffer due to competition for resources.
Also see the \-\-exclusive option.

.TP
\fB\-S\fR, \fB\-\-core\-spec\fR=<\fInum\fR>
Count of specialized cores per node reserved by the job for system operations
and not used by the application. The application will not use these cores,
but will be charged for their allocation.
Default value is dependent upon the node's configured CoreSpecCount value.
If a value of zero is designated and the Slurm configuration option
AllowSpecResourcesUsage is enabled, the job will be allowed to override
CoreSpecCount and use the specialized resources on nodes it is allocated.
This option can not be used with the \fB\-\-thread\-spec\fR option.

.TP
\fB\-\-signal\fR=[B:]<\fIsig_num\fR>[@<\fIsig_time\fR>]
When a job is within \fIsig_time\fR seconds of its end time,
send it the signal \fIsig_num\fR.
Due to the resolution of event handling by Slurm, the signal may
be sent up to 60 seconds earlier than specified.
\fIsig_num\fR may either be a signal number or name (e.g. "10" or "USR1").
\fIsig_time\fR must have an integer value between 0 and 65535.
By default, no signal is sent before the job's end time.
If a \fIsig_num\fR is specified without any \fIsig_time\fR,
the default time will be 60 seconds.
Use the "B:" option to signal only the batch shell, none of the other
processes will be signaled. By default all job steps will be signaled,
but not the batch shell itself.

.TP
\fB\-\-sockets\-per\-node\fR=<\fIsockets\fR>
Restrict node selection to nodes with at least the specified number of
sockets.  See additional information under \fB\-B\fR option above when
task/affinity plugin is enabled.

.TP
\fB\-\-spread\-job\fR
Spread the job allocation over as many nodes as possible and attempt to
evenly distribute tasks across the allocated nodes.
This option disables the topology/tree plugin.

.TP
\fB\-\-switches\fR=<\fIcount\fR>[@<\fImax\-time\fR>]
When a tree topology is used, this defines the maximum count of switches
desired for the job allocation and optionally the maximum time to wait
for that number of switches. If Slurm finds an allocation containing more
switches than the count specified, the job remains pending until it either finds
an allocation with desired switch count or the time limit expires.
It there is no switch count limit, there is no delay in starting the job.
Acceptable time formats include "minutes", "minutes:seconds",
"hours:minutes:seconds", "days\-hours", "days\-hours:minutes" and
"days\-hours:minutes:seconds".
The job's maximum time delay may be limited by the system administrator using
the \fBSchedulerParameters\fR configuration parameter with the
\fBmax_switch_wait\fR parameter option.
On a dragonfly network the only switch count supported is 1 since communication
performance will be highest when a job is allocate resources on one leaf switch
or more than 2 leaf switches.
The default max\-time is the max_switch_wait SchedulerParameters.

.TP
\fB\-t\fR, \fB\-\-time\fR=<\fItime\fR>
Set a limit on the total run time of the job allocation.  If the
requested time limit exceeds the partition's time limit, the job will
be left in a PENDING state (possibly indefinitely).  The default time
limit is the partition's default time limit.  When the time limit is reached,
each task in each job step is sent SIGTERM followed by SIGKILL.  The
interval between signals is specified by the Slurm configuration
parameter \fBKillWait\fR.  The \fBOverTimeLimit\fR configuration parameter may
permit the job to run longer than scheduled.  Time resolution is one minute
and second values are rounded up to the next minute.

A time limit of zero requests that no time limit be imposed.  Acceptable time
formats include "minutes", "minutes:seconds", "hours:minutes:seconds",
"days\-hours", "days\-hours:minutes" and "days\-hours:minutes:seconds".

.TP
\fB\-\-tasks\-per\-node\fR=<\fIn\fR>
Specify the number of tasks to be launched per node.
Equivalent to \fB\-\-ntasks\-per\-node\fR.

.TP
\fB\-\-test\-only\fR
Validate the batch script and return an estimate of when a job would be
scheduled to run given the current job queue and all the other arguments
specifying the job requirements. No job is actually submitted.

.TP
\fB\-\-thread\-spec\fR=<\fInum\fR>
Count of specialized threads per node reserved by the job for system operations
and not used by the application. The application will not use these threads,
but will be charged for their allocation.
This option can not be used with the \fB\-\-core\-spec\fR option.

.TP
\fB\-\-threads\-per\-core\fR=<\fIthreads\fR>
Restrict node selection to nodes with at least the specified number of
threads per core.  NOTE: "Threads" refers to the number of processing units on
each core rather than the number of application tasks to be launched per core.
See additional information under \fB\-B\fR option above when task/affinity
plugin is enabled.

.TP
\fB\-\-time\-min\fR=<\fItime\fR>
Set a minimum time limit on the job allocation.
If specified, the job may have it's \fB\-\-time\fR limit lowered to a value
no lower than \fB\-\-time\-min\fR if doing so permits the job to begin
execution earlier than otherwise possible.
The job's time limit will not be changed after the job is allocated resources.
This is performed by a backfill scheduling algorithm to allocate resources
otherwise reserved for higher priority jobs.
Acceptable time formats include "minutes", "minutes:seconds",
"hours:minutes:seconds", "days\-hours", "days\-hours:minutes" and
"days\-hours:minutes:seconds".

.TP
\fB\-\-tmp\fR=<\fIsize[units]\fR>
Specify a minimum amount of temporary disk space per node.
Default units are megabytes unless the SchedulerParameters configuration
parameter includes the "default_gbytes" option for gigabytes.
Different units can be specified using the suffix [K|M|G|T].

.TP
\fB\-u\fR, \fB\-\-usage\fR
Display brief help message and exit.

.TP
\fB\-\-uid\fR=<\fIuser\fR>
Attempt to submit and/or run a job as \fIuser\fR instead of the
invoking user id. The invoking user's credentials will be used
to check access permissions for the target partition. User root
may use this option to run jobs as a normal user in a RootOnly
partition for example. If run as root, \fBsbatch\fR will drop
its permissions to the uid specified after node allocation is
successful. \fIuser\fR may be the user name or numerical user ID.

.TP
\fB\-\-use-min-nodes\fR
If a range of node counts is given, prefer the smaller count.

.TP
\fB\-V\fR, \fB\-\-version\fR
Display version information and exit.

.TP
\fB\-v\fR, \fB\-\-verbose\fR
Increase the verbosity of sbatch's informational messages.  Multiple
\fB\-v\fR's will further increase sbatch's verbosity.  By default only
errors will be displayed.

.TP
\fB\-w\fR, \fB\-\-nodelist\fR=<\fInode name list\fR>
Request a specific list of hosts.
The job will contain \fIall\fR of these hosts and possibly additional hosts
as needed to satisfy resource requirements.
The list may be specified as a comma\-separated list of hosts, a range of hosts
(host[1\-5,7,...] for example), or a filename.
The host list will be assumed to be a filename if it contains a "/" character.
If you specify a minimum node or processor count larger than can be satisfied
by the supplied host list, additional resources will be allocated on other
nodes as needed.
Duplicate node names in the list will be ignored.
The order of the node names in the list is not important; the node names
will be sorted by Slurm.

.TP
\fB\-W\fR, \fB\-\-wait\fR
Do not exit until the submitted job terminates.
The exit code of the sbatch command will be the same as the exit code
of the submitted job. If the job terminated due to a signal rather than a
normal exit, the exit code will be set to 1.
In the case of a job array, the exit code recorded will be the highest value
for any task in the job array.

.TP
\fB\-\-wait\-all\-nodes\fR=<\fIvalue\fR>
Controls when the execution of the command begins.
By default the job will begin execution as soon as the allocation is made.
.RS
.TP 5
0
Begin execution as soon as allocation can be made.
Do not wait for all nodes to be ready for use (i.e. booted).
.TP
1
Do not begin execution until all nodes are ready for use.
.RE

.TP
\fB\-\-wckey\fR=<\fIwckey\fR>
Specify wckey to be used with job.  If TrackWCKey=no (default) in the
slurm.conf this value is ignored.

.TP
\fB\-\-wrap\fR=<\fIcommand string\fR>
Sbatch will wrap the specified command string in a simple "sh" shell script,
and submit that script to the slurm controller.  When \-\-wrap is used,
a script name and arguments may not be specified on the command line; instead
the sbatch-generated wrapper script is used.

.TP
\fB\-x\fR, \fB\-\-exclude\fR=<\fInode name list\fR>
Explicitly exclude certain nodes from the resources granted to the job.

.SH \fBfilename pattern\fR
.PP
\fBsbatch\fR allows for a filename pattern to contain one or more replacement
symbols, which are a percent sign "%" followed by a letter (e.g. %j).
.TP
\fB\\\\\fR
Do not process any of the replacement symbols.
.TP
\fB%%\fR
The character "%".
.TP
\fB%A\fR
Job array's master job allocation number.
.TP
\fB%a\fR
Job array ID (index) number.
.TP
\fB%J\fR
jobid.stepid of the running job. (e.g. "128.0")
.TP
\fB%j\fR
jobid of the running job.
.TP
\fB%N\fR
short hostname. This will create a separate IO file per node.
.TP
\fB%n\fR
Node identifier relative to current job (e.g. "0" is the first node of
the running job) This will create a separate IO file per node.
.TP
\fB%s\fR
stepid of the running job.
.TP
\fB%t\fR
task identifier (rank) relative to current job. This will create a
separate IO file per task.
.TP
\fB%u\fR
User name.
.TP
\fB%x\fR
Job name.
.PP
A number placed between the percent character and format specifier may be
used to zero\-pad the result in the IO filename. This number is ignored if
the format specifier corresponds to  non\-numeric data (%N for example).

Some examples of how the format string may be used for a 4 task job step
with a Job ID of 128 and step id of 0 are included below:
.TP 15
job%J.out
job128.0.out
.TP
job%4j.out
job0128.out
.TP
job%j\-%2t.out
job128\-00.out, job128\-01.out, ...
.PP
.RS -10
.PP

.SH "INPUT ENVIRONMENT VARIABLES"
.PP
Upon startup, sbatch will read and handle the options set in the following
environment variables.  Note that environment variables will override any
options set in a batch script, and command line options will override any
environment variables.

.TP 22
\fBSBATCH_ACCOUNT\fR
Same as \fB\-A, \-\-account\fR
.TP
\fBSBATCH_ACCTG_FREQ\fR
Same as \fB\-\-acctg\-freq\fR
.TP
\fBSBATCH_ARRAY_INX\fR
Same as \fB\-a, \-\-array\fR
.TP
\fBSBATCH_BATCH\fR
Same as \fB\-\-batch\fR
.TP
\fBSBATCH_CHECKPOINT\fR
Same as \fB\-\-checkpoint\fR
.TP
\fBSBATCH_CHECKPOINT_DIR\fR
Same as \fB\-\-checkpoint\-dir\fR
.TP
\fBSBATCH_CLUSTERS\fR or \fBSLURM_CLUSTERS\fR
Same as \fB\-\-clusters\fR
.TP
\fBSBATCH_CONSTRAINT\fR
Same as \fB\-C\fR, \fB\-\-constraint\fR
.TP
\fBSBATCH_CORE_SPEC\fR
Same as \fB\-\-core\-spec\fR
.\ .TP
.\ \fBSBATCH_CPUS_PER_GPU\fR
.\ Same as \fB\-\-cpus\-per\-gpu\fR
.TP
\fBSBATCH_DEBUG\fR
Same as \fB\-v, \-\-verbose\fR
.TP
\fBSBATCH_DELAY_BOOT\fR
Same as \fB\-\-delay\-boot\fR
.TP
\fBSBATCH_DISTRIBUTION\fR
Same as \fB\-m, \-\-distribution\fR
.TP
\fBSBATCH_EXCLUSIVE\fR
Same as \fB\-\-exclusive\fR
.TP
\fBSBATCH_EXPORT\fR
Same as \fB\-\-export\fR
.TP
\fBSBATCH_GET_USER_ENV\fR
Same as \fB\-\-get\-user\-env\fR
.\ .TP
.\ \fBSBATCH_GPUS\fR
.\ Same as \fB\-G, \-\-gpus\fR
.\ .TP
.\ \fBSBATCH_GPU_BIND\fR
.\ Same as \fB\-\-gpu\-bind\fR
.\ .TP
.\ \fBSBATCH_GPU_FREQ\fR
.\ Same as \fB\-\-gpu\-freq\fR
.\ .TP
.\ \fBSBATCH_GPUS_PER_NODE\fR
.\ Same as \fB\-\-gpus\-per\-node\fR
.\ .TP
.\ \fBSBATCH_GPUS_PER_TASK\fR
.\ Same as \fB\-\-gpus\-per\-task\fR
.TP
\fBSBATCH_GRES_FLAGS\fR
Same as \-\-gres\-flags\fR
.TP
\fBSBATCH_HINT\fR or \fBSLURM_HINT\fR
Same as \fB\-\-hint\fR
.TP
\fBSBATCH_IGNORE_PBS\fR
Same as \fB\-\-ignore\-pbs\fR
.TP
\fBSBATCH_JOBID\fR
Same as \fB\-\-jobid\fR
.TP
\fBSBATCH_JOB_NAME\fR
Same as \fB\-J, \-\-job\-name\fR
.TP
\fBSBATCH_MEM_BIND\fR
Same as \fB\-\-mem\-bind\fR
.\ .TP
.\ \fBSBATCH_MEM_PER_GPU\fR
.\ Same as \fB\-\-mem\-per\-gpu\fR
.TP
\fBSBATCH_NETWORK\fR
Same as \fB\-\-network\fR
.TP
\fBSBATCH_NO_REQUEUE\fR
Same as \fB\-\-no\-requeue\fR
.TP
\fBSBATCH_OPEN_MODE\fR
Same as \fB\-\-open\-mode\fR
.TP
\fBSBATCH_OVERCOMMIT\fR
Same as \fB\-O, \-\-overcommit\fR
.TP
\fBSBATCH_PARTITION\fR
Same as \fB\-p, \-\-partition\fR
.TP
\fBSBATCH_POWER\fR
Same as \fB\-\-power\fR
.TP
\fBSBATCH_PROFILE\fR
Same as \fB\-\-profile\fR
.TP
\fBSBATCH_QOS\fR
Same as \fB\-\-qos\fR
.TP
\fBSBATCH_RESERVATION\fR
Same as \fB\-\-reservation\fR
.TP
\fBSBATCH_REQ_SWITCH\fR
When a tree topology is used, this defines the maximum count of switches
desired for the job allocation and optionally the maximum time to wait
for that number of switches. See \fB\-\-switches\fR
.TP
\fBSBATCH_REQUEUE\fR
Same as \fB\-\-requeue\fR
.TP
\fBSBATCH_SIGNAL\fR
Same as \fB\-\-signal\fR
.TP
\fBSBATCH_SPREAD_JOB\fR
Same as \fB\-\-spread\-job\fR
.TP
\fBSBATCH_THREAD_SPEC\fR
Same as \fB\-\-thread\-spec\fR
.TP
\fBSBATCH_TIMELIMIT\fR
Same as \fB\-t, \-\-time\fR
.TP
\fBSBATCH_USE_MIN_NODES\fR
Same as \fB\-\-use\-min\-nodes\fR
.TP
\fBSBATCH_WAIT\fR
Same as \fB\-W\fR, \fB\-\-wait\fR
.TP
\fBSBATCH_WAIT_ALL_NODES\fR
Same as \fB\-\-wait\-all\-nodes\fR
.TP
\fBSBATCH_WAIT4SWITCH\fR
Max time waiting for requested switches. See \fB\-\-switches\fR
.TP
\fBSBATCH_WCKEY\fR
Same as \fB\-\-wckey\fR
.TP
\fBSLURM_CONF\fR
The location of the Slurm configuration file.
.TP
\fBSLURM_EXIT_ERROR\fR
Specifies the exit code generated when a Slurm error occurs
(e.g. invalid options).
This can be used by a script to distinguish application exit codes from
various Slurm error conditions.
.TP
\fBSLURM_STEP_KILLED_MSG_NODE_ID\fR=ID
If set, only the specified node will log when the job or step are killed
by a signal.

.SH "OUTPUT ENVIRONMENT VARIABLES"
.PP
The Slurm controller will set the following variables in the environment of
the batch script.
.TP
\fBBASIL_RESERVATION_ID\fR
The reservation ID on Cray systems running ALPS/BASIL only.
.TP
\fBSBATCH_MEM_BIND\fR
Set to value of the \-\-mem\-bind\fR option.
.TP
\fBSBATCH_MEM_BIND_LIST\fR
Set to bit mask used for memory binding.
.TP
\fBSBATCH_MEM_BIND_PREFER\fR
Set to "prefer" if the \-\-mem\-bind\fR option includes the prefer option.
.TP
\fBSBATCH_MEM_BIND_TYPE\fR
Set to the memory binding type specified with the \-\-mem\-bind\fR option.
Possible values are "none", "rank", "map_map", "mask_mem" and "local".
.TP
\fBSBATCH_MEM_BIND_VERBOSE\fR
Set to "verbose" if the \-\-mem\-bind\fR option includes the verbose option.
Set to "quiet" otherwise.
.TP
\fBSLURM_*_PACK_GROUP_#\fR
For a heterogenous job allocation, the environment variables are set separately
for each component.
.TP
\fBSLURM_ARRAY_TASK_COUNT\fR
Total number of tasks in a job array.
.TP
\fBSLURM_ARRAY_TASK_ID\fR
Job array ID (index) number.
.TP
\fBSLURM_ARRAY_TASK_MAX\fR
Job array's maximum ID (index) number.
.TP
\fBSLURM_ARRAY_TASK_MIN\fR
Job array's minimum ID (index) number.
.TP
\fBSLURM_ARRAY_TASK_STEP\fR
Job array's index step size.
.TP
\fBSLURM_ARRAY_JOB_ID\fR
Job array's master job ID number.
.TP
\fBSLURM_CHECKPOINT_IMAGE_DIR\fR
Directory into which checkpoint images should  be written if specified
on the execute line.
.TP
\fBSLURM_CLUSTER_NAME\fR
Name of the cluster on which the job is executing.
.TP
\fBSLURM_CPUS_ON_NODE\fR
Number of CPUS on the allocated node.
.\ .TP
.\ \fBSLURM_CPUS_PER_GPU\fR
.\ Number of CPUs requested per allocated GPU.
.\ Only set if the \fB\-\-cpus\-per\-gpu\fR option is specified.
.TP
\fBSLURM_CPUS_PER_TASK\fR
Number of cpus requested per task.
Only set if the \fB\-\-cpus\-per\-task\fR option is specified.
.TP
\fBSLURM_DISTRIBUTION\fR
Same as \fB\-m, \-\-distribution\fR
.\ .TP
.\ \fBSLURM_GPUS\fR
.\ Number of GPUs requested.
.\ Only set if the \fB\-G, \-\-gpus\fR option is specified.
.\ .TP
.\ \fBSLURM_GPU_BIND\fR
.\ Requested binding of tasks to GPU.
.\ Only set if the \fB\-\-gpu\-bind\fR option is specified.
.\ .TP
.\ \fBSLURM_GPU_FREQ\fR
.\ Requested GPU frequency and voltage.
.\ Only set if the \fB\-\-gpu\-freq\fR option is specified.
.\ .TP
.\ \fBSLURM_GPUS_PER_NODE\fR
.\ Requested GPU count per allocated node.
.\ Only set if the \fB\-\-gpus\-per\-node\fR option is specified.
.\ .TP
.\ \fBSLURM_GPUS_PER_SOCKET\fR
.\ Requested GPU count per allocated socket.
.\ Only set if the \fB\-\-gpus\-per\-socket\fR option is specified.
.\ .TP
.\ \fBSLURM_GPUS_PER_TASK\fR
.\ Requested GPU count per allocated task.
.\ Only set if the \fB\-\-gpus\-per\-task\fR option is specified.
.TP
\fBSLURM_GTIDS\fR
Global task IDs running on this node.  Zero  origin and comma separated.
.TP
\fBSLURM_JOB_ACCOUNT\fR
Account name associated of the job allocation.
.TP
\fBSLURM_JOB_ID\fR (and \fBSLURM_JOBID\fR for backwards compatibility)
The ID of the job allocation.
.TP
\fBSLURM_JOB_CPUS_PER_NODE\fR
Count of processors available to the job on this node.
Note the select/linear plugin allocates entire nodes to
jobs, so the value indicates the total count of CPUs on the node.
The select/cons_res plugin allocates individual processors
to jobs, so this number indicates the number of processors
on this node allocated to the job.
.TP
\fBSLURM_JOB_DEPENDENCY\fR
Set to value of the \-\-dependency option.
.TP
\fBSLURM_JOB_NAME\fR
Name of the job.
.TP
\fBSLURM_JOB_NODELIST\fR (and \fBSLURM_NODELIST\fR for backwards compatibility)
List of nodes allocated to the job.
.TP
\fBSLURM_JOB_NUM_NODES\fR (and \fBSLURM_NNODES\fR for backwards compatibility)
Total number of nodes in the job's resource allocation.
.TP
\fBSLURM_JOB_PARTITION\fR
Name of the partition in which the job is running.
.TP
\fBSLURM_JOB_QOS\fR
Quality Of Service (QOS) of the job allocation.
.TP
\fBSLURM_JOB_RESERVATION\fR
Advanced reservation containing the job allocation, if any.
.TP
\fBSLURM_LOCALID\fR
Node local task ID for the process within a job.
.TP
\fBSLURM_MEM_PER_CPU\fR
Same as \fB\-\-mem\-per\-cpu\fR
.\ .TP
.\ \fBSLURM_MEM_PER_GPU\fR
.\ Requested memory per allocated GPU.
.\ Only set if the \fB\-\-mem\-per\-gpu\fR option is specified.
.TP
\fBSLURM_MEM_PER_NODE\fR
Same as \fB\-\-mem\fR
.TP
\fBSLURM_NODE_ALIASES\fR
Sets of node name, communication address and hostname for nodes allocated to
the job from the cloud. Each element in the set if colon separated and each
set is comma separated. For example:
SLURM_NODE_ALIASES=ec0:1.2.3.4:foo,ec1:1.2.3.5:bar
.TP
\fBSLURM_NODEID\fR
ID of the nodes allocated.
.TP
\fBSLURM_NTASKS\fR (and \fBSLURM_NPROCS\fR for backwards compatibility)
Same as \fB\-n, \-\-ntasks\fR
.TP
\fBSLURM_NTASKS_PER_CORE\fR
Number of tasks requested per core.
Only set if the \fB\-\-ntasks\-per\-core\fR option is specified.
.TP
\fBSLURM_NTASKS_PER_NODE\fR
Number of tasks requested per node.
Only set if the \fB\-\-ntasks\-per\-node\fR option is specified.
.TP
\fBSLURM_NTASKS_PER_SOCKET\fR
Number of tasks requested per socket.
Only set if the \fB\-\-ntasks\-per\-socket\fR option is specified.
.TP
\fBSLURM_PACK_SIZE\fR
Set to count of components in heterogeneous job.
.TP
\fBSLURM_PRIO_PROCESS\fR
The  scheduling priority (nice value) at the time of job submission.
This value is  propagated  to the spawned processes.
.TP
\fBSLURM_PROCID\fR
The MPI rank (or relative process ID) of the current process
.TP
\fBSLURM_PROFILE\fR
Same as \fB\-\-profile\fR
.TP
\fBSLURM_RESTART_COUNT\fR
If the job has been restarted due to system failure or has been
explicitly requeued, this will be sent to the number of times
the job has been restarted.
.TP
\fBSLURM_SUBMIT_DIR\fR
The directory from which \fBsbatch\fR was invoked.
.TP
\fBSLURM_SUBMIT_HOST\fR
The hostname of the computer from which \fBsbatch\fR was invoked.
.TP
\fBSLURM_TASKS_PER_NODE\fR
Number of tasks to be initiated on each node. Values are
comma separated and in the same order as SLURM_JOB_NODELIST.
If two or more consecutive nodes are to have the same task
count, that count is followed by "(x#)" where "#" is the
repetition count. For example, "SLURM_TASKS_PER_NODE=2(x3),1"
indicates that the first three nodes will each execute three
tasks and the fourth node will execute one task.
.TP
\fBSLURM_TASK_PID\fR
The process ID of the task being started.
.TP
\fBSLURM_TOPOLOGY_ADDR\fR
This is set only if the  system  has  the  topology/tree  plugin
configured.   The value will be set to the names network switches
which  may be  involved  in  the  job's  communications from the
system's top level switch down to the leaf switch and  ending  with
node name. A period is used to separate each hardware component name.
.TP
\fBSLURM_TOPOLOGY_ADDR_PATTERN\fR
This is set only if the  system  has  the  topology/tree  plugin
configured. The value will be set  component  types  listed   in
SLURM_TOPOLOGY_ADDR.   Each  component will be identified as
either "switch" or "node".  A period is  used  to separate each
hardware component type.
.TP
\fBSLURMD_NODENAME\fR
Name of the node running the job script.

.SH "EXAMPLES"
.LP
Specify a batch script by filename on the command line.
The batch script specifies a 1 minute time limit for the job.
.IP
$ cat myscript
.br
#!/bin/sh
.br
#SBATCH \-\-time=1
.br
srun hostname |sort
.br

.br
$ sbatch \-N4 myscript
.br
salloc: Granted job allocation 65537
.br

.br
$ cat slurm\-65537.out
.br
host1
.br
host2
.br
host3
.br
host4

.LP
Pass a batch script to sbatch on standard input:
.IP
$ sbatch \-N4 <<EOF
.br
> #!/bin/sh
.br
> srun hostname |sort
.br
> EOF
.br
sbatch: Submitted batch job 65541
.br

.br
$ cat slurm\-65541.out
.br
host1
.br
host2
.br
host3
.br
host4

.LP
To create a heterogeneous job with 3 components, each allocating a unique set of nodes:
.IP
sbatch -w node[2-3] : -w node4 : -w node[5-7] work.bash
.br
Submitted batch job 34987

.SH "COPYING"
Copyright (C) 2006\-2007 The Regents of the University of California.
Produced at Lawrence Livermore National Laboratory (cf, DISCLAIMER).
.br
Copyright (C) 2008\-2010 Lawrence Livermore National Security.
.br
Copyright (C) 2010\-2017 SchedMD LLC.
.LP
This file is part of Slurm, a resource management program.
For details, see <https://slurm.schedmd.com/>.
.LP
Slurm is free software; you can redistribute it and/or modify it under
the terms of the GNU General Public License as published by the Free
Software Foundation; either version 2 of the License, or (at your option)
any later version.
.LP
Slurm is distributed in the hope that it will be useful, but WITHOUT ANY
WARRANTY; without even the implied warranty of MERCHANTABILITY or FITNESS
FOR A PARTICULAR PURPOSE.  See the GNU General Public License for more
details.

.SH "SEE ALSO"
.LP
\fBsinfo\fR(1), \fBsattach\fR(1), \fBsalloc\fR(1), \fBsqueue\fR(1), \fBscancel\fR(1), \fBscontrol\fR(1),
\fBslurm.conf\fR(5), \fBsched_setaffinity\fR (2), \fBnuma\fR (3)<|MERGE_RESOLUTION|>--- conflicted
+++ resolved
@@ -1,8 +1,4 @@
-<<<<<<< HEAD
 .TH sbatch "1" "Slurm Commands" "April 2018" "Slurm Commands"
-=======
-.TH sbatch "1" "Slurm Commands" "February 2018" "Slurm Commands"
->>>>>>> d8c5379b
 
 .SH "NAME"
 sbatch \- Submit a batch script to Slurm.
