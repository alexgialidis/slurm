--- conflicted
+++ resolved
@@ -4634,9 +4634,6 @@
 {
 	xassert(msg != NULL);
 
-<<<<<<< HEAD
-	if (protocol_version >= SLURM_MIN_PROTOCOL_VERSION) {
-=======
 	if (protocol_version >= SLURM_18_08_PROTOCOL_VERSION) {
 		pack32(msg->job_id,  buffer);
 		pack32(msg->job_state, buffer);
@@ -4649,20 +4646,7 @@
 		pack_time(msg->start_time, buffer);
 		pack32(msg->step_id,  buffer);
 		pack_time(msg->time, buffer);
-	} else if (protocol_version >= SLURM_17_11_PROTOCOL_VERSION) {
-		pack32(msg->job_id,  buffer);
-		pack32(msg->job_state, buffer);
-		pack32(msg->job_uid, buffer);
-		packstr(msg->nodes, buffer);
-		select_g_select_jobinfo_pack(msg->select_jobinfo, buffer,
-					     protocol_version);
-		packstr_array(msg->spank_job_env, msg->spank_job_env_size,
-			      buffer);
-		pack_time(msg->start_time, buffer);
-		pack32(msg->step_id,  buffer);
-		pack_time(msg->time, buffer);
 	} else if (protocol_version >= SLURM_MIN_PROTOCOL_VERSION) {
->>>>>>> edec0e65
 		pack32(msg->job_id,  buffer);
 		pack32(msg->job_state, buffer);
 		pack32(msg->job_uid, buffer);
@@ -4692,24 +4676,7 @@
 	tmp_ptr = xmalloc(sizeof(kill_job_msg_t));
 	*msg = tmp_ptr;
 
-<<<<<<< HEAD
-	if (protocol_version >= SLURM_MIN_PROTOCOL_VERSION) {
-=======
 	if (protocol_version >= SLURM_18_08_PROTOCOL_VERSION) {
-		safe_unpack32(&(tmp_ptr->job_id),  buffer);
-		safe_unpack32(&(tmp_ptr->job_state),  buffer);
-		safe_unpack32(&(tmp_ptr->job_uid), buffer);
-		safe_unpackstr_xmalloc(&(tmp_ptr->nodes),
-				       &uint32_tmp, buffer);
-		if (select_g_select_jobinfo_unpack(&tmp_ptr->select_jobinfo,
-						   buffer, protocol_version))
-			goto unpack_error;
-		safe_unpackstr_array(&(tmp_ptr->spank_job_env),
-				     &tmp_ptr->spank_job_env_size, buffer);
-		safe_unpack_time(&(tmp_ptr->start_time), buffer);
-		safe_unpack32(&(tmp_ptr->step_id),  buffer);
-		safe_unpack_time(&(tmp_ptr->time), buffer);
-	} else if (protocol_version >= SLURM_17_11_PROTOCOL_VERSION) {
 		safe_unpack32(&(tmp_ptr->job_id),  buffer);
 		safe_unpack32(&(tmp_ptr->job_state),  buffer);
 		safe_unpack32(&(tmp_ptr->job_uid), buffer);
@@ -4724,9 +4691,6 @@
 		safe_unpack32(&(tmp_ptr->step_id),  buffer);
 		safe_unpack_time(&(tmp_ptr->time), buffer);
 	} else if (protocol_version >= SLURM_MIN_PROTOCOL_VERSION) {
-		char **pelog_env = NULL;
-		int i, rc;
->>>>>>> edec0e65
 		safe_unpack32(&(tmp_ptr->job_id),  buffer);
 		safe_unpack32(&(tmp_ptr->job_state),  buffer);
 		safe_unpack32(&(tmp_ptr->job_uid), buffer);
@@ -9657,9 +9621,6 @@
 {
 	xassert(msg != NULL);
 
-<<<<<<< HEAD
-	if (protocol_version >= SLURM_MIN_PROTOCOL_VERSION) {
-=======
 	if (protocol_version >= SLURM_18_08_PROTOCOL_VERSION) {
 		pack32(msg->job_id, buffer);
 		pack32(msg->uid, buffer);
@@ -9681,8 +9642,7 @@
 			      buffer);
 		slurm_cred_pack(msg->cred, buffer, protocol_version);
 		packstr(msg->user_name, buffer);
-	} else if (protocol_version >= SLURM_17_11_PROTOCOL_VERSION) {
->>>>>>> edec0e65
+	} else if (protocol_version >= SLURM_MIN_PROTOCOL_VERSION) {
 		pack32(msg->job_id, buffer);
 		pack32(msg->uid, buffer);
 		pack32(msg->gid, buffer);
@@ -9718,9 +9678,6 @@
 	launch_msg_ptr = xmalloc(sizeof(prolog_launch_msg_t));
 	*msg = launch_msg_ptr;
 
-<<<<<<< HEAD
-	if (protocol_version >= SLURM_MIN_PROTOCOL_VERSION) {
-=======
 	if (protocol_version >= SLURM_18_08_PROTOCOL_VERSION) {
 		safe_unpack32(&launch_msg_ptr->job_id, buffer);
 		safe_unpack32(&launch_msg_ptr->uid, buffer);
@@ -9755,8 +9712,7 @@
 
 		safe_unpackstr_xmalloc(&launch_msg_ptr->user_name, &uint32_tmp,
 				       buffer);
-	} else if (protocol_version >= SLURM_17_11_PROTOCOL_VERSION) {
->>>>>>> edec0e65
+	} else if (protocol_version >= SLURM_MIN_PROTOCOL_VERSION) {
 		safe_unpack32(&launch_msg_ptr->job_id, buffer);
 		safe_unpack32(&launch_msg_ptr->uid, buffer);
 		safe_unpack32(&launch_msg_ptr->gid, buffer);
