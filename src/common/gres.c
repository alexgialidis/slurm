--- conflicted
+++ resolved
@@ -7389,17 +7389,6 @@
 			      gres_name, job_id);
 			xfree(job_gres_ptr->gres_bit_alloc);
 		}
-<<<<<<< HEAD
-	}
-	if (!job_gres_ptr->gres_bit_alloc) {
-		job_gres_ptr->gres_bit_alloc =
-			xmalloc(sizeof(bitstr_t *) * node_cnt);
-	}
-	if (!job_gres_ptr->gres_cnt_node_alloc) {
-		job_gres_ptr->gres_cnt_node_alloc =
-			xmalloc(sizeof(uint64_t) * node_cnt);
-=======
->>>>>>> c917162e
 	}
 	/*
 	 * These next 2 checks were added long before job resizing was allowed.
