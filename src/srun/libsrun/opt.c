/*****************************************************************************\
 *  opt.c - options processing for srun
 *****************************************************************************
 *  Copyright (C) 2002-2007 The Regents of the University of California.
 *  Copyright (C) 2008-2010 Lawrence Livermore National Security.
 *  Portions Copyright (C) 2010-2015 SchedMD LLC <http://www.schedmd.com>
 *  Produced at Lawrence Livermore National Laboratory (cf, DISCLAIMER).
 *  Written by Mark Grondona <grondona1@llnl.gov>, et. al.
 *  CODE-OCEC-09-009. All rights reserved.
 *
 *  This file is part of SLURM, a resource management program.
 *  For details, see <http://slurm.schedmd.com/>.
 *  Please also read the included file: DISCLAIMER.
 *
 *  SLURM is free software; you can redistribute it and/or modify it under
 *  the terms of the GNU General Public License as published by the Free
 *  Software Foundation; either version 2 of the License, or (at your option)
 *  any later version.
 *
 *  In addition, as a special exception, the copyright holders give permission
 *  to link the code of portions of this program with the OpenSSL library under
 *  certain conditions as described in each individual source file, and
 *  distribute linked combinations including the two. You must obey the GNU
 *  General Public License in all respects for all of the code used other than
 *  OpenSSL. If you modify file(s) with this exception, you may extend this
 *  exception to your version of the file(s), but you are not obligated to do
 *  so. If you do not wish to do so, delete this exception statement from your
 *  version.  If you delete this exception statement from all source files in
 *  the program, then also delete it here.
 *
 *  SLURM is distributed in the hope that it will be useful, but WITHOUT ANY
 *  WARRANTY; without even the implied warranty of MERCHANTABILITY or FITNESS
 *  FOR A PARTICULAR PURPOSE.  See the GNU General Public License for more
 *  details.
 *
 *  You should have received a copy of the GNU General Public License along
 *  with SLURM; if not, write to the Free Software Foundation, Inc.,
 *  51 Franklin Street, Fifth Floor, Boston, MA 02110-1301  USA.
\*****************************************************************************/

#if HAVE_CONFIG_H
#  include "config.h"
#endif

#include <string.h>		/* strcpy, strncasecmp */
#include <ctype.h>      /* isdigit() */

#ifdef HAVE_STRINGS_H
#  include <strings.h>
#endif

#ifndef _GNU_SOURCE
#  define _GNU_SOURCE
#endif

#if HAVE_GETOPT_H
#  include <getopt.h>
#else
#  include "src/common/getopt.h"
#endif

#ifdef HAVE_LIMITS_H
#  include <limits.h>
#endif

#include <fcntl.h>
#include <stdarg.h>		/* va_start   */
#include <stdio.h>
#include <stdlib.h>		/* getenv     */
#include <sys/param.h>		/* MAXPATHLEN */
#include <unistd.h>
#include <sys/types.h>
#include <sys/utsname.h>

#include "src/common/cpu_frequency.h"
#include "src/common/list.h"
#include "src/common/log.h"
#include "src/common/mpi.h"
#include "src/common/optz.h"
#include "src/common/parse_time.h"
#include "src/common/plugstack.h"
#include "src/common/proc_args.h"
#include "src/common/slurm_protocol_api.h"
#include "src/common/slurm_protocol_interface.h"
#include "src/common/slurm_rlimits_info.h"
#include "src/common/slurm_resource_info.h"
#include "src/common/slurm_acct_gather_profile.h"
#include "src/common/uid.h"
#include "src/common/xmalloc.h"
#include "src/common/xstring.h"
#include "src/common/util-net.h"

#include "src/api/pmi_server.h"

#include "debugger.h"
#include "launch.h"
#include "multi_prog.h"
#include "opt.h"

/* generic OPT_ definitions -- mainly for use with env vars  */
#define OPT_NONE        0x00
#define OPT_INT         0x01
#define OPT_STRING      0x02
#define OPT_IMMEDIATE   0x03
#define OPT_DISTRIB     0x04
#define OPT_NODES       0x05
#define OPT_OVERCOMMIT  0x06
#define OPT_CONN_TYPE	0x08
#define OPT_RESV_PORTS	0x09
#define OPT_NO_ROTATE	0x0a
#define OPT_GEOMETRY	0x0b
#define OPT_MPI         0x0c
#define OPT_CPU_BIND    0x0d
#define OPT_MEM_BIND    0x0e
#define OPT_MULTI       0x0f
#define OPT_NSOCKETS    0x10
#define OPT_NCORES      0x11
#define OPT_NTHREADS    0x12
#define OPT_EXCLUSIVE   0x13
#define OPT_OPEN_MODE   0x14
#define OPT_ACCTG_FREQ  0x15
#define OPT_WCKEY       0x16
#define OPT_SIGNAL      0x17
#define OPT_TIME_VAL    0x18
#define OPT_CPU_FREQ    0x19
#define OPT_CORE_SPEC   0x1a
#define OPT_SICP        0x1b
#define OPT_POWER       0x1c
#define OPT_THREAD_SPEC 0x1d
#define OPT_PROFILE     0x20
#define OPT_EXPORT	0x21
#define OPT_HINT	0x22

/* generic getopt_long flags, integers and *not* valid characters */
#define LONG_OPT_HELP        0x100
#define LONG_OPT_USAGE       0x101
#define LONG_OPT_XTO         0x102
#define LONG_OPT_TIMEO       0x104
#define LONG_OPT_JOBID       0x105
#define LONG_OPT_TMP         0x106
#define LONG_OPT_MEM         0x107
#define LONG_OPT_MINCPUS     0x108
#define LONG_OPT_CONT        0x109
#define LONG_OPT_UID         0x10a
#define LONG_OPT_GID         0x10b
#define LONG_OPT_MPI         0x10c
#define LONG_OPT_RESV_PORTS  0x10d
#define LONG_OPT_SICP        0x10e
#define LONG_OPT_POWER       0x10f
#define LONG_OPT_DEBUG_TS    0x110
#define LONG_OPT_CONNTYPE    0x111
#define LONG_OPT_THREAD_SPEC 0x112
#define LONG_OPT_TEST_ONLY   0x113
#define LONG_OPT_NETWORK     0x114
#define LONG_OPT_EXCLUSIVE   0x115
#define LONG_OPT_PROPAGATE   0x116
#define LONG_OPT_PROLOG      0x117
#define LONG_OPT_EPILOG      0x118
#define LONG_OPT_BEGIN       0x119
#define LONG_OPT_MAIL_TYPE   0x11a
#define LONG_OPT_MAIL_USER   0x11b
#define LONG_OPT_TASK_PROLOG 0x11c
#define LONG_OPT_TASK_EPILOG 0x11d
#define LONG_OPT_NICE        0x11e
#define LONG_OPT_CPU_BIND    0x11f
#define LONG_OPT_MEM_BIND    0x120
#define LONG_OPT_MULTI       0x122
#define LONG_OPT_COMMENT     0x124
#define LONG_OPT_QOS             0x127
#define LONG_OPT_BURST_BUFFER    0x128
#define LONG_OPT_SOCKETSPERNODE  0x130
#define LONG_OPT_CORESPERSOCKET	 0x131
#define LONG_OPT_THREADSPERCORE  0x132
#define LONG_OPT_MINSOCKETS	 0x133
#define LONG_OPT_MINCORES	 0x134
#define LONG_OPT_MINTHREADS	 0x135
#define LONG_OPT_NTASKSPERNODE	 0x136
#define LONG_OPT_NTASKSPERSOCKET 0x137
#define LONG_OPT_NTASKSPERCORE	 0x138
#define LONG_OPT_MEM_PER_CPU     0x13a
#define LONG_OPT_HINT	         0x13b
#define LONG_OPT_BLRTS_IMAGE     0x140
#define LONG_OPT_LINUX_IMAGE     0x141
#define LONG_OPT_MLOADER_IMAGE   0x142
#define LONG_OPT_RAMDISK_IMAGE   0x143
#define LONG_OPT_REBOOT          0x144
#define LONG_OPT_GET_USER_ENV    0x145
#define LONG_OPT_PTY             0x146
#define LONG_OPT_CHECKPOINT      0x147
#define LONG_OPT_CHECKPOINT_DIR  0x148
#define LONG_OPT_OPEN_MODE       0x149
#define LONG_OPT_ACCTG_FREQ      0x14a
#define LONG_OPT_WCKEY           0x14b
#define LONG_OPT_RESERVATION     0x14c
#define LONG_OPT_RESTART_DIR     0x14d
#define LONG_OPT_SIGNAL          0x14e
#define LONG_OPT_DEBUG_SLURMD    0x14f
#define LONG_OPT_TIME_MIN        0x150
#define LONG_OPT_GRES            0x151

#define LONG_OPT_REQ_SWITCH      0x153
#define LONG_OPT_LAUNCHER_OPTS   0x154
#define LONG_OPT_CPU_FREQ        0x155
#define LONG_OPT_LAUNCH_CMD      0x156
#define LONG_OPT_PROFILE         0x157
#define LONG_OPT_EXPORT          0x158
#define LONG_OPT_PRIORITY        0x160
#define LONG_OPT_ACCEL_BIND      0x161

extern char **environ;

/*---- global variables, defined in opt.h ----*/
int _verbose;
opt_t opt;
int error_exit = 1;
int immediate_exit = 1;
char *mpi_type = NULL;
resource_allocation_response_msg_t *global_resp = NULL;

/*---- forward declarations of static functions  ----*/
static bool mpi_initialized = false;
typedef struct env_vars env_vars_t;

static int _get_task_count(void);

/* Get a decimal integer from arg */
static int  _get_int(const char *arg, const char *what, bool positive);

static void  _help(void);

/* fill in default options  */
static void _opt_default(void);

/* set options based upon env vars  */
static void _opt_env(void);

static void _opt_args(int argc, char **argv);

/* list known options and their settings  */
static void  _opt_list(void);

/* verify options sanity  */
static bool _opt_verify(void);

static void _process_env_var(env_vars_t *e, const char *val);

static bool  _under_parallel_debugger(void);
static void  _usage(void);
static bool  _valid_node_list(char **node_list_pptr);

/*---[ end forward declarations of static functions ]---------------------*/

int initialize_and_process_args(int argc, char *argv[])
{
	/* initialize option defaults */
	_opt_default();

	/* initialize options with env vars */
	_opt_env();

	/* initialize options with argv */
	_opt_args(argc, argv);

	if (!_opt_verify())
		exit(error_exit);

	if (_verbose)
		_opt_list();

	if (opt.launch_cmd) {
		char *launch_type = slurm_get_launch_type();
		if (!strcmp(launch_type, "launch/slurm")) {
			error("--launch-cmd option is invalid with %s",
			      launch_type);
			xfree(launch_type);
			exit(1);
		}
		xfree(launch_type);
		/* Massage ntasks value earlier than normal */
		if (!opt.ntasks_set)
			opt.ntasks = _get_task_count();
		launch_g_create_job_step(NULL, 0, NULL, NULL);
		exit(0);
	}

	return 1;

}
static int _get_task_count(void)
{
	char *cpus_per_node = NULL, *end_ptr = NULL;
	int cpu_count, node_count, task_count, total_tasks = 0;

	if (opt.ntasks_per_node != NO_VAL)
		return (opt.min_nodes * opt.ntasks_per_node);
	if (opt.cpus_set)
		cpus_per_node = getenv("SLURM_JOB_CPUS_PER_NODE");
	if (cpus_per_node) {
		cpu_count = strtol(cpus_per_node, &end_ptr, 10);
		task_count = cpu_count / opt.cpus_per_task;
		while (1) {
			if ((end_ptr[0] == '(') && (end_ptr[1] == 'x')) {
				end_ptr += 2;
				node_count = strtol(end_ptr, &end_ptr, 10);
				task_count *= node_count;
				total_tasks += task_count;
				if (end_ptr[0] == ')')
					end_ptr++;
			} else if ((end_ptr[0] == ',') || (end_ptr[0] == 0))
				total_tasks += task_count;
			else {
				error("Invalid value for environment variable "
				      "SLURM_JOB_CPUS_PER_NODE (%s)",
				      cpus_per_node);
				break;
			}
			if (end_ptr[0] == ',')
				end_ptr++;
			if (end_ptr[0] == 0)
				break;
		}
		return total_tasks;
	}
	return opt.min_nodes;
}

/*
 * If the node list supplied is a file name, translate that into
 *	a list of nodes, we orphan the data pointed to
 * RET true if the node list is a valid one
 */
static bool _valid_node_list(char **node_list_pptr)
{
	int count = NO_VAL;

	/* If we are using Arbitrary and we specified the number of
	   procs to use then we need exactly this many since we are
	   saying, lay it out this way!  Same for max and min nodes.
	   Other than that just read in as many in the hostfile */
	if (opt.ntasks_set)
		count = opt.ntasks;
	else if (opt.nodes_set) {
		if (opt.max_nodes)
			count = opt.max_nodes;
		else if (opt.min_nodes)
			count = opt.min_nodes;
	}

	return verify_node_list(node_list_pptr, opt.distribution, count);
}

/*
 * print error message to stderr with opt.progname prepended
 */
#undef USE_ARGERROR
#if USE_ARGERROR
static void argerror(const char *msg, ...)
  __attribute__ ((format (printf, 1, 2)));
static void argerror(const char *msg, ...)
{
	va_list ap;
	char buf[256];

	va_start(ap, msg);
	vsnprintf(buf, sizeof(buf), msg, ap);

	fprintf(stderr, "%s: %s\n",
		opt.progname ? opt.progname : "srun", buf);
	va_end(ap);
}
#else
#  define argerror error
#endif				/* USE_ARGERROR */

/*
 * _opt_default(): used by initialize_and_process_args to set defaults
 */
static void _opt_default(void)
{
	char buf[MAXPATHLEN + 1];
	int i;
	uid_t uid = getuid();

	opt.user = uid_to_string(uid);
	if (strcmp(opt.user, "nobody") == 0)
		fatal("Invalid user id: %u", uid);

	opt.uid = uid;
	opt.gid = getgid();

	if ((getcwd(buf, MAXPATHLEN)) == NULL) {
		error("getcwd failed: %m");
		exit(error_exit);
	}
	opt.cwd = xstrdup(buf);
	opt.cwd_set = false;

	opt.progname = NULL;

	opt.ntasks = 1;
	opt.ntasks_set = false;
	opt.cpus_per_task = 0;
	opt.cpus_set = false;
	opt.min_nodes = 1;
	opt.max_nodes = 0;
	opt.sockets_per_node = NO_VAL; /* requested sockets */
	opt.cores_per_socket = NO_VAL; /* requested cores */
	opt.threads_per_core = NO_VAL; /* requested threads */
	opt.ntasks_per_node      = NO_VAL; /* ntask max limits */
	opt.ntasks_per_socket    = NO_VAL;
	opt.ntasks_per_core      = NO_VAL;
	opt.nodes_set = false;
	opt.nodes_set_env = false;
	opt.nodes_set_opt = false;
	opt.cpu_bind_type = 0;
	opt.cpu_bind = NULL;
	opt.mem_bind_type = 0;
	opt.mem_bind = NULL;
	opt.accel_bind_type = 0;
	opt.core_spec = (uint16_t) NO_VAL;
	opt.core_spec_set = false;
	opt.time_limit = NO_VAL;
	opt.time_limit_str = NULL;
	opt.time_min = NO_VAL;
	opt.time_min_str = NULL;
	opt.ckpt_interval = 0;
	opt.ckpt_interval_str = NULL;
	opt.ckpt_dir = NULL;
	opt.restart_dir = NULL;
	opt.partition = NULL;
	opt.max_threads = MAX_THREADS;
	pmi_server_max_threads(opt.max_threads);

	opt.relative = NO_VAL;
	opt.relative_set = false;
	opt.resv_port_cnt = NO_VAL;
	opt.cmd_name = NULL;
	opt.job_name = NULL;
	opt.job_name_set_cmd = false;
	opt.job_name_set_env = false;
	opt.jobid    = NO_VAL;
	opt.jobid_set = false;
	opt.dependency = NULL;
	opt.account  = NULL;
	opt.comment  = NULL;
	opt.qos      = NULL;

	opt.distribution = SLURM_DIST_UNKNOWN;
	opt.plane_size   = NO_VAL;

	opt.ofname = NULL;
	opt.ifname = NULL;
	opt.efname = NULL;

	opt.labelio = false;
	opt.unbuffered = false;
	opt.overcommit = false;
	opt.shared = (uint16_t)NO_VAL;
	opt.exclusive = false;
	opt.export_env = NULL;
	opt.no_kill = false;
	opt.kill_bad_exit = NO_VAL;

	opt.immediate	= 0;

	opt.join	= false;
	opt.max_wait	= slurm_get_wait_time();

	opt.quit_on_intr = false;
	opt.disable_status = false;
	opt.test_only   = false;
	opt.preserve_env = false;

	opt.quiet = 0;
	_verbose = 0;
	opt.slurmd_debug = LOG_LEVEL_QUIET;
	opt.warn_flags  = 0;
	opt.warn_signal = 0;
	opt.warn_time   = 0;

	opt.pn_min_cpus    = NO_VAL;
	opt.pn_min_memory  = NO_VAL;
	opt.mem_per_cpu     = NO_VAL;
	opt.pn_min_tmp_disk= NO_VAL;

	opt.hold	    = false;
	opt.constraints	    = NULL;
	opt.gres	    = NULL;
	opt.contiguous	    = false;
	opt.hostfile	    = NULL;
	opt.nodelist	    = NULL;
	opt.exc_nodes	    = NULL;
	opt.max_exit_timeout= 60; /* Warn user 60 seconds after task exit */
	/* Default launch msg timeout           */
	opt.msg_timeout     = slurm_get_msg_timeout();

	for (i = 0; i < HIGHEST_DIMENSIONS; i++) {
		opt.conn_type[i]    = (uint16_t) NO_VAL;
		opt.geometry[i]	    = 0;
	}
	opt.reboot          = false;
	opt.no_rotate	    = false;
	opt.blrtsimage = NULL;
	opt.linuximage = NULL;
	opt.mloaderimage = NULL;
	opt.ramdiskimage = NULL;

	opt.euid	    = (uid_t) -1;
	opt.egid	    = (gid_t) -1;

	opt.propagate	    = NULL;  /* propagate specific rlimits */
	opt.profile	    = ACCT_GATHER_PROFILE_NOT_SET;

	opt.prolog = slurm_get_srun_prolog();
	opt.epilog = slurm_get_srun_epilog();
	opt.begin = (time_t)0;

	opt.task_prolog     = NULL;
	opt.task_epilog     = NULL;

	/*
	 * Reset some default values if running under a parallel debugger
	 */
	if ((opt.parallel_debug = _under_parallel_debugger())) {
		opt.max_threads     = 1;
		pmi_server_max_threads(opt.max_threads);
		opt.msg_timeout     = 15;
	}

	opt.pty = false;
	opt.open_mode = 0;
	opt.acctg_freq = NULL;
	opt.cpu_freq_min = NO_VAL;
	opt.cpu_freq_max = NO_VAL;
	opt.cpu_freq_gov = NO_VAL;
	opt.reservation = NULL;
	opt.wckey = NULL;
	opt.req_switch = -1;
	opt.wait4switch = -1;
	opt.launcher_opts = NULL;
	opt.launch_cmd = false;

	opt.nice = 0;
	opt.priority = 0;
	opt.sicp_mode = 0;
	opt.power_flags = 0;
}

/*---[ env var processing ]-----------------------------------------------*/

/*
 * try to use a similar scheme as popt.
 *
 * in order to add a new env var (to be processed like an option):
 *
 * define a new entry into env_vars[], if the option is a simple int
 * or string you may be able to get away with adding a pointer to the
 * option to set. Otherwise, process var based on "type" in _opt_env.
 */
struct env_vars {
	const char *var;
	int type;
	void *arg;
	void *set_flag;
};

env_vars_t env_vars[] = {
{"SLURMD_DEBUG",        OPT_INT,        &opt.slurmd_debug,  NULL             },
{"SLURM_ACCOUNT",       OPT_STRING,     &opt.account,       NULL             },
{"SLURM_ACCTG_FREQ",    OPT_STRING,     &opt.acctg_freq,    NULL             },
{"SLURM_BLRTS_IMAGE",   OPT_STRING,     &opt.blrtsimage,    NULL             },
{"SLURM_BURST_BUFFER",  OPT_STRING,     &opt.burst_buffer,  NULL             },
{"SLURM_CHECKPOINT",    OPT_STRING,     &opt.ckpt_interval_str, NULL         },
{"SLURM_CHECKPOINT_DIR",OPT_STRING,     &opt.ckpt_dir,      NULL             },
{"SLURM_CNLOAD_IMAGE",  OPT_STRING,     &opt.linuximage,    NULL             },
{"SLURM_CONN_TYPE",     OPT_CONN_TYPE,  NULL,               NULL             },
{"SLURM_CORE_SPEC",     OPT_INT,        &opt.core_spec,     NULL             },
{"SLURM_CPUS_PER_TASK", OPT_INT,        &opt.cpus_per_task, &opt.cpus_set    },
{"SLURM_CPU_BIND",      OPT_CPU_BIND,   NULL,               NULL             },
{"SLURM_CPU_FREQ_REQ",  OPT_CPU_FREQ,   NULL,               NULL             },
{"SLURM_DEPENDENCY",    OPT_STRING,     &opt.dependency,    NULL             },
{"SLURM_DISABLE_STATUS",OPT_INT,        &opt.disable_status,NULL             },
{"SLURM_DISTRIBUTION",  OPT_DISTRIB,    NULL,               NULL             },
{"SLURM_EPILOG",        OPT_STRING,     &opt.epilog,        NULL             },
{"SLURM_EXCLUSIVE",     OPT_EXCLUSIVE,  NULL,               NULL             },
{"SLURM_EXPORT_ENV",    OPT_STRING,     &opt.export_env,    NULL             },
{"SLURM_GEOMETRY",      OPT_GEOMETRY,   NULL,               NULL             },
{"SLURM_GRES",          OPT_STRING,     &opt.gres,          NULL             },
{"SLURM_HINT",          OPT_HINT,       NULL,               NULL             },
{"SLURM_IMMEDIATE",     OPT_IMMEDIATE,  NULL,               NULL             },
{"SLURM_IOLOAD_IMAGE",  OPT_STRING,     &opt.ramdiskimage,  NULL             },
/* SLURM_JOBID was used in slurm version 1.3 and below, it is now vestigial */
{"SLURM_JOBID",         OPT_INT,        &opt.jobid,         NULL             },
{"SLURM_JOB_ID",        OPT_INT,        &opt.jobid,         NULL             },
{"SLURM_JOB_NAME",      OPT_STRING,     &opt.job_name,  &opt.job_name_set_env},
{"SLURM_KILL_BAD_EXIT", OPT_INT,        &opt.kill_bad_exit, NULL             },
{"SLURM_LABELIO",       OPT_INT,        &opt.labelio,       NULL             },
{"SLURM_LINUX_IMAGE",   OPT_STRING,     &opt.linuximage,    NULL             },
{"SLURM_MEM_BIND",      OPT_MEM_BIND,   NULL,               NULL             },
{"SLURM_MEM_PER_CPU",	OPT_INT,	&opt.mem_per_cpu,   NULL             },
{"SLURM_MEM_PER_NODE",	OPT_INT,	&opt.pn_min_memory, NULL             },
{"SLURM_MLOADER_IMAGE", OPT_STRING,     &opt.mloaderimage,  NULL             },
{"SLURM_MPI_TYPE",      OPT_MPI,        NULL,               NULL             },
{"SLURM_NCORES_PER_SOCKET",OPT_NCORES,  NULL,               NULL             },
{"SLURM_NETWORK",       OPT_STRING,     &opt.network,    &opt.network_set_env},
{"SLURM_NNODES",        OPT_NODES,      NULL,               NULL             },
{"SLURM_NODELIST",      OPT_STRING,     &opt.alloc_nodelist,NULL             },
{"SLURM_NO_ROTATE",     OPT_NO_ROTATE,  NULL,               NULL             },
{"SLURM_NTASKS",        OPT_INT,        &opt.ntasks,        &opt.ntasks_set  },
{"SLURM_NPROCS",        OPT_INT,        &opt.ntasks,        &opt.ntasks_set  },
{"SLURM_NSOCKETS_PER_NODE",OPT_NSOCKETS,NULL,               NULL             },
{"SLURM_NTASKS_PER_NODE", OPT_INT,      &opt.ntasks_per_node, NULL           },
{"SLURM_NTHREADS_PER_CORE",OPT_NTHREADS,NULL,               NULL             },
{"SLURM_OPEN_MODE",     OPT_OPEN_MODE,  NULL,               NULL             },
{"SLURM_OVERCOMMIT",    OPT_OVERCOMMIT, NULL,               NULL             },
{"SLURM_PARTITION",     OPT_STRING,     &opt.partition,     NULL             },
{"SLURM_POWER",         OPT_POWER,      NULL,               NULL             },
{"SLURM_PROFILE",       OPT_PROFILE,    NULL,               NULL             },
{"SLURM_PROLOG",        OPT_STRING,     &opt.prolog,        NULL             },
{"SLURM_QOS",           OPT_STRING,     &opt.qos,           NULL             },
{"SLURM_RAMDISK_IMAGE", OPT_STRING,     &opt.ramdiskimage,  NULL             },
{"SLURM_REMOTE_CWD",    OPT_STRING,     &opt.cwd,           NULL             },
{"SLURM_REQ_SWITCH",    OPT_INT,        &opt.req_switch,    NULL             },
{"SLURM_RESERVATION",   OPT_STRING,     &opt.reservation,   NULL             },
{"SLURM_RESTART_DIR",   OPT_STRING,     &opt.restart_dir ,  NULL             },
{"SLURM_RESV_PORTS",    OPT_RESV_PORTS, NULL,               NULL             },
{"SLURM_SICP",          OPT_SICP,       NULL,               NULL             },
{"SLURM_SIGNAL",        OPT_SIGNAL,     NULL,               NULL             },
{"SLURM_SRUN_MULTI",    OPT_MULTI,      NULL,               NULL             },
{"SLURM_STDERRMODE",    OPT_STRING,     &opt.efname,        NULL             },
{"SLURM_STDINMODE",     OPT_STRING,     &opt.ifname,        NULL             },
{"SLURM_STDOUTMODE",    OPT_STRING,     &opt.ofname,        NULL             },
{"SLURM_TASK_EPILOG",   OPT_STRING,     &opt.task_epilog,   NULL             },
{"SLURM_TASK_PROLOG",   OPT_STRING,     &opt.task_prolog,   NULL             },
{"SLURM_THREAD_SPEC",   OPT_THREAD_SPEC,NULL,               NULL             },
{"SLURM_THREADS",       OPT_INT,        &opt.max_threads,   NULL             },
{"SLURM_TIMELIMIT",     OPT_STRING,     &opt.time_limit_str,NULL             },
{"SLURM_UNBUFFEREDIO",  OPT_INT,        &opt.unbuffered,    NULL             },
{"SLURM_WAIT",          OPT_INT,        &opt.max_wait,      NULL             },
{"SLURM_WAIT4SWITCH",   OPT_TIME_VAL,   NULL,               NULL             },
{"SLURM_WCKEY",         OPT_STRING,     &opt.wckey,         NULL             },
{"SLURM_WORKING_DIR",   OPT_STRING,     &opt.cwd,           &opt.cwd_set     },
{NULL, 0, NULL, NULL}
};


/*
 * _opt_env(): used by initialize_and_process_args to set options via
 *            environment variables. See comments above for how to
 *            extend srun to process different vars
 */
static void _opt_env(void)
{
	char       *val = NULL;
	env_vars_t *e   = env_vars;

	while (e->var) {
		if ((val = getenv(e->var)) != NULL)
			_process_env_var(e, val);
		e++;
	}
}


static void
_process_env_var(env_vars_t *e, const char *val)
{
	char *end = NULL;
	task_dist_states_t dt;

	debug2("now processing env var %s=%s", e->var, val);

	if (e->set_flag) {
		*((bool *) e->set_flag) = true;
	}

	switch (e->type) {
	case OPT_STRING:
		*((char **) e->arg) = xstrdup(val);
		break;
	case OPT_INT:
		if (val != NULL) {
			*((int *) e->arg) = (int) strtol(val, &end, 10);
			if (!(end && *end == '\0')) {
				error("%s=%s invalid. ignoring...",
				      e->var, val);
			}
		}
		break;

	case OPT_DISTRIB:
		if (strcmp(val, "unknown") == 0)
			break;	/* ignore it, passed from salloc */
		dt = verify_dist_type(val, &opt.plane_size);
		if (dt == SLURM_DIST_UNKNOWN) {
			error("\"%s=%s\" -- invalid distribution type. "
			      "ignoring...", e->var, val);
		} else
			opt.distribution = dt;
		break;

	case OPT_CPU_BIND:
		if (slurm_verify_cpu_bind(val, &opt.cpu_bind,
					  &opt.cpu_bind_type))
			exit(error_exit);
		break;

	case OPT_CPU_FREQ:
		if (cpu_freq_verify_cmdline(val, &opt.cpu_freq_min,
				&opt.cpu_freq_max, &opt.cpu_freq_gov))
			error("Invalid --cpu-freq argument: %s. Ignored", val);
		break;
	case OPT_HINT:
		/* Keep after other options filled in */
		if (verify_hint(val,
				&opt.sockets_per_node,
				&opt.cores_per_socket,
				&opt.threads_per_core,
				&opt.ntasks_per_core,
				&opt.cpu_bind_type)) {
			exit(error_exit);
		}
		break;
	case OPT_MEM_BIND:
		if (slurm_verify_mem_bind(val, &opt.mem_bind,
					  &opt.mem_bind_type))
			exit(error_exit);
		break;

	case OPT_NODES:
		opt.nodes_set_env = get_resource_arg_range( val ,"OPT_NODES",
							     &opt.min_nodes,
							     &opt.max_nodes,
							     false);
		if (opt.nodes_set_env == false) {
			error("\"%s=%s\" -- invalid node count. ignoring...",
			      e->var, val);
		} else
			opt.nodes_set = opt.nodes_set_env;
		break;

	case OPT_OVERCOMMIT:
		opt.overcommit = true;
		break;

	case OPT_EXCLUSIVE:
		if (val == NULL) {
			opt.exclusive = true;
			opt.shared = 0;
		} else if (!strcasecmp(val, "user")) {
			opt.shared = 2;
		} else {
			error("\"%s=%s\" -- invalid value, ignoring...",
			      e->var, val);
		}
		break;

	case OPT_EXPORT:
		xfree(opt.export_env);
		opt.export_env = xstrdup(val);
		break;

	case OPT_RESV_PORTS:
		if (val)
			opt.resv_port_cnt = strtol(val, NULL, 10);
		else
			opt.resv_port_cnt = 0;
		break;

	case OPT_OPEN_MODE:
		if ((val[0] == 'a') || (val[0] == 'A'))
			opt.open_mode = OPEN_MODE_APPEND;
		else if ((val[0] == 't') || (val[0] == 'T'))
			opt.open_mode = OPEN_MODE_TRUNCATE;
		else
			error("Invalid SLURM_OPEN_MODE: %s. Ignored", val);
		break;

	case OPT_CONN_TYPE:
		verify_conn_type(val, opt.conn_type);
		break;

	case OPT_NO_ROTATE:
		opt.no_rotate = true;
		break;

	case OPT_GEOMETRY:
		if (verify_geometry(val, opt.geometry)) {
			error("\"%s=%s\" -- invalid geometry, ignoring...",
			      e->var, val);
		}
		break;

	case OPT_IMMEDIATE:
		if (val)
			opt.immediate = strtol(val, NULL, 10);
		else
			opt.immediate = DEFAULT_IMMEDIATE;
		break;

	case OPT_MPI:
		xfree(mpi_type);
		mpi_type = xstrdup(val);
		if (mpi_hook_client_init((char *)val) == SLURM_ERROR) {
			error("\"%s=%s\" -- invalid MPI type, "
			      "--mpi=list for acceptable types.",
			      e->var, val);
			exit(error_exit);
		}
		mpi_initialized = true;
		break;

	case OPT_SIGNAL:
		if (get_signal_opts((char *)val, &opt.warn_signal,
				    &opt.warn_time, &opt.warn_flags)) {
			error("Invalid signal specification: %s", val);
			exit(error_exit);
		}
		break;

	case OPT_TIME_VAL:
		opt.wait4switch = time_str2secs(val);
		break;
	case OPT_PROFILE:
		opt.profile = acct_gather_profile_from_string((char *)val);
		break;
	case OPT_POWER:
		opt.power_flags = power_flags_id((char *)val);
		break;
	case OPT_SICP:
		opt.sicp_mode = 1;
		break;
	case OPT_THREAD_SPEC:
		opt.core_spec = _get_int(val, "thread_spec", true) |
					 CORE_SPEC_THREAD;
		break;
	default:
		/* do nothing */
		break;
	}
}

/*
 *  Get a decimal integer from arg.
 *
 *  Returns the integer on success, exits program on failure.
 *
 */
static int
_get_int(const char *arg, const char *what, bool positive)
{
	return parse_int(what, arg, positive);
}

static void _set_options(const int argc, char **argv)
{
	int opt_char, option_index = 0, max_val = 0, tmp_int;
	struct utsname name;
	static struct option long_options[] = {
		{"account",       required_argument, 0, 'A'},
		{"extra-node-info", required_argument, 0, 'B'},
		{"cpus-per-task", required_argument, 0, 'c'},
		{"constraint",    required_argument, 0, 'C'},
		{"dependency",    required_argument, 0, 'd'},
		{"chdir",         required_argument, 0, 'D'},
		{"error",         required_argument, 0, 'e'},
		{"preserve-env",  no_argument,       0, 'E'},
		{"preserve-slurm-env", no_argument,  0, 'E'},
		{"geometry",      required_argument, 0, 'g'},
		{"hold",          no_argument,       0, 'H'},
		{"input",         required_argument, 0, 'i'},
		{"immediate",     optional_argument, 0, 'I'},
		{"join",          no_argument,       0, 'j'},
		{"job-name",      required_argument, 0, 'J'},
		{"no-kill",       no_argument,       0, 'k'},
		{"kill-on-bad-exit", optional_argument, 0, 'K'},
		{"label",         no_argument,       0, 'l'},
		{"licenses",      required_argument, 0, 'L'},
		{"distribution",  required_argument, 0, 'm'},
		{"ntasks",        required_argument, 0, 'n'},
		{"nodes",         required_argument, 0, 'N'},
		{"output",        required_argument, 0, 'o'},
		{"overcommit",    no_argument,       0, 'O'},
		{"partition",     required_argument, 0, 'p'},
		{"quit-on-interrupt", no_argument,   0, 'q'},
		{"quiet",            no_argument,    0, 'Q'},
		{"relative",      required_argument, 0, 'r'},
		{"no-rotate",     no_argument,       0, 'R'},
		{"share",         no_argument,       0, 's'},
		{"core-spec",     required_argument, 0, 'S'},
		{"time",          required_argument, 0, 't'},
		{"threads",       required_argument, 0, 'T'},
		{"unbuffered",    no_argument,       0, 'u'},
		{"verbose",       no_argument,       0, 'v'},
		{"version",       no_argument,       0, 'V'},
		{"nodelist",      required_argument, 0, 'w'},
		{"wait",          required_argument, 0, 'W'},
		{"exclude",       required_argument, 0, 'x'},
		{"disable-status", no_argument,      0, 'X'},
		{"no-allocate",   no_argument,       0, 'Z'},
		{"accel-bind",       required_argument, 0, LONG_OPT_ACCEL_BIND},
		{"acctg-freq",       required_argument, 0, LONG_OPT_ACCTG_FREQ},
		{"bb",               required_argument, 0, LONG_OPT_BURST_BUFFER},
		{"begin",            required_argument, 0, LONG_OPT_BEGIN},
		{"blrts-image",      required_argument, 0, LONG_OPT_BLRTS_IMAGE},
		{"checkpoint",       required_argument, 0, LONG_OPT_CHECKPOINT},
		{"checkpoint-dir",   required_argument, 0, LONG_OPT_CHECKPOINT_DIR},
		{"cnload-image",     required_argument, 0, LONG_OPT_LINUX_IMAGE},
		{"comment",          required_argument, 0, LONG_OPT_COMMENT},
		{"conn-type",        required_argument, 0, LONG_OPT_CONNTYPE},
		{"contiguous",       no_argument,       0, LONG_OPT_CONT},
		{"cores-per-socket", required_argument, 0, LONG_OPT_CORESPERSOCKET},
		{"cpu_bind",         required_argument, 0, LONG_OPT_CPU_BIND},
		{"cpu-freq",         required_argument, 0, LONG_OPT_CPU_FREQ},
		{"debugger-test",    no_argument,       0, LONG_OPT_DEBUG_TS},
		{"epilog",           required_argument, 0, LONG_OPT_EPILOG},
		{"exclusive",        optional_argument, 0, LONG_OPT_EXCLUSIVE},
		{"export",           required_argument, 0, LONG_OPT_EXPORT},
		{"get-user-env",     optional_argument, 0, LONG_OPT_GET_USER_ENV},
		{"gid",              required_argument, 0, LONG_OPT_GID},
		{"gres",             required_argument, 0, LONG_OPT_GRES},
		{"help",             no_argument,       0, LONG_OPT_HELP},
		{"hint",             required_argument, 0, LONG_OPT_HINT},
		{"ioload-image",     required_argument, 0, LONG_OPT_RAMDISK_IMAGE},
		{"jobid",            required_argument, 0, LONG_OPT_JOBID},
		{"linux-image",      required_argument, 0, LONG_OPT_LINUX_IMAGE},
		{"launch-cmd",       no_argument,       0, LONG_OPT_LAUNCH_CMD},
		{"launcher-opts",    required_argument, 0, LONG_OPT_LAUNCHER_OPTS},
		{"mail-type",        required_argument, 0, LONG_OPT_MAIL_TYPE},
		{"mail-user",        required_argument, 0, LONG_OPT_MAIL_USER},
		{"max-exit-timeout", required_argument, 0, LONG_OPT_XTO},
		{"mem",              required_argument, 0, LONG_OPT_MEM},
		{"mem-per-cpu",      required_argument, 0, LONG_OPT_MEM_PER_CPU},
		{"mem_bind",         required_argument, 0, LONG_OPT_MEM_BIND},
		{"mincores",         required_argument, 0, LONG_OPT_MINCORES},
		{"mincpus",          required_argument, 0, LONG_OPT_MINCPUS},
		{"minsockets",       required_argument, 0, LONG_OPT_MINSOCKETS},
		{"minthreads",       required_argument, 0, LONG_OPT_MINTHREADS},
		{"mloader-image",    required_argument, 0, LONG_OPT_MLOADER_IMAGE},
		{"mpi",              required_argument, 0, LONG_OPT_MPI},
		{"msg-timeout",      required_argument, 0, LONG_OPT_TIMEO},
		{"multi-prog",       no_argument,       0, LONG_OPT_MULTI},
		{"network",          required_argument, 0, LONG_OPT_NETWORK},
		{"nice",             optional_argument, 0, LONG_OPT_NICE},
		{"ntasks-per-core",  required_argument, 0, LONG_OPT_NTASKSPERCORE},
		{"ntasks-per-node",  required_argument, 0, LONG_OPT_NTASKSPERNODE},
		{"ntasks-per-socket",required_argument, 0, LONG_OPT_NTASKSPERSOCKET},
		{"open-mode",        required_argument, 0, LONG_OPT_OPEN_MODE},
		{"power",            required_argument, 0, LONG_OPT_POWER},
		{"priority",         required_argument, 0, LONG_OPT_PRIORITY},
		{"profile",          required_argument, 0, LONG_OPT_PROFILE},
		{"prolog",           required_argument, 0, LONG_OPT_PROLOG},
		{"propagate",        optional_argument, 0, LONG_OPT_PROPAGATE},
		{"pty",              no_argument,       0, LONG_OPT_PTY},
		{"qos",		     required_argument, 0, LONG_OPT_QOS},
		{"ramdisk-image",    required_argument, 0, LONG_OPT_RAMDISK_IMAGE},
		{"reboot",           no_argument,       0, LONG_OPT_REBOOT},
		{"reservation",      required_argument, 0, LONG_OPT_RESERVATION},
		{"restart-dir",      required_argument, 0, LONG_OPT_RESTART_DIR},
		{"resv-ports",       optional_argument, 0, LONG_OPT_RESV_PORTS},
		{"runjob-opts",      required_argument, 0, LONG_OPT_LAUNCHER_OPTS},
		{"sicp",             optional_argument, 0, LONG_OPT_SICP},
		{"signal",	     required_argument, 0, LONG_OPT_SIGNAL},
		{"slurmd-debug",     required_argument, 0, LONG_OPT_DEBUG_SLURMD},
		{"sockets-per-node", required_argument, 0, LONG_OPT_SOCKETSPERNODE},
		{"switches",         required_argument, 0, LONG_OPT_REQ_SWITCH},
		{"task-epilog",      required_argument, 0, LONG_OPT_TASK_EPILOG},
		{"task-prolog",      required_argument, 0, LONG_OPT_TASK_PROLOG},
		{"tasks-per-node",   required_argument, 0, LONG_OPT_NTASKSPERNODE},
		{"test-only",        no_argument,       0, LONG_OPT_TEST_ONLY},
		{"thread-spec",      required_argument, 0, LONG_OPT_THREAD_SPEC},
		{"time-min",         required_argument, 0, LONG_OPT_TIME_MIN},
		{"threads-per-core", required_argument, 0, LONG_OPT_THREADSPERCORE},
		{"tmp",              required_argument, 0, LONG_OPT_TMP},
		{"uid",              required_argument, 0, LONG_OPT_UID},
		{"usage",            no_argument,       0, LONG_OPT_USAGE},
		{"wckey",            required_argument, 0, LONG_OPT_WCKEY},
		{NULL,               0,                 0, 0}
	};
	char *opt_string = "+A:B:c:C:d:D:e:Eg:hHi:I::jJ:kK::lL:m:n:N:"
		"o:Op:P:qQr:RsS:t:T:uU:vVw:W:x:XZ";
	char *pos_delimit;
	bool ntasks_set_opt = false;

#ifdef HAVE_PTY_H
	char *tmp_str;
#endif
	struct option *optz = spank_option_table_create (long_options);

	if (!optz) {
		error("Unable to create option table");
		exit(error_exit);
	}

	if (opt.progname == NULL)
		opt.progname = xbasename(argv[0]);
	else
		error("opt.progname is already set.");
	optind = 0;
	while ((opt_char = getopt_long(argc, argv, opt_string,
				       optz, &option_index)) != -1) {
		switch (opt_char) {

		case (int)'?':
			fprintf(stderr,
				"Try \"srun --help\" for more information\n");
			exit(error_exit);
			break;
		case (int)'A':
		case (int)'U':	/* backwards compatibility */
			xfree(opt.account);
			opt.account = xstrdup(optarg);
			break;
		case (int)'B':
			opt.extra_set = verify_socket_core_thread_count(
						optarg,
						&opt.sockets_per_node,
						&opt.cores_per_socket,
						&opt.threads_per_core,
						&opt.cpu_bind_type);

			if (opt.extra_set == false) {
				error("invalid resource allocation -B `%s'",
					optarg);
				exit(error_exit);
			}
			break;
		case (int)'c':
			tmp_int = _get_int(optarg, "cpus-per-task", false);
			if (opt.cpus_set && (tmp_int > opt.cpus_per_task)) {
				info("Job step's --cpus-per-task value exceeds"
				     " that of job (%d > %d). Job step may "
				     "never run.", tmp_int, opt.cpus_per_task);
			}
			opt.cpus_set = true;
			opt.cpus_per_task = tmp_int;
			break;
		case (int)'C':
			xfree(opt.constraints);
			opt.constraints = xstrdup(optarg);
			break;
		case (int)'d':
			xfree(opt.dependency);
			opt.dependency = xstrdup(optarg);
			break;
		case (int)'D':
			opt.cwd_set = true;
			xfree(opt.cwd);
			if (is_full_path(optarg))
				opt.cwd = xstrdup(optarg);
			else
				opt.cwd = make_full_path(optarg);
			break;
		case (int)'e':
			if (opt.pty) {
				fatal("--error incompatible with --pty "
				      "option");
				exit(error_exit);
			}
			xfree(opt.efname);
			if (strcasecmp(optarg, "none") == 0)
				opt.efname = xstrdup("/dev/null");
			else
				opt.efname = xstrdup(optarg);
			break;
		case (int)'E':
			opt.preserve_env = true;
			break;
		case (int)'g':
			if (verify_geometry(optarg, opt.geometry))
				exit(error_exit);
			break;
		case (int)'H':
			opt.hold = true;
			break;
		case (int)'i':
			if (opt.pty) {
				fatal("--input incompatible with "
				      "--pty option");
				exit(error_exit);
			}
			xfree(opt.ifname);
			if (strcasecmp(optarg, "none") == 0)
				opt.ifname = xstrdup("/dev/null");
			else
				opt.ifname = xstrdup(optarg);
			break;
		case (int)'I':
			if (optarg)
				opt.immediate = strtol(optarg, NULL, 10);
			else
				opt.immediate = DEFAULT_IMMEDIATE;
			break;
		case (int)'j':
			opt.join = true;
			break;
		case (int)'J':
			opt.job_name_set_cmd = true;
			xfree(opt.job_name);
			opt.job_name = xstrdup(optarg);
			break;
		case (int)'k':
			opt.no_kill = true;
			break;
		case (int)'K':
			if (optarg)
				opt.kill_bad_exit = strtol(optarg, NULL, 10);
			else
				opt.kill_bad_exit = 1;
			break;
		case (int)'l':
			opt.labelio = true;
			break;
		case 'L':
			xfree(opt.licenses);
			opt.licenses = xstrdup(optarg);
			break;
		case (int)'m':
			opt.distribution = verify_dist_type(optarg,
							     &opt.plane_size);
			if (opt.distribution == SLURM_DIST_UNKNOWN) {
				error("distribution type `%s' "
				      "is not recognized", optarg);
				exit(error_exit);
			}
			break;
		case (int)'n':
			ntasks_set_opt = true;
			opt.ntasks_set = true;
			opt.ntasks =
				_get_int(optarg, "number of tasks", true);
			break;
		case (int)'N':
			opt.nodes_set_opt =
				get_resource_arg_range( optarg,
							"requested node count",
							&opt.min_nodes,
							&opt.max_nodes, true );

			if (opt.nodes_set_opt == false) {
				error("invalid resource allocation -N `%s'",
				      optarg);
				exit(error_exit);
			} else
				opt.nodes_set = opt.nodes_set_opt;
			break;
		case (int)'o':
			if (opt.pty) {
				error("--output incompatible with --pty "
				      "option");
				exit(error_exit);
			}
			xfree(opt.ofname);
			if (strcasecmp(optarg, "none") == 0)
				opt.ofname = xstrdup("/dev/null");
			else
				opt.ofname = xstrdup(optarg);
			break;
		case (int)'O':
			opt.overcommit = true;
			break;
		case (int)'p':
			xfree(opt.partition);
			opt.partition = xstrdup(optarg);
			break;
		case (int)'P':
			verbose("-P option is deprecated, use -d instead");
			xfree(opt.dependency);
			opt.dependency = xstrdup(optarg);
			break;
		case (int)'q':
			opt.quit_on_intr = true;
			break;
		case (int) 'Q':
			opt.quiet++;
			break;
		case (int)'r':
			opt.relative = _get_int(optarg, "relative", false);
			opt.relative_set = true;
			break;
		case (int)'R':
			opt.no_rotate = true;
			break;
		case (int)'s':
			opt.shared = 1;
			break;
		case (int)'S':
			opt.core_spec = _get_int(optarg, "core_spec", false);
			opt.core_spec_set = true;
			break;
		case (int)'t':
			xfree(opt.time_limit_str);
			opt.time_limit_str = xstrdup(optarg);
			break;
		case (int)'T':
			opt.max_threads =
				_get_int(optarg, "max_threads", true);
			pmi_server_max_threads(opt.max_threads);
			break;
		case (int)'u':
			opt.unbuffered = true;
			break;
		case (int)'v':
			_verbose++;
			break;
		case (int)'V':
			print_slurm_version();
			exit(0);
			break;
		case (int)'w':
			xfree(opt.nodelist);
			opt.nodelist = xstrdup(optarg);
			break;
		case (int)'W':
			opt.max_wait = _get_int(optarg, "wait", false);
			break;
		case (int)'x':
			xfree(opt.exc_nodes);
			opt.exc_nodes = xstrdup(optarg);
			if (!_valid_node_list(&opt.exc_nodes))
				exit(error_exit);
			break;
		case (int)'X':
			opt.disable_status = true;
			break;
		case (int)'Z':
			opt.no_alloc = true;
			uname(&name);
			if (strcasecmp(name.sysname, "AIX") == 0)
				opt.network = xstrdup("ip");
			break;
		case LONG_OPT_CONT:
			opt.contiguous = true;
			break;
                case LONG_OPT_EXCLUSIVE:
			if (optarg == NULL) {
				opt.exclusive = true;
				opt.shared = 0;
			} else if (!strcasecmp(optarg, "user")) {
				opt.shared = 2;
			} else {
				error("invalid exclusive option %s", optarg);
				exit(error_exit);
			}
                        break;
		case LONG_OPT_EXPORT:
			xfree(opt.export_env);
			opt.export_env = xstrdup(optarg);
			break;
                case LONG_OPT_CPU_BIND:
			if (slurm_verify_cpu_bind(optarg, &opt.cpu_bind,
						  &opt.cpu_bind_type))
				exit(error_exit);
			break;
		case LONG_OPT_LAUNCH_CMD:
			opt.launch_cmd = true;
			break;
		case LONG_OPT_MEM_BIND:
			if (slurm_verify_mem_bind(optarg, &opt.mem_bind,
						  &opt.mem_bind_type))
				exit(error_exit);
			break;
		case LONG_OPT_MINCPUS:
			opt.pn_min_cpus = _get_int(optarg, "mincpus", true);
			break;
		case LONG_OPT_MINCORES:
			verbose("mincores option has been deprecated, use "
				"cores-per-socket");
			opt.cores_per_socket = _get_int(optarg,
							"mincores", true);
			if (opt.cores_per_socket < 0) {
				error("invalid mincores constraint %s",
				      optarg);
				exit(error_exit);
			}
			break;
		case LONG_OPT_MINSOCKETS:
			verbose("minsockets option has been deprecated, use "
				"sockets-per-node");
			opt.sockets_per_node = _get_int(optarg,
							"minsockets",true);
			if (opt.sockets_per_node < 0) {
				error("invalid minsockets constraint %s",
				      optarg);
				exit(error_exit);
			}
			break;
		case LONG_OPT_MINTHREADS:
			verbose("minthreads option has been deprecated, use "
				"threads-per-core");
			opt.threads_per_core = _get_int(optarg,
							"minthreads",true);
			if (opt.threads_per_core < 0) {
				error("invalid minthreads constraint %s",
				      optarg);
				exit(error_exit);
			}
			break;
		case LONG_OPT_MEM:
			opt.pn_min_memory = (int) str_to_mbytes(optarg);
			if (opt.pn_min_memory < 0) {
				error("invalid memory constraint %s",
				      optarg);
				exit(error_exit);
			}
			break;
		case LONG_OPT_MEM_PER_CPU:
			opt.mem_per_cpu = (int) str_to_mbytes(optarg);
			if (opt.mem_per_cpu < 0) {
				error("invalid memory constraint %s",
				      optarg);
				exit(error_exit);
			}
			break;
		case LONG_OPT_MPI:
			xfree(mpi_type);
			mpi_type = xstrdup(optarg);
			if (mpi_hook_client_init((char *)optarg)
			    == SLURM_ERROR) {
				error("\"--mpi=%s\" -- long invalid MPI type, "
				      "--mpi=list for acceptable types.",
				      optarg);
				exit(error_exit);
			}
			mpi_initialized = true;
			break;
		case LONG_OPT_RESV_PORTS:
			if (optarg)
				opt.resv_port_cnt = strtol(optarg, NULL, 10);
			else
				opt.resv_port_cnt = 0;
			break;
		case LONG_OPT_TMP:
			opt.pn_min_tmp_disk = str_to_mbytes(optarg);
			if (opt.pn_min_tmp_disk < 0) {
				error("invalid tmp value %s", optarg);
				exit(error_exit);
			}
			break;
		case LONG_OPT_JOBID:
			opt.jobid = _get_int(optarg, "jobid", true);
			opt.jobid_set = true;
			break;
		case LONG_OPT_TIMEO:
			opt.msg_timeout =
				_get_int(optarg, "msg-timeout", true);
			break;
		case LONG_OPT_XTO:
			opt.max_exit_timeout =
				_get_int(optarg, "max-exit-timeout", true);
			break;
		case LONG_OPT_UID:
			if (opt.euid != (uid_t) -1) {
				error("duplicate --uid option");
				exit(error_exit);
			}
			if (uid_from_string (optarg, &opt.euid) < 0) {
				error("--uid=\"%s\" invalid", optarg);
				exit(error_exit);
			}
			break;
		case LONG_OPT_GID:
			if (opt.egid != (gid_t) -1) {
				error("duplicate --gid option");
				exit(error_exit);
			}
			if (gid_from_string (optarg, &opt.egid) < 0) {
				error("--gid=\"%s\" invalid", optarg);
				exit(error_exit);
			}
			break;
		case LONG_OPT_DEBUG_SLURMD:
			if (isdigit(optarg[0]))
				opt.slurmd_debug =
					_get_int(optarg, "slurmd-debug", false);
			else
				opt.slurmd_debug = log_string2num(optarg);
			break;
		case LONG_OPT_DEBUG_TS:
			opt.debugger_test    = true;
			/* make other parameters look like debugger
			 * is really attached */
			opt.parallel_debug   = true;
			opt.max_threads     = 1;
			pmi_server_max_threads(opt.max_threads);
			opt.msg_timeout     = 15;
			break;
		case 'h':
		case LONG_OPT_HELP:
			_help();
			exit(0);
		case LONG_OPT_USAGE:
			_usage();
			exit(0);
		case LONG_OPT_CONNTYPE:
			verify_conn_type(optarg, opt.conn_type);
			break;
		case LONG_OPT_TEST_ONLY:
			opt.test_only = true;
			break;
		case LONG_OPT_NETWORK:
			xfree(opt.network);
			opt.network = xstrdup(optarg);
			setenv("SLURM_NETWORK", opt.network, 1);
			opt.network_set_env = false;
			break;
		case LONG_OPT_PROPAGATE:
			xfree(opt.propagate);
			if (optarg)
				opt.propagate = xstrdup(optarg);
			else
				opt.propagate = xstrdup("ALL");
			break;
		case LONG_OPT_PROLOG:
			xfree(opt.prolog);
			opt.prolog = xstrdup(optarg);
			break;
		case LONG_OPT_EPILOG:
			xfree(opt.epilog);
			opt.epilog = xstrdup(optarg);
			break;
		case LONG_OPT_BURST_BUFFER:
			xfree(opt.burst_buffer);
			opt.burst_buffer = xstrdup(optarg);
			break;
		case LONG_OPT_BEGIN:
			opt.begin = parse_time(optarg, 0);
			if (errno == ESLURM_INVALID_TIME_VALUE) {
				error("Invalid time specification %s",
				      optarg);
				exit(error_exit);
			}
			break;
		case LONG_OPT_MAIL_TYPE:
			opt.mail_type |= parse_mail_type(optarg);
			if (opt.mail_type == 0) {
				error("--mail-type=%s invalid", optarg);
				exit(error_exit);
			}
			break;
		case LONG_OPT_MAIL_USER:
			xfree(opt.mail_user);
			opt.mail_user = xstrdup(optarg);
			break;
		case LONG_OPT_TASK_PROLOG:
			xfree(opt.task_prolog);
			opt.task_prolog = xstrdup(optarg);
			break;
		case LONG_OPT_TASK_EPILOG:
			xfree(opt.task_epilog);
			opt.task_epilog = xstrdup(optarg);
			break;
		case LONG_OPT_NICE:
			if (optarg)
				opt.nice = strtol(optarg, NULL, 10);
			else
				opt.nice = 100;
			if (abs(opt.nice) > NICE_OFFSET) {
				error("Invalid nice value, must be between "
				      "-%d and %d", NICE_OFFSET, NICE_OFFSET);
				exit(error_exit);
			}
			if (opt.nice < 0) {
				uid_t my_uid = getuid();
				if ((my_uid != 0) &&
				    (my_uid != slurm_get_slurm_user_id())) {
					error("Nice value must be non-negative, "
					      "value ignored");
					opt.nice = 0;
				}
			}
			break;
		case LONG_OPT_PRIORITY: {
			long long priority = strtoll(optarg, NULL, 10);
			if (priority < 0) {
				error("Priority must be >= 0");
				exit(error_exit);
			}
			if (priority >= NO_VAL) {
				error("Priority must be < %i", NO_VAL);
				exit(error_exit);
			}
			opt.priority = priority;
			break;
		}
		case LONG_OPT_MULTI:
			opt.multi_prog = true;
			break;
		case LONG_OPT_COMMENT:
			xfree(opt.comment);
			opt.comment = xstrdup(optarg);
			break;
		case LONG_OPT_QOS:
			xfree(opt.qos);
			opt.qos = xstrdup(optarg);
			break;
		case LONG_OPT_SOCKETSPERNODE:
			max_val = 0;
			get_resource_arg_range( optarg, "sockets-per-node",
						&opt.sockets_per_node,
						&max_val, true );
			if ((opt.sockets_per_node == 1) &&
			    (max_val == INT_MAX))
				opt.sockets_per_node = NO_VAL;
			break;
		case LONG_OPT_CORESPERSOCKET:
			max_val = 0;
			get_resource_arg_range( optarg, "cores-per-socket",
						&opt.cores_per_socket,
						&max_val, true );
			if ((opt.cores_per_socket == 1) &&
			    (max_val == INT_MAX))
				opt.cores_per_socket = NO_VAL;
			break;
		case LONG_OPT_THREADSPERCORE:
			max_val = 0;
			get_resource_arg_range( optarg, "threads-per-core",
						&opt.threads_per_core,
						&max_val, true );
			if ((opt.threads_per_core == 1) &&
			    (max_val == INT_MAX))
				opt.threads_per_core = NO_VAL;
			break;
		case LONG_OPT_NTASKSPERNODE:
			opt.ntasks_per_node = _get_int(optarg,
						       "ntasks-per-node", true);
			break;
		case LONG_OPT_NTASKSPERSOCKET:
			opt.ntasks_per_socket = _get_int(optarg,
							 "ntasks-per-socket",
							 true);
			break;
		case LONG_OPT_NTASKSPERCORE:
			opt.ntasks_per_core = _get_int(optarg,
						       "ntasks-per-core", true);
			break;
		case LONG_OPT_HINT:
			/* Keep after other options filled in */
			if (verify_hint(optarg,
					&opt.sockets_per_node,
					&opt.cores_per_socket,
					&opt.threads_per_core,
					&opt.ntasks_per_core,
					&opt.cpu_bind_type)) {
				exit(error_exit);
			}
			break;
		case LONG_OPT_BLRTS_IMAGE:
			xfree(opt.blrtsimage);
			opt.blrtsimage = xstrdup(optarg);
			break;
		case LONG_OPT_LINUX_IMAGE:
			xfree(opt.linuximage);
			opt.linuximage = xstrdup(optarg);
			break;
		case LONG_OPT_MLOADER_IMAGE:
			xfree(opt.mloaderimage);
			opt.mloaderimage = xstrdup(optarg);
			break;
		case LONG_OPT_RAMDISK_IMAGE:
			xfree(opt.ramdiskimage);
			opt.ramdiskimage = xstrdup(optarg);
			break;
		case LONG_OPT_REBOOT:
			opt.reboot = true;
			break;
		case LONG_OPT_GET_USER_ENV:
			error("--get-user-env is no longer supported in srun, "
			      "use sbatch");
			break;
		case LONG_OPT_PTY:
#ifdef HAVE_PTY_H
			opt.pty = true;
			opt.unbuffered = true;	/* implicit */
			if (opt.ifname)
				tmp_str = "--input";
			else if (opt.ofname)
				tmp_str = "--output";
			else if (opt.efname)
				tmp_str = "--error";
			else
				tmp_str = NULL;
			if (tmp_str) {
				error("%s incompatible with --pty option",
				      tmp_str);
				exit(error_exit);
			}
#else
			error("--pty not currently supported on this system "
			      "type, ignoring option");
#endif
			break;
		case LONG_OPT_CHECKPOINT:
			xfree(opt.ckpt_interval_str);
			opt.ckpt_interval_str = xstrdup(optarg);
			break;
		case LONG_OPT_OPEN_MODE:
			if ((optarg[0] == 'a') || (optarg[0] == 'A'))
				opt.open_mode = OPEN_MODE_APPEND;
			else if ((optarg[0] == 't') || (optarg[0] == 'T'))
				opt.open_mode = OPEN_MODE_TRUNCATE;
			else {
				error("Invalid --open-mode argument: %s. Ignored",
				      optarg);
			}
			break;
		case LONG_OPT_ACCTG_FREQ:
			xfree(opt.acctg_freq);
			opt.acctg_freq = xstrdup(optarg);
			break;
		case LONG_OPT_WCKEY:
			xfree(opt.wckey);
			opt.wckey = xstrdup(optarg);
			break;
		case LONG_OPT_PROFILE:
			opt.profile = acct_gather_profile_from_string(optarg);
			break;
		case LONG_OPT_RESERVATION:
			xfree(opt.reservation);
			opt.reservation = xstrdup(optarg);
			break;
		case LONG_OPT_LAUNCHER_OPTS:
			xfree(opt.launcher_opts);
			opt.launcher_opts = xstrdup(optarg);
			break;
		case LONG_OPT_CHECKPOINT_DIR:
			xfree(opt.ckpt_dir);
			opt.ckpt_dir = xstrdup(optarg);
			break;
		case LONG_OPT_RESTART_DIR:
			xfree(opt.restart_dir);
			opt.restart_dir = xstrdup(optarg);
			break;
		case LONG_OPT_SIGNAL:
			if (get_signal_opts(optarg, &opt.warn_signal,
					    &opt.warn_time, &opt.warn_flags)) {
				error("Invalid signal specification: %s",
				      optarg);
				exit(error_exit);
			}
			break;
		case LONG_OPT_TIME_MIN:
			xfree(opt.time_min_str);
			opt.time_min_str = xstrdup(optarg);
			break;
		case LONG_OPT_GRES:
			if (!strcasecmp(optarg, "help") ||
			    !strcasecmp(optarg, "list")) {
				print_gres_help();
				exit(0);
			}
			xfree(opt.gres);
			opt.gres = xstrdup(optarg);
			break;
		case LONG_OPT_CPU_FREQ:
		        if (cpu_freq_verify_cmdline(optarg, &opt.cpu_freq_min,
					&opt.cpu_freq_max, &opt.cpu_freq_gov))
				error("Invalid --cpu-freq argument: %s. "
						"Ignored", optarg);
			break;
		case LONG_OPT_REQ_SWITCH:
			pos_delimit = strstr(optarg,"@");
			if (pos_delimit != NULL) {
				pos_delimit[0] = '\0';
				pos_delimit++;
				opt.wait4switch = time_str2secs(pos_delimit);
			}
			opt.req_switch = _get_int(optarg, "switches", true);
			break;
		case LONG_OPT_POWER:
			opt.power_flags = power_flags_id(optarg);
			break;
		case LONG_OPT_SICP:
			opt.sicp_mode = 1;
			break;
		case LONG_OPT_THREAD_SPEC:
			opt.core_spec = _get_int(optarg, "thread_spec", true) |
				CORE_SPEC_THREAD;
			break;
		case LONG_OPT_ACCEL_BIND:
			if (strchr(optarg, 'v'))
				opt.accel_bind_type |= ACCEL_BIND_VERBOSE;
			if (strchr(optarg, 'g'))
				opt.accel_bind_type |= ACCEL_BIND_CLOSEST_GPU;
			if (strchr(optarg, 'm'))
				opt.accel_bind_type |= ACCEL_BIND_CLOSEST_MIC;
			if (strchr(optarg, 'n'))
				opt.accel_bind_type |= ACCEL_BIND_CLOSEST_NIC;
			break;
		default:
			if (spank_process_option (opt_char, optarg) < 0) {
				exit(error_exit);
			}
		}
	}

	/* This means --ntasks was read from the environment.  We will override
	 * it with what the user specified in the hostlist. POE launched
	 * jobs excluded (they have the SLURM_STARTED_STEP env var set). */
	if (!ntasks_set_opt &&
	    ((opt.distribution & SLURM_DIST_STATE_BASE) == SLURM_DIST_ARBITRARY)
	    && !getenv("SLURM_STARTED_STEP"))
		opt.ntasks_set = false;

	spank_option_table_destroy (optz);
}

/*
 * _opt_args() : set options via commandline args and popt
 */
static void _opt_args(int argc, char **argv)
{
	int i, command_pos = 0, command_args = 0;
	char **rest = NULL;
	char *fullpath, *launch_params;
	bool test_exec = false;

	_set_options(argc, argv);

	if ((opt.pn_min_memory > -1) && (opt.mem_per_cpu > -1)) {
		if (opt.pn_min_memory < opt.mem_per_cpu) {
			info("mem < mem-per-cpu - resizing mem to be equal "
			     "to mem-per-cpu");
			opt.pn_min_memory = opt.mem_per_cpu;
		}
	}

<<<<<<< HEAD
        /* Check to see if user has specified enough resources to
	 * satisfy the plane distribution with the specified
	 * plane_size.
	 * if (n/plane_size < N) and ((N-1) * plane_size >= n) -->
	 * problem Simple check will not catch all the problem/invalid
	 * cases.
	 * The limitations of the plane distribution in the cons_res
	 * environment are more extensive and are documented in the
	 * SLURM reference guide.  */
	if ((opt.distribution & SLURM_DIST_STATE_BASE) == SLURM_DIST_PLANE &&
	    opt.plane_size) {
		if ((opt.ntasks/opt.plane_size) < opt.min_nodes) {
			if (((opt.min_nodes-1)*opt.plane_size) >= opt.ntasks) {
#if (0)
				info("Too few processes ((n/plane_size) %d < N %d) "
				     "and ((N-1)*(plane_size) %d >= n %d)) ",
				     opt.ntasks/opt.plane_size, opt.min_nodes,
				     (opt.min_nodes-1)*opt.plane_size, opt.ntasks);
#endif
				error("Too few processes for the requested "
				      "{plane,node} distribution");
				exit(error_exit);
			}
		}
	}

=======
>>>>>>> 8247cb26
	if (opt.pty) {
		char *launch_type = slurm_get_launch_type();
		if (strcmp(launch_type, "launch/slurm")) {
			error("--pty not currently supported with %s "
			      "configuration, ignoring option", launch_type);
			opt.pty = false;
		}
		xfree(launch_type);
	}

#ifdef HAVE_AIX
	if (opt.network == NULL) {
		opt.network = "us,sn_all,bulk_xfer";
		setenv("SLURM_NETWORK", opt.network, 1);
	}
#endif

#ifdef HAVE_NATIVE_CRAY
	/* only fatal on the allocation */
	if (opt.network && opt.shared && (opt.jobid == NO_VAL))
		fatal("Requesting network performance counters requires "
		      "exclusive access.  Please add the --exclusive option "
		      "to your request.");
	if (opt.network)
		setenv("SLURM_NETWORK", opt.network, 1);
#endif

	if (opt.dependency)
		setenvfs("SLURM_JOB_DEPENDENCY=%s", opt.dependency);

	if (opt.nodelist && (!opt.test_only)) {
#ifdef HAVE_BG
		info("\tThe nodelist option should only be used if\n"
		     "\tthe block you are asking for can be created.\n"
		     "\tIt should also include all the midplanes you\n"
		     "\twant to use, partial lists will not work correctly.\n"
		     "\tPlease consult smap before using this option\n"
		     "\tor your job may be stuck with no way to run.");
#endif
	}

	opt.argc = 0;
	if (optind < argc) {
		rest = argv + optind;
		while (rest[opt.argc] != NULL)
			opt.argc++;
	}

	command_args = opt.argc;

	if (!rest && !opt.test_only)
		fatal("No command given to execute.");

#if defined HAVE_BG && !defined HAVE_BG_L_P
	/* Since this is needed on an emulated system don't put this code in
	 * the launch plugin.
	 */
	bg_figure_nodes_tasks(&opt.min_nodes, &opt.max_nodes,
			      &opt.ntasks_per_node, &opt.ntasks_set,
			      &opt.ntasks, opt.nodes_set, opt.nodes_set_opt,
			      opt.overcommit, 1);
#endif

	if (launch_init() != SLURM_SUCCESS) {
		fatal("Unable to load launch plugin, check LaunchType "
		      "configuration");
	}
	command_pos = launch_g_setup_srun_opt(rest);

	/* Since this is needed on an emulated system don't put this code in
	 * the launch plugin.
	 */
#if defined HAVE_BG && !defined HAVE_BG_L_P
	if (opt.test_only && !opt.jobid_set && (opt.jobid != NO_VAL)) {
		/* Do not perform allocate test, only disable use of "runjob" */
		opt.test_only = false;
	}

#endif
	/* make sure we have allocated things correctly */
	if (command_args)
		xassert((command_pos + command_args) <= opt.argc);

	for (i = command_pos; i < opt.argc; i++) {
		if (!rest || !rest[i-command_pos])
			break;
		opt.argv[i] = xstrdup(rest[i-command_pos]);
	}
	opt.argv[i] = NULL;	/* End of argv's (for possible execv) */

	if (getenv("SLURM_TEST_EXEC")) {
		test_exec = true;
	} else {
		launch_params = slurm_get_launch_params();
		if (launch_params && strstr(launch_params, "test_exec"))
			test_exec = true;
		xfree(launch_params);
	}
#if defined HAVE_BG && !defined HAVE_BG_L_P
	/* BGQ's runjob command required a fully qualified path */
	if (!launch_g_handle_multi_prog_verify(command_pos) &&
	    (opt.argc > command_pos)) {
		if ((fullpath = search_path(opt.cwd,
					    opt.argv[command_pos],
					    false, X_OK, test_exec))) {
			xfree(opt.argv[command_pos]);
			opt.argv[command_pos] = fullpath;
		}
	}
#else
	(void) launch_g_handle_multi_prog_verify(command_pos);
	if (test_exec) {
		if ((fullpath = search_path(opt.cwd, opt.argv[command_pos],
					    false, X_OK, test_exec))) {
			xfree(opt.argv[command_pos]);
			opt.argv[command_pos] = fullpath;
		} else {
			fatal("Can not execute %s", opt.argv[command_pos]);
		}
	}
#endif

#if 0
	for (i=0; i<opt.argc; i++)
		info("%d is '%s'", i, opt.argv[i]);
#endif
}

/*
 * _opt_verify : perform some post option processing verification
 *
 */
static bool _opt_verify(void)
{
	bool verified = true;
	hostlist_t hl = NULL;
	int hl_cnt = 0;

	/*
	 *  Do not set slurmd debug level higher than DEBUG2,
	 *   as DEBUG3 is used for slurmd IO operations, which
	 *   are not appropriate to be sent back to srun. (because
	 *   these debug messages cause the generation of more
	 *   debug messages ad infinitum)
	 */
	if (opt.slurmd_debug + LOG_LEVEL_ERROR > LOG_LEVEL_DEBUG2) {
		opt.slurmd_debug = LOG_LEVEL_DEBUG2 - LOG_LEVEL_ERROR;
		info("Using srun's max debug increment of %d",
		     opt.slurmd_debug);
	}

	if (opt.quiet && _verbose) {
		error ("don't specify both --verbose (-v) and --quiet (-Q)");
		verified = false;
	}

	if (opt.no_alloc && !opt.nodelist) {
		error("must specify a node list with -Z, --no-allocate.");
		verified = false;
	}

	if (opt.no_alloc && opt.exc_nodes) {
		error("can not specify --exclude list with -Z, --no-allocate.");
		verified = false;
	}

	if (opt.no_alloc && opt.relative_set) {
		error("do not specify -r,--relative with -Z,--no-allocate.");
		verified = false;
	}

	if (opt.relative_set && (opt.exc_nodes || opt.nodelist)) {
		error("-r,--relative not allowed with "
		      "-w,--nodelist or -x,--exclude.");
		verified = false;
	}

	if (opt.cpus_set && (opt.pn_min_cpus < opt.cpus_per_task))
		opt.pn_min_cpus = opt.cpus_per_task;

	if (opt.argc > 0)
		opt.cmd_name = base_name(opt.argv[0]);

	if (!opt.nodelist) {
		if ((opt.nodelist = xstrdup(getenv("SLURM_HOSTFILE")))) {
			/* make sure the file being read in has a / in
			   it to make sure it is a file in the
			   valid_node_list function */
			if (!strstr(opt.nodelist, "/")) {
				char *add_slash = xstrdup("./");
				xstrcat(add_slash, opt.nodelist);
				xfree(opt.nodelist);
				opt.nodelist = add_slash;
			}
			opt.distribution &= SLURM_DIST_STATE_FLAGS;
			opt.distribution |= SLURM_DIST_ARBITRARY;
			opt.hostfile = xstrdup(opt.nodelist);
			if (!_valid_node_list(&opt.nodelist)) {
				error("Failure getting NodeNames from "
				      "hostfile");
				exit(error_exit);
			} else {
				debug("loaded nodes (%s) from hostfile",
				      opt.nodelist);
			}
		}
	} else {
		if (strstr(opt.nodelist, "/"))
			opt.hostfile = xstrdup(opt.nodelist);
		if (!_valid_node_list(&opt.nodelist))
			exit(error_exit);
	}

	/* set up the proc and node counts based on the arbitrary list
	   of nodes */
	if (((opt.distribution & SLURM_DIST_STATE_BASE) == SLURM_DIST_ARBITRARY)
	   && (!opt.nodes_set || !opt.ntasks_set)) {
		hostlist_t hl = hostlist_create(opt.nodelist);
		if (!opt.ntasks_set) {
			opt.ntasks_set = true;
			opt.ntasks = hostlist_count(hl);
		}
		if (!opt.nodes_set) {
			opt.nodes_set = true;
			opt.nodes_set_opt = true;
			hostlist_uniq(hl);
			opt.min_nodes = opt.max_nodes = hostlist_count(hl);
		}
		hostlist_destroy(hl);
	}

	/* now if max is set make sure we have <= max_nodes in the
	 * nodelist but only if it isn't arbitrary since the user has
	 * laid it out how it should be so don't mess with it print an
	 * error later if it doesn't work the way they wanted */
	if (opt.max_nodes && opt.nodelist &&
	    ((opt.distribution & SLURM_DIST_STATE_BASE)!=SLURM_DIST_ARBITRARY)) {
		hostlist_t hl = hostlist_create(opt.nodelist);
		int count = hostlist_count(hl);
		if (count > opt.max_nodes) {
			int i = 0;
			error("Required nodelist includes more nodes than "
			      "permitted by max-node count (%d > %d). "
			      "Eliminating nodes from the nodelist.",
			      count, opt.max_nodes);
			count -= opt.max_nodes;
			while(i<count) {
				char *name = hostlist_pop(hl);
				if (name)
					free(name);
				else
					break;
				i++;
			}
			xfree(opt.nodelist);
			opt.nodelist = hostlist_ranged_string_xmalloc(hl);
		}
		hostlist_destroy(hl);
	}


	if ((opt.argc == 0) && (opt.test_only == false)) {
		error("must supply remote command");
		verified = false;
	}

	/* check for realistic arguments */
	if (opt.ntasks <= 0) {
		error("invalid number of tasks (-n %d)", opt.ntasks);
		verified = false;
	}

	if (opt.cpus_set && (opt.cpus_per_task <= 0)) {
		error("invalid number of cpus per task (-c %d)",
		      opt.cpus_per_task);
		verified = false;
	}

	if ((opt.min_nodes <= 0) || (opt.max_nodes < 0) ||
	    (opt.max_nodes && (opt.min_nodes > opt.max_nodes))) {
		error("invalid number of nodes (-N %d-%d)",
		      opt.min_nodes, opt.max_nodes);
		verified = false;
	}

#if defined(HAVE_BGL)
	if (opt.blrtsimage && strchr(opt.blrtsimage, ' ')) {
		error("invalid BlrtsImage given '%s'", opt.blrtsimage);
		verified = false;
	}
#endif

	if (opt.linuximage && strchr(opt.linuximage, ' ')) {
#ifdef HAVE_BGL
		error("invalid LinuxImage given '%s'", opt.linuximage);
#else
		error("invalid CnloadImage given '%s'", opt.linuximage);
#endif
		verified = false;
	}

	if (opt.mloaderimage && strchr(opt.mloaderimage, ' ')) {
		error("invalid MloaderImage given '%s'", opt.mloaderimage);
		verified = false;
	}

	if (opt.ramdiskimage && strchr(opt.ramdiskimage, ' ')) {
#ifdef HAVE_BGL
		error("invalid RamDiskImage given '%s'", opt.ramdiskimage);
#else
		error("invalid IoloadImage given '%s'", opt.ramdiskimage);
#endif
		verified = false;
	}

	if (!opt.ntasks_per_node) {
		error("ntasks-per-node is 0");
		verified = false;
	}


	/* bound max_threads/cores from ntasks_cores/sockets */
	if (opt.ntasks_per_core > 0) {
		/* if cpu_bind_type doesn't already have a auto pref,
		 * choose the level based on the level of ntasks
		 */
		if (!(opt.cpu_bind_type & (CPU_BIND_TO_SOCKETS |
					   CPU_BIND_TO_CORES |
					   CPU_BIND_TO_THREADS |
					   CPU_BIND_TO_LDOMS |
					   CPU_BIND_TO_BOARDS))) {
			opt.cpu_bind_type |= CPU_BIND_TO_CORES;
		}
	}
	if (opt.ntasks_per_socket > 0) {
		/* if cpu_bind_type doesn't already have a auto pref,
		 * choose the level based on the level of ntasks
		 */
		if (!(opt.cpu_bind_type & (CPU_BIND_TO_SOCKETS |
					   CPU_BIND_TO_CORES |
					   CPU_BIND_TO_THREADS |
					   CPU_BIND_TO_LDOMS |
					   CPU_BIND_TO_BOARDS))) {
			opt.cpu_bind_type |= CPU_BIND_TO_SOCKETS;
		}
	}

	/* massage the numbers */
	if (opt.nodelist) {
		hl = hostlist_create(opt.nodelist);
		if (!hl) {
			error("memory allocation failure");
			exit(error_exit);
		}
		hostlist_uniq(hl);
		hl_cnt = hostlist_count(hl);
		if (opt.nodes_set)
			opt.min_nodes = MAX(hl_cnt, opt.min_nodes);
		else
			opt.min_nodes = hl_cnt;
	}

	if ((opt.nodes_set || opt.extra_set)				&&
	    ((opt.min_nodes == opt.max_nodes) || (opt.max_nodes == 0))	&&
	    !opt.ntasks_set) {
		/* 1 proc / node default */
		opt.ntasks = opt.min_nodes;

		/* 1 proc / min_[socket * core * thread] default */
		if ((opt.sockets_per_node != NO_VAL) &&
		    (opt.cores_per_socket != NO_VAL) &&
		    (opt.threads_per_core != NO_VAL)) {
			opt.ntasks *= opt.sockets_per_node;
			opt.ntasks *= opt.cores_per_socket;
			opt.ntasks *= opt.threads_per_core;
			opt.ntasks_set = true;
		} else if (opt.ntasks_per_node != NO_VAL) {
			opt.ntasks *= opt.ntasks_per_node;
			opt.ntasks_set = true;
		}

		/* massage the numbers */
		if (opt.nodelist) {
			if (hl)	/* possibly built above */
				hostlist_destroy(hl);
			hl = hostlist_create(opt.nodelist);
			if (!hl) {
				error("memory allocation failure");
				exit(error_exit);
			}
			if (((opt.distribution & SLURM_DIST_STATE_BASE) ==
			     SLURM_DIST_ARBITRARY) && !opt.ntasks_set) {
				opt.ntasks = hostlist_count(hl);
				opt.ntasks_set = true;
			}
			hostlist_uniq(hl);
			hl_cnt = hostlist_count(hl);
			if (opt.nodes_set)
				opt.min_nodes = MAX(hl_cnt, opt.min_nodes);
			else
				opt.min_nodes = hl_cnt;
			/* Don't destroy hl here since it may be used later */
		}
	} else if (opt.nodes_set && opt.ntasks_set) {
		/*
		 * Make sure that the number of
		 * max_nodes is <= number of tasks
		 */
		if (opt.ntasks < opt.max_nodes)
			opt.max_nodes = opt.ntasks;

		/*
		 *  make sure # of procs >= min_nodes
		 */
		if ((opt.ntasks < opt.min_nodes) && (opt.ntasks > 0)) {
			info ("Warning: can't run %d processes on %d "
			      "nodes, setting nnodes to %d",
			      opt.ntasks, opt.min_nodes, opt.ntasks);
			opt.min_nodes = opt.ntasks;
			opt.nodes_set_opt = true;
			if (opt.max_nodes
			    &&  (opt.min_nodes > opt.max_nodes) )
				opt.max_nodes = opt.min_nodes;
			if (hl_cnt > opt.min_nodes) {
				int del_cnt, i;
				char *host;
				del_cnt = hl_cnt - opt.min_nodes;
				for (i=0; i<del_cnt; i++) {
					host = hostlist_pop(hl);
					free(host);
				}
				xfree(opt.nodelist);
				opt.nodelist =
					hostlist_ranged_string_xmalloc(hl);
			}
		}
	} /* else if (opt.ntasks_set && !opt.nodes_set) */

	if (hl)
		hostlist_destroy(hl);

	if (opt.max_threads <= 0) {	/* set default */
		error("Thread value invalid, reset to 1");
		opt.max_threads = 1;
		pmi_server_max_threads(opt.max_threads);
	} else if (opt.max_threads > MAX_THREADS) {
		error("Thread value exceeds defined limit, reset to %d",
		      MAX_THREADS);
	}

	/*
	 * --wait always overrides hidden max_exit_timeout
	 */
	if (opt.max_wait)
		opt.max_exit_timeout = opt.max_wait;

	if (opt.time_limit_str) {
		opt.time_limit = time_str2mins(opt.time_limit_str);
		if ((opt.time_limit < 0) && (opt.time_limit != INFINITE)) {
			error("Invalid time limit specification");
			exit(error_exit);
		}
		if (opt.time_limit == 0)
			opt.time_limit = INFINITE;
	}
	if (opt.time_min_str) {
		opt.time_min = time_str2mins(opt.time_min_str);
		if ((opt.time_min < 0) && (opt.time_min != INFINITE)) {
			error("Invalid time-min specification");
			exit(error_exit);
		}
		if (opt.time_min == 0)
			opt.time_min = INFINITE;
	}

	if (opt.ckpt_interval_str) {
		opt.ckpt_interval = time_str2mins(opt.ckpt_interval_str);
		if ((opt.ckpt_interval < 0) &&
		    (opt.ckpt_interval != INFINITE)) {
			error("Invalid checkpoint interval specification");
			exit(error_exit);
		}
	}

	if (! opt.ckpt_dir)
		opt.ckpt_dir = xstrdup(opt.cwd);

	if ((opt.euid != (uid_t) -1) && (opt.euid != opt.uid))
		opt.uid = opt.euid;

	if ((opt.egid != (gid_t) -1) && (opt.egid != opt.gid))
		opt.gid = opt.egid;

	if (slurm_verify_cpu_bind(NULL, &opt.cpu_bind,
				  &opt.cpu_bind_type))
		exit(error_exit);

	if (!mpi_initialized) {
		mpi_type = slurm_get_mpi_default();
		(void) mpi_hook_client_init(NULL);
	}
	xfree(mpi_type);

	return verified;
}

/* Initialize the spank_job_env based upon environment variables set
 *	via salloc or sbatch commands */
extern void init_spank_env(void)
{
	int i;
	char *name, *eq, *value;

	if (environ == NULL)
		return;

	for (i = 0; environ[i]; i++) {
		if (strncmp(environ[i], "SLURM_SPANK_", 12))
			continue;
		name = xstrdup(environ[i] + 12);
		eq = strchr(name, (int)'=');
		if (eq == NULL) {
			xfree(name);
			break;
		}
		eq[0] = '\0';
		value = eq + 1;
		spank_set_job_env(name, value, 1);
		xfree(name);
	}

}

/* Functions used by SPANK plugins to read and write job environment
 * variables for use within job's Prolog and/or Epilog */
extern char *spank_get_job_env(const char *name)
{
	int i, len;
	char *tmp_str = NULL;

	if ((name == NULL) || (name[0] == '\0') ||
	    (strchr(name, (int)'=') != NULL)) {
		slurm_seterrno(EINVAL);
		return NULL;
	}

	xstrcat(tmp_str, name);
	xstrcat(tmp_str, "=");
	len = strlen(tmp_str);

	for (i = 0; i < opt.spank_job_env_size; i++) {
		if (strncmp(opt.spank_job_env[i], tmp_str, len))
			continue;
		xfree(tmp_str);
		return (opt.spank_job_env[i] + len);
	}

	return NULL;
}

extern int   spank_set_job_env(const char *name, const char *value,
			       int overwrite)
{
	int i, len;
	char *tmp_str = NULL;

	if ((name == NULL) || (name[0] == '\0') ||
	    (strchr(name, (int)'=') != NULL)) {
		slurm_seterrno(EINVAL);
		return -1;
	}

	xstrcat(tmp_str, name);
	xstrcat(tmp_str, "=");
	len = strlen(tmp_str);
	xstrcat(tmp_str, value);

	for (i = 0; i < opt.spank_job_env_size; i++) {
		if (strncmp(opt.spank_job_env[i], tmp_str, len))
			continue;
		if (overwrite) {
			xfree(opt.spank_job_env[i]);
			opt.spank_job_env[i] = tmp_str;
		} else
			xfree(tmp_str);
		return 0;
	}

	/* Need to add an entry */
	opt.spank_job_env_size++;
	xrealloc(opt.spank_job_env, sizeof(char *) * opt.spank_job_env_size);
	opt.spank_job_env[i] = tmp_str;
	return 0;
}

extern int   spank_unset_job_env(const char *name)
{
	int i, j, len;
	char *tmp_str = NULL;

	if ((name == NULL) || (name[0] == '\0') ||
	    (strchr(name, (int)'=') != NULL)) {
		slurm_seterrno(EINVAL);
		return -1;
	}

	xstrcat(tmp_str, name);
	xstrcat(tmp_str, "=");
	len = strlen(tmp_str);

	for (i = 0; i < opt.spank_job_env_size; i++) {
		if (strncmp(opt.spank_job_env[i], tmp_str, len))
			continue;
		xfree(opt.spank_job_env[i]);
		for (j = (i+1); j < opt.spank_job_env_size; i++, j++)
			opt.spank_job_env[i] = opt.spank_job_env[j];
		opt.spank_job_env_size--;
		if (opt.spank_job_env_size == 0)
			xfree(opt.spank_job_env);
		return 0;
	}

	return 0;	/* not found */
}

/* helper function for printing options
 *
 * warning: returns pointer to memory allocated on the stack.
 */
static char *print_constraints(void)
{
	char *buf = xstrdup("");

	if (opt.pn_min_cpus != NO_VAL)
		xstrfmtcat(buf, "mincpus-per-node=%d ", opt.pn_min_cpus);

	if (opt.pn_min_memory != NO_VAL)
		xstrfmtcat(buf, "mem-per-node=%dM ", opt.pn_min_memory);

	if (opt.mem_per_cpu != NO_VAL)
		xstrfmtcat(buf, "mem-per-cpu=%dM ", opt.mem_per_cpu);

	if (opt.pn_min_tmp_disk != NO_VAL)
		xstrfmtcat(buf, "tmp-per-node=%ld ", opt.pn_min_tmp_disk);

	if (opt.contiguous == true)
		xstrcat(buf, "contiguous ");

	if (opt.nodelist != NULL)
		xstrfmtcat(buf, "nodelist=%s ", opt.nodelist);

	if (opt.exc_nodes != NULL)
		xstrfmtcat(buf, "exclude=%s ", opt.exc_nodes);

	if (opt.constraints != NULL)
		xstrfmtcat(buf, "constraints=`%s' ", opt.constraints);

	return buf;
}

#define tf_(b) (b == true) ? "true" : "false"

static void _opt_list(void)
{
	char *str;

	info("defined options for program `%s'", opt.progname);
	info("--------------- ---------------------");

	info("user           : `%s'", opt.user);
	info("uid            : %ld", (long) opt.uid);
	info("gid            : %ld", (long) opt.gid);
	info("cwd            : %s", opt.cwd);
	info("ntasks         : %d %s", opt.ntasks,
	     opt.ntasks_set ? "(set)" : "(default)");
	if (opt.cpus_set)
		info("cpus_per_task  : %d", opt.cpus_per_task);
	if (opt.max_nodes)
		info("nodes          : %d-%d", opt.min_nodes, opt.max_nodes);
	else {
		info("nodes          : %d %s", opt.min_nodes,
		     opt.nodes_set ? "(set)" : "(default)");
	}
	info("jobid          : %u %s", opt.jobid,
	     opt.jobid_set ? "(set)" : "(default)");
	info("partition      : %s",
	     opt.partition == NULL ? "default" : opt.partition);
	info("profile        : `%s'",
	     acct_gather_profile_to_string(opt.profile));
	info("job name       : `%s'", opt.job_name);
	info("reservation    : `%s'", opt.reservation);
	info("burst_buffer   : `%s'", opt.burst_buffer);
	info("wckey          : `%s'", opt.wckey);
	info("cpu_freq_min   : %u", opt.cpu_freq_min);
	info("cpu_freq_max   : %u", opt.cpu_freq_max);
	info("cpu_freq_gov   : %u", opt.cpu_freq_gov);
	info("switches       : %d", opt.req_switch);
	info("wait-for-switches : %d", opt.wait4switch);
	info("distribution   : %s", format_task_dist_states(opt.distribution));
	if ((opt.distribution & SLURM_DIST_STATE_BASE) == SLURM_DIST_PLANE)
		info("plane size   : %u", opt.plane_size);
	info("cpu_bind       : %s",
	     opt.cpu_bind == NULL ? "default" : opt.cpu_bind);
	info("mem_bind       : %s",
	     opt.mem_bind == NULL ? "default" : opt.mem_bind);
	info("verbose        : %d", _verbose);
	info("slurmd_debug   : %d", opt.slurmd_debug);
	if (opt.immediate <= 1)
		info("immediate      : %s", tf_(opt.immediate));
	else
		info("immediate      : %d secs", (opt.immediate - 1));
	info("label output   : %s", tf_(opt.labelio));
	info("unbuffered IO  : %s", tf_(opt.unbuffered));
	info("overcommit     : %s", tf_(opt.overcommit));
	info("threads        : %d", opt.max_threads);
	if (opt.time_limit == INFINITE)
		info("time_limit     : INFINITE");
	else if (opt.time_limit != NO_VAL)
		info("time_limit     : %d", opt.time_limit);
	if (opt.time_min != NO_VAL)
		info("time_min       : %d", opt.time_min);
	if (opt.ckpt_interval)
		info("checkpoint     : %d mins", opt.ckpt_interval);
	info("checkpoint_dir : %s", opt.ckpt_dir);
	if (opt.restart_dir)
		info("restart_dir    : %s", opt.restart_dir);
	info("wait           : %d", opt.max_wait);
	if (opt.nice)
		info("nice           : %d", opt.nice);
	info("account        : %s", opt.account);
	info("comment        : %s", opt.comment);

	info("dependency     : %s", opt.dependency);
	if (opt.gres)
		info("gres           : %s", opt.gres);
	info("exclusive      : %s", tf_(opt.exclusive));
	info("qos            : %s", opt.qos);
	if (opt.shared != (uint16_t) NO_VAL)
		info("shared         : %u", opt.shared);
	str = print_constraints();
	info("constraints    : %s", str);
	xfree(str);
	if (opt.conn_type[0] != (uint16_t) NO_VAL) {
		str = conn_type_string_full(opt.conn_type);
		info("conn_type      : %s", str);
		xfree(str);
	}
	str = print_geometry(opt.geometry);
	info("geometry       : %s", str);
	xfree(str);
	info("reboot         : %s", opt.reboot ? "no" : "yes");
	info("rotate         : %s", opt.no_rotate ? "yes" : "no");
	info("preserve_env   : %s", tf_(opt.preserve_env));

#ifdef HAVE_BGL
	if (opt.blrtsimage)
		info("BlrtsImage     : %s", opt.blrtsimage);
#endif
	if (opt.linuximage)
#ifdef HAVE_BGL
		info("LinuxImage     : %s", opt.linuximage);
#else
		info("CnloadImage    : %s", opt.linuximage);
#endif
	if (opt.mloaderimage)
		info("MloaderImage   : %s", opt.mloaderimage);
	if (opt.ramdiskimage)
#ifdef HAVE_BGL
		info("RamDiskImage   : %s", opt.ramdiskimage);
#else
		info("IoloadImage   : %s", opt.ramdiskimage);
#endif

	info("network        : %s", opt.network);
	info("propagate      : %s",
	     opt.propagate == NULL ? "NONE" : opt.propagate);
	if (opt.begin) {
		char time_str[32];
		slurm_make_time_str(&opt.begin, time_str, sizeof(time_str));
		info("begin          : %s", time_str);
	}
	info("prolog         : %s", opt.prolog);
	info("epilog         : %s", opt.epilog);
	info("mail_type      : %s", print_mail_type(opt.mail_type));
	info("mail_user      : %s", opt.mail_user);
	info("task_prolog    : %s", opt.task_prolog);
	info("task_epilog    : %s", opt.task_epilog);
	info("multi_prog     : %s", opt.multi_prog ? "yes" : "no");
	info("sockets-per-node  : %d", opt.sockets_per_node);
	info("cores-per-socket  : %d", opt.cores_per_socket);
	info("threads-per-core  : %d", opt.threads_per_core);
	info("ntasks-per-node   : %d", opt.ntasks_per_node);
	info("ntasks-per-socket : %d", opt.ntasks_per_socket);
	info("ntasks-per-core   : %d", opt.ntasks_per_core);
	info("plane_size        : %u", opt.plane_size);
	if (opt.core_spec == (uint16_t) NO_VAL)
		info("core-spec         : NA");
	else if (opt.core_spec & CORE_SPEC_THREAD) {
		info("thread-spec       : %d",
		     opt.core_spec & (~CORE_SPEC_THREAD));
	} else
		info("core-spec         : %d", opt.core_spec);
	if (opt.resv_port_cnt != NO_VAL)
		info("resv_port_cnt     : %d", opt.resv_port_cnt);
	info("power             : %s", power_flags_str(opt.power_flags));
	info("sicp              : %u", opt.sicp_mode);
	str = print_commandline(opt.argc, opt.argv);
	info("remote command    : `%s'", str);
	xfree(str);

}

/* Determine if srun is under the control of a parallel debugger or not */
static bool _under_parallel_debugger (void)
{
#if defined HAVE_BG_FILES && !defined HAVE_BG_L_P
	/* Use symbols from the runjob.so library provided by IBM.
	 * Do NOT use debugger symbols local to the srun command */
	return false;
#else
	return (MPIR_being_debugged != 0);
#endif
}


static void _usage(void)
{
 	printf(
"Usage: srun [-N nnodes] [-n ntasks] [-i in] [-o out] [-e err]\n"
"            [-c ncpus] [-r n] [-p partition] [--hold] [-t minutes]\n"
"            [-D path] [--immediate[=secs]] [--overcommit] [--no-kill]\n"
"            [--share] [--label] [--unbuffered] [-m dist] [-J jobname]\n"
"            [--jobid=id] [--verbose] [--slurmd_debug=#] [--gres=list]\n"
"            [-T threads] [-W sec] [--checkpoint=time]\n"
"            [--checkpoint-dir=dir]  [--licenses=names]\n"
"            [--restart-dir=dir] [--qos=qos] [--time-min=minutes]\n"
"            [--contiguous] [--mincpus=n] [--mem=MB] [--tmp=MB] [-C list]\n"
"            [--mpi=type] [--account=name] [--dependency=type:jobid]\n"
"            [--launch-cmd] [--launcher-opts=options]\n"
"            [--kill-on-bad-exit] [--propagate[=rlimits] [--comment=name]\n"
"            [--cpu_bind=...] [--mem_bind=...] [--network=type]\n"
"            [--ntasks-per-node=n] [--ntasks-per-socket=n] [reservation=name]\n"
"            [--ntasks-per-core=n] [--mem-per-cpu=MB] [--preserve-env]\n"
"            [--profile=...]\n"
#ifdef HAVE_BG		/* Blue gene specific options */
#ifdef HAVE_BG_L_P
"            [--geometry=XxYxZ] "
#else
"            [--export=env_vars|NONE] [--geometry=AxXxYxZ] "
#endif
"[--conn-type=type] [--no-rotate]\n"
#ifdef HAVE_BGL
"            [--blrts-image=path] [--linux-image=path]\n"
"            [--mloader-image=path] [--ramdisk-image=path]\n"
#else
"            [--cnload-image=path]\n"
"            [--mloader-image=path] [--ioload-image=path]\n"
#endif
#endif
"            [--mail-type=type] [--mail-user=user] [--nice[=value]]\n"
"            [--prolog=fname] [--epilog=fname]\n"
"            [--task-prolog=fname] [--task-epilog=fname]\n"
"            [--ctrl-comm-ifhn=addr] [--multi-prog]\n"
"            [--cpu-freq=min[-max[:gov]] [--sicp] [--power=flags]\n"
"            [--switches=max-switches{@max-time-to-wait}] [--reboot]\n"
"            [--core-spec=cores] [--thread-spec=threads] [--bb=burst_buffer_spec]\n"
"            [--acctg-freq=<datatype>=<interval>\n"
"            [-w hosts...] [-x hosts...] executable [args...]\n");

}

static void _help(void)
{
	slurm_ctl_conf_t *conf;

        printf (
"Usage: srun [OPTIONS...] executable [args...]\n"
"\n"
"Parallel run options:\n"
"  -A, --account=name          charge job to specified account\n"
"      --acctg-freq=<datatype>=<interval> accounting and profiling sampling\n"
"                              intervals. Supported datatypes:\n"
"                              task=<interval> energy=<interval>\n"
"                              network=<interval> filesystem=<interval>\n"
"      --bb=<spec>             burst buffer specifications\n"
"      --begin=time            defer job until HH:MM MM/DD/YY\n"
"  -c, --cpus-per-task=ncpus   number of cpus required per task\n"
"      --checkpoint=time       job step checkpoint interval\n"
"      --checkpoint-dir=dir    directory to store job step checkpoint image \n"
"                              files\n"
"      --comment=name          arbitrary comment\n"
"      --cpu-freq=min[-max[:gov]] requested cpu frequency (and governor)\n"
"  -d, --dependency=type:jobid defer job until condition on jobid is satisfied\n"
"  -D, --chdir=path            change remote current working directory\n"
"      --export=env_vars|NONE  environment variables passed to launcher with\n"
"                              optional values or NONE (pass no variables)\n"
"  -e, --error=err             location of stderr redirection\n"
"      --epilog=program        run \"program\" after launching job step\n"
"  -E, --preserve-env          env vars for node and task counts override\n"
"                              command-line flags\n"
"      --get-user-env          used by Moab.  See srun man page.\n"
"      --gres=list             required generic resources\n"
"  -H, --hold                  submit job in held state\n"
"  -i, --input=in              location of stdin redirection\n"
"  -I, --immediate[=secs]      exit if resources not available in \"secs\"\n"
"      --jobid=id              run under already allocated job\n"
"  -J, --job-name=jobname      name of job\n"
"  -k, --no-kill               do not kill job on node failure\n"
"  -K, --kill-on-bad-exit      kill the job if any task terminates with a\n"
"                              non-zero exit code\n"
"  -l, --label                 prepend task number to lines of stdout/err\n"
"  -L, --licenses=names        required license, comma separated\n"
"      --launch-cmd            print external launcher command line if not SLURM\n"
"      --launcher-opts=        options for the external launcher command if not\n"
"                              SLURM\n"
"  -m, --distribution=type     distribution method for processes to nodes\n"
"                              (type = block|cyclic|arbitrary)\n"
"      --mail-type=type        notify on state change: BEGIN, END, FAIL or ALL\n"
"      --mail-user=user        who to send email notification for job state\n"
"                              changes\n"
"      --mpi=type              type of MPI being used\n"
"      --multi-prog            if set the program name specified is the\n"
"                              configuration specification for multiple programs\n"
"  -n, --ntasks=ntasks         number of tasks to run\n"
"      --nice[=value]          decrease scheduling priority by value\n"
"      --ntasks-per-node=n     number of tasks to invoke on each node\n"
"  -N, --nodes=N               number of nodes on which to run (N = min[-max])\n"
"  -o, --output=out            location of stdout redirection\n"
"  -O, --overcommit            overcommit resources\n"
"  -p, --partition=partition   partition requested\n"
"      --power=flags           power management options\n"
"      --priority=value        set the priority of the job to value\n"
"      --prolog=program        run \"program\" before launching job step\n"
"      --profile=value         enable acct_gather_profile for detailed data\n"
"                              value is all or none or any combination of\n"
"                              energy, lustre, network or task\n"
"      --propagate[=rlimits]   propagate all [or specific list of] rlimits\n"
#ifdef HAVE_PTY_H
"      --pty                   run task zero in pseudo terminal\n"
#endif
"  -q, --quit-on-interrupt     quit on single Ctrl-C\n"
"      --qos=qos               quality of service\n"
"  -Q, --quiet                 quiet mode (suppress informational messages)\n"
"      --reboot                reboot block before starting job\n"
"  -r, --relative=n            run job step relative to node n of allocation\n"
"      --restart-dir=dir       directory of checkpoint image files to restart\n"
"                              from\n"
"  -s, --share                 share nodes with other jobs\n"
"      --sicp                  If specified, signifies job is to receive\n"
"                              job id from the incluster reserve range.\n"
"  -S, --core-spec=cores       count of reserved cores\n"
"      --signal=[B:]num[@time] send signal when time limit within time seconds\n"
"      --slurmd-debug=level    slurmd debug level\n"
"      --switches=max-switches{@max-time-to-wait}\n"
"                              Optimum switches and max time to wait for optimum\n"
"      --task-epilog=program   run \"program\" after launching task\n"
"      --task-prolog=program   run \"program\" before launching task\n"
"      --thread-spec=threads   count of reserved threads\n"
"  -T, --threads=threads       set srun launch fanout\n"
"  -t, --time=minutes          time limit\n"
"      --time-min=minutes      minimum time limit (if distinct)\n"
"  -u, --unbuffered            do not line-buffer stdout/err\n"
"  -v, --verbose               verbose mode (multiple -v's increase verbosity)\n"
"  -W, --wait=sec              seconds to wait after first task exits\n"
"                              before killing job\n"
"      --wckey=wckey           wckey to run job under\n"
"  -X, --disable-status        Disable Ctrl-C status feature\n"
"\n"
"Constraint options:\n"
"      --contiguous            demand a contiguous range of nodes\n"
"  -C, --constraint=list       specify a list of constraints\n"
"      --mem=MB                minimum amount of real memory\n"
"      --mincpus=n             minimum number of logical processors (threads)\n"
"                              per node\n"
"      --reservation=name      allocate resources from named reservation\n"
"      --tmp=MB                minimum amount of temporary disk\n"
"  -w, --nodelist=hosts...     request a specific list of hosts\n"
"  -x, --exclude=hosts...      exclude a specific list of hosts\n"
"  -Z, --no-allocate           don't allocate nodes (must supply -w)\n"
"\n"
"Consumable resources related options:\n"
"      --exclusive[=user]      allocate nodes in exclusive mode when\n"
"                              cpu consumable resource is enabled\n"
"                              or don't share CPUs for job steps\n"
"      --mem-per-cpu=MB        maximum amount of real memory per allocated\n"
"                              cpu required by the job.\n"
"                              --mem >= --mem-per-cpu if --mem is specified.\n"
"      --resv-ports            reserve communication ports\n"
"\n"
"Affinity/Multi-core options: (when the task/affinity plugin is enabled)\n"
"  -B, --extra-node-info=S[:C[:T]]           Expands to:\n"
"      --sockets-per-node=S    number of sockets per node to allocate\n"
"      --cores-per-socket=C    number of cores per socket to allocate\n"
"      --threads-per-core=T    number of threads per core to allocate\n"
"                              each field can be 'min' or wildcard '*'\n"
"                              total cpus requested = (N x S x C x T)\n"
"\n"
"      --ntasks-per-core=n     number of tasks to invoke on each core\n"
"      --ntasks-per-socket=n   number of tasks to invoke on each socket\n");
	conf = slurm_conf_lock();
	if (conf->task_plugin != NULL
	    && strcasecmp(conf->task_plugin, "task/affinity") == 0) {
		printf(
"      --cpu_bind=             Bind tasks to CPUs\n"
"                              (see \"--cpu_bind=help\" for options)\n"
"      --hint=                 Bind tasks according to application hints\n"
"                              (see \"--hint=help\" for options)\n"
"      --mem_bind=             Bind memory to locality domains (ldom)\n"
"                              (see \"--mem_bind=help\" for options)\n");
	}
	slurm_conf_unlock();

	spank_print_options(stdout, 6, 30);

	printf("\n"
#if defined HAVE_AIX || defined HAVE_LIBNRT /* IBM PE specific options */
"PE related options:\n"
"      --network=type          communication protocol to be used\n"
"\n"
#endif
#ifdef HAVE_NATIVE_CRAY			/* Native Cray specific options */
"Cray related options:\n"
"      --network=type          Use network performace counters\n"
"                              (system, network, or processor)\n"
"\n"
#endif
#ifdef HAVE_BG				/* Blue gene specific options */
"Blue Gene related options:\n"
"      --conn-type=type        constraint on type of connection, MESH or TORUS\n"
"                              if not set, then tries to fit TORUS else MESH\n"
#ifdef HAVE_BG_L_P
"  -g, --geometry=XxYxZ        geometry constraints of the job\n"
#else
"  -g, --geometry=AxXxYxZ      Midplane geometry constraints of the job,\n"
"                              sub-block allocations can not be allocated\n"
"                              with the geometry option\n"
#endif
"  -R, --no-rotate             disable geometry rotation\n"
#ifndef HAVE_BGL
"                              If wanting to run in HTC mode (only for 1\n"
"                              midplane and below).  You can use HTC_S for\n"
"                              SMP, HTC_D for Dual, HTC_V for\n"
"                              virtual node mode, and HTC_L for Linux mode.\n"
"      --cnload-image=path     path to compute node image for bluegene block.  Default if not set\n"
"      --mloader-image=path    path to mloader image for bluegene block.  Default if not set\n"
"      --ioload-image=path     path to ioload image for bluegene block.  Default if not set\n"
#else
"      --blrts-image=path      path to blrts image for bluegene block.  Default if not set\n"
"      --linux-image=path      path to linux image for bluegene block.  Default if not set\n"
"      --mloader-image=path    path to mloader image for bluegene block.  Default if not set\n"
"      --ramdisk-image=path    path to ramdisk image for bluegene block.  Default if not set\n"
#endif
#endif
"\n"
"Help options:\n"
"  -h, --help                  show this help message\n"
"      --usage                 display brief usage message\n"
"\n"
"Other options:\n"
"  -V, --version               output version information and exit\n"
"\n"
		);

}<|MERGE_RESOLUTION|>--- conflicted
+++ resolved
@@ -1725,35 +1725,6 @@
 		}
 	}
 
-<<<<<<< HEAD
-        /* Check to see if user has specified enough resources to
-	 * satisfy the plane distribution with the specified
-	 * plane_size.
-	 * if (n/plane_size < N) and ((N-1) * plane_size >= n) -->
-	 * problem Simple check will not catch all the problem/invalid
-	 * cases.
-	 * The limitations of the plane distribution in the cons_res
-	 * environment are more extensive and are documented in the
-	 * SLURM reference guide.  */
-	if ((opt.distribution & SLURM_DIST_STATE_BASE) == SLURM_DIST_PLANE &&
-	    opt.plane_size) {
-		if ((opt.ntasks/opt.plane_size) < opt.min_nodes) {
-			if (((opt.min_nodes-1)*opt.plane_size) >= opt.ntasks) {
-#if (0)
-				info("Too few processes ((n/plane_size) %d < N %d) "
-				     "and ((N-1)*(plane_size) %d >= n %d)) ",
-				     opt.ntasks/opt.plane_size, opt.min_nodes,
-				     (opt.min_nodes-1)*opt.plane_size, opt.ntasks);
-#endif
-				error("Too few processes for the requested "
-				      "{plane,node} distribution");
-				exit(error_exit);
-			}
-		}
-	}
-
-=======
->>>>>>> 8247cb26
 	if (opt.pty) {
 		char *launch_type = slurm_get_launch_type();
 		if (strcmp(launch_type, "launch/slurm")) {
