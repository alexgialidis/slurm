--- conflicted
+++ resolved
@@ -141,15 +141,9 @@
  *	to retrieve the argv arrays for each task on this node, rather
  *	than calling multi_prog_get_argv once for each task.
  */
-<<<<<<< HEAD
 extern int multi_prog_get_argv(char *config_data, char **prog_env,
-			       int task_rank, int *argc, char ***argv,
+			       int task_rank, uint32_t *argc, char ***argv,
 			       int global_argc, char **global_argv)
-=======
-extern int
-multi_prog_get_argv(char *file_contents, char **prog_env, int task_rank,
-		    uint32_t *argc, char ***argv)
->>>>>>> 06750780
 {
 	char *line = NULL;
 	int i, line_num = 0;
