/*****************************************************************************\
 *  slurmd/slurmstepd/task.c - task launching functions for slurmstepd
 *  $Id$
 *****************************************************************************
 *  Copyright (C) 2002-2006 The Regents of the University of California.
 *  Produced at Lawrence Livermore National Laboratory (cf, DISCLAIMER).
 *  Written by Mark A. Grondona <mgrondona@llnl.gov>.
 *  UCRL-CODE-226842.
 *  
 *  This file is part of SLURM, a resource management program.
 *  For details, see <http://www.llnl.gov/linux/slurm/>.
 *  
 *  SLURM is free software; you can redistribute it and/or modify it under
 *  the terms of the GNU General Public License as published by the Free
 *  Software Foundation; either version 2 of the License, or (at your option)
 *  any later version.
 *
 *  In addition, as a special exception, the copyright holders give permission 
 *  to link the code of portions of this program with the OpenSSL library under 
 *  certain conditions as described in each individual source file, and 
 *  distribute linked combinations including the two. You must obey the GNU 
 *  General Public License in all respects for all of the code used other than 
 *  OpenSSL. If you modify file(s) with this exception, you may extend this 
 *  exception to your version of the file(s), but you are not obligated to do 
 *  so. If you do not wish to do so, delete this exception statement from your
 *  version.  If you delete this exception statement from all source files in 
 *  the program, then also delete it here.
 *  
 *  SLURM is distributed in the hope that it will be useful, but WITHOUT ANY
 *  WARRANTY; without even the implied warranty of MERCHANTABILITY or FITNESS
 *  FOR A PARTICULAR PURPOSE.  See the GNU General Public License for more
 *  details.
 *  
 *  You should have received a copy of the GNU General Public License along
 *  with SLURM; if not, write to the Free Software Foundation, Inc.,
 *  51 Franklin Street, Fifth Floor, Boston, MA 02110-1301  USA.
\*****************************************************************************/

#if HAVE_CONFIG_H
#  include "config.h"
#endif

#include <sys/wait.h>
#include <sys/stat.h>
#include <sys/param.h>
#include <unistd.h>
#include <pwd.h>
#include <grp.h>
#include <string.h>
#include <assert.h>
#include <ctype.h>

#if HAVE_STDLIB_H
#  include <stdlib.h>
#endif

#if HAVE_SYS_TYPES_H
#  include <sys/types.h>
#endif

#ifdef HAVE_AIX
#  include <sys/checkpnt.h>
#endif

#include <sys/resource.h>

#include <slurm/slurm_errno.h>

#include "src/common/env.h"
#include "src/common/fd.h"
#include "src/common/log.h"
#include "src/common/slurm_jobacct.h"
#include "src/common/switch.h"
#include "src/common/xsignal.h"
#include "src/common/xstring.h"
#include "src/common/mpi.h"
#include "src/common/xmalloc.h"
#include "src/common/plugstack.h"

#include "src/slurmd/slurmd/slurmd.h"
#include "src/slurmd/common/proctrack.h"
#include "src/slurmd/common/task_plugin.h"
#include "src/slurmd/slurmstepd/task.h"
#include "src/slurmd/slurmstepd/ulimits.h"
#include "src/slurmd/slurmstepd/io.h"
#include "src/slurmd/slurmstepd/pdebug.h"

/*
 * Static prototype definitions.
 */
static void  _make_tmpdir(slurmd_job_t *job);
<<<<<<< HEAD
=======
static void  _setup_spawn_io(slurmd_job_t *job);
>>>>>>> e77a2066
static int   _run_script_and_set_env(const char *name, const char *path, 
				     slurmd_job_t *job);
static void  _update_env(char *buf, char ***env);

/* Search for "export NAME=value" records in buf and 
 * use them to add environment variables to env */
static void
_update_env(char *buf, char ***env)
{
	char *tmp_ptr, *name_ptr, *val_ptr, *buf_ptr = buf;

	while ((tmp_ptr = strstr(buf_ptr, "export"))) {
		buf_ptr += 6;
		while (isspace(buf_ptr[0]))
			buf_ptr++;
		if (buf_ptr[0] == '=')	/* mal-formed */
			continue;
		name_ptr = buf_ptr;	/* start of env var name */
		while ((buf_ptr[0] != '=') && (buf_ptr[0] != '\0'))
			buf_ptr++;
		if (buf_ptr[0] == '\0')	/* mal-formed */
			continue;
		buf_ptr[0] = '\0';	/* end of env var name */
		buf_ptr++;
		val_ptr = buf_ptr;	/* start of env var value */
		while ((!isspace(buf_ptr[0])) && (buf_ptr[0] != '\0'))
			buf_ptr++;
		if (isspace(buf_ptr[0])) {
			buf_ptr[0] = '\0';/* end of env var value */
			buf_ptr++;
		}
		debug("name:%s:val:%s:",name_ptr,val_ptr);
		if (setenvf(env, name_ptr, "%s", val_ptr))
			error("Unable to set %s environment variable", name_ptr);
	}		
}

/*
 * Run a task prolog script.  Also read the stdout of the script and set
 * 	environment variables in the task's environment as specified
 *	in the script's standard output.
 * name IN: class of program ("system prolog", "user prolog", etc.)
 * path IN: pathname of program to run
 * job IN/OUT: pointer to associated job, can update job->env 
 *	if prolog
 * RET 0 on success, -1 on failure.
 */
static int
_run_script_and_set_env(const char *name, const char *path, slurmd_job_t *job)
{
	int status, rc, nread;
	pid_t cpid;
	int pfd[2];
	char buf[4096];

	xassert(job->env);
	if (path == NULL || path[0] == '\0')
		return 0;

	debug("[job %u] attempting to run %s [%s]", job->jobid, name, path);

	if (access(path, R_OK | X_OK) < 0) {
		debug("Not running %s [%s]: %m", name, path);
		return 0;
	}
	if (pipe(pfd) < 0) {
		error("executing %s: pipe: %m", name);
		return -1;
	}
	if ((cpid = fork()) < 0) {
		error("executing %s: fork: %m", name);
		return -1;
	}
	if (cpid == 0) {
		char *argv[2];

		argv[0] = xstrdup(path);
		argv[1] = NULL;
		close(1);
		dup(pfd[1]);
		close(2);
		close(0);
#ifdef SETPGRP_TWO_ARGS
		setpgrp(0, 0);
#else
		setpgrp();
#endif
		execve(path, argv, job->env);
		error("execve(): %m");
		exit(127);
	}

	close(pfd[1]);
	while ((nread = read(pfd[0], buf, sizeof(buf))) > 0) {
		buf[nread] = 0;
		//debug("read %d:%s:", nread, buf);
		_update_env(buf, &job->env);
	}

	close(pfd[0]);
	while (1) {
		rc = waitpid(cpid, &status, 0);
		if (rc < 0) {
			if (errno == EINTR)
				continue;
			error("waidpid: %m");
			return 0;
		} else  {
			killpg(cpid, SIGKILL);  /* kill children too */
			return status;
		}
	}

	/* NOTREACHED */
}

/* Given a program name, translate it to a fully qualified pathname
 * as needed based upon the PATH environment variable */
static char *
_build_path(char* fname, char **prog_env)
{
	int i;
	char *path_env = NULL, *dir;
	char *file_name, *file_path;
	struct stat stat_buf;
	int len = 256;

	file_name = (char *)xmalloc(len);
	/* make copy of file name (end at white space) */
	snprintf(file_name, len, "%s", fname);
	for (i=0; i < len; i++) {
		if (file_name[i] == '\0')
			break;
		if (!isspace(file_name[i]))
			continue;
		file_name[i] = '\0';
		break;
	}

	/* check if already absolute path */
	if (file_name[0] == '/')
		return file_name;

	/* search for the file using PATH environment variable */
	for (i=0; ; i++) {
		if (prog_env[i] == NULL)
			return file_name;
		if (strncmp(prog_env[i], "PATH=", 5))
			continue;
		path_env = xstrdup(&prog_env[i][5]);
		break;
	}

	file_path = (char *)xmalloc(len);
	dir = strtok(path_env, ":");
	while (dir) {
		snprintf(file_path, len, "%s/%s", dir, file_name);
		if (stat(file_path, &stat_buf) == 0)
			break;
		dir = strtok(NULL, ":");
	}
	if (dir == NULL)	/* not found */
		snprintf(file_path, len, "%s", file_name);

	xfree(file_name);
	xfree(path_env);
	return file_path;
}

static void
_setup_mpi(slurmd_job_t *job, int ltaskid)
{
	mpi_plugin_task_info_t info[1];

	info->jobid = job->jobid;
	info->stepid = job->stepid;
	info->nnodes = job->nnodes;
	info->nodeid = job->nodeid;
	info->ntasks = job->nprocs;
	info->ltasks = job->ntasks;
	info->gtaskid = job->task[ltaskid]->gtid;
	info->ltaskid = job->task[ltaskid]->id;
	info->self = job->envtp->self;
	info->client = job->envtp->cli;
		
	mpi_hook_slurmstepd_task(info, &job->env);
}


/*
 *  Current process is running as the user when this is called.
 */
void
exec_task(slurmd_job_t *job, int i, int waitfd)
{
	char c;
	int rc;
	slurmd_task_info_t *task = job->task[i];

	if (set_user_limits(job) < 0) {
		debug("Unable to set user limits");
		log_fini();
		exit(5);
	}

	if (i == 0)
		_make_tmpdir(job);

        /*
	 * Stall exec until all tasks have joined the same process group
	 */
        if ((rc = read (waitfd, &c, sizeof (c))) != 1) {
	        error ("_exec_task read failed, fd = %d, rc=%d: %m", waitfd, rc);
		log_fini();
		exit(1);
	}
	close(waitfd);

	job->envtp->jobid = job->jobid;
	job->envtp->stepid = job->stepid;
	job->envtp->nodeid = job->nodeid;
	job->envtp->cpus_on_node = job->cpus;
	job->envtp->env = job->env;
	job->envtp->procid = task->gtid;
	job->envtp->localid = task->id;
	job->envtp->task_pid = getpid();
	job->envtp->distribution = job->task_dist;
	job->envtp->plane_size   = job->plane_size;
	job->envtp->cpu_bind = xstrdup(job->cpu_bind);
	job->envtp->cpu_bind_type = job->cpu_bind_type;
	job->envtp->mem_bind = xstrdup(job->mem_bind);
	job->envtp->mem_bind_type = job->mem_bind_type;
<<<<<<< HEAD
	job->envtp->distribution = -1;
	setup_env(job->envtp);
	setenvf(&job->envtp->env, "SLURMD_NODENAME", "%s", conf->node_name);
=======

	/* need to take this out in 1.2 */
	job->envtp->distribution = SLURM_DIST_UNKNOWN;
	setup_env(job->envtp);
	
>>>>>>> e77a2066
	job->env = job->envtp->env;
	job->envtp->env = NULL;
	xfree(job->envtp->task_count);

	if (job->multi_prog) {
		/*
		 * Normally the client (srun/slauch) expands the command name
		 * to a fully qualified path, but in --multi-prog mode it
		 * is left up to the server to search the PATH for the
		 * executable.
		 */
		task->argv[0] = _build_path(task->argv[0], job->env);
	}
	
	if (!job->batch) {
		if (interconnect_attach(job->switch_job, &job->env,
				job->nodeid, (uint32_t) i, job->nnodes,
				job->nprocs, task->gtid) < 0) {
			error("Unable to attach to interconnect: %m");
			log_fini();
			exit(1);
		}

		_setup_mpi(job, i);
	
		pdebug_stop_current(job);
	}

	io_dup_stdio(task);

	/* task-specific pre-launch activities */

	if (spank_user_task (job, i) < 0) {
		error ("Failed to invoke task plugin stack\n");
		exit (1);
	}

	/* task plugin hook */
	pre_launch(job);
	if (conf->task_prolog) {
		char *my_prolog;
		slurm_mutex_lock(&conf->config_mutex);
		my_prolog = xstrdup(conf->task_prolog);
		slurm_mutex_unlock(&conf->config_mutex);
		_run_script_and_set_env("slurm task_prolog",
					my_prolog, job);
		xfree(my_prolog);
	}
	if (job->task_prolog) {
		_run_script_and_set_env("user task_prolog",
					job->task_prolog, job); 
	}

<<<<<<< HEAD
	if (job->env == NULL) {
		debug("job->env is NULL");
		job->env = (char **)xmalloc(sizeof(char *));
		job->env[0] = (char *)NULL;
	}

	execve(task->argv[0], task->argv, job->env);
=======
	if (job->multi_prog)
		task_exec(job->argv[1], job->env,
			  (int)job->task[i]->gtid);
	else
		execve(job->argv[0], job->argv, job->env);
>>>>>>> e77a2066

	/* 
	 * print error message and clean up if execve() returns:
	 */
	error("execve(): %s: %m", task->argv[0]); 
	exit(errno);
}

static void
_make_tmpdir(slurmd_job_t *job)
{
	char *tmpdir;

	if (!(tmpdir = getenvp(job->env, "TMPDIR")))
		return;

	if ((mkdir(tmpdir, 0700) < 0) && (errno != EEXIST))
		error ("Unable to create TMPDIR [%s]: %m", tmpdir);

	return;
}<|MERGE_RESOLUTION|>--- conflicted
+++ resolved
@@ -5,7 +5,7 @@
  *  Copyright (C) 2002-2006 The Regents of the University of California.
  *  Produced at Lawrence Livermore National Laboratory (cf, DISCLAIMER).
  *  Written by Mark A. Grondona <mgrondona@llnl.gov>.
- *  UCRL-CODE-226842.
+ *  UCRL-CODE-217948.
  *  
  *  This file is part of SLURM, a resource management program.
  *  For details, see <http://www.llnl.gov/linux/slurm/>.
@@ -84,18 +84,46 @@
 #include "src/slurmd/slurmstepd/ulimits.h"
 #include "src/slurmd/slurmstepd/io.h"
 #include "src/slurmd/slurmstepd/pdebug.h"
+#include "src/slurmd/slurmstepd/task_exec.h"
 
 /*
  * Static prototype definitions.
  */
 static void  _make_tmpdir(slurmd_job_t *job);
-<<<<<<< HEAD
-=======
 static void  _setup_spawn_io(slurmd_job_t *job);
->>>>>>> e77a2066
 static int   _run_script_and_set_env(const char *name, const char *path, 
 				     slurmd_job_t *job);
 static void  _update_env(char *buf, char ***env);
+
+
+static void _setup_spawn_io(slurmd_job_t *job)
+{
+	srun_info_t *srun;
+	int fd = -1;
+
+	srun = list_peek(job->sruns);
+	xassert(srun);
+	if ((fd = (int) slurm_open_stream(&srun->ioaddr)) < 0) {
+		error("connect spawn io stream: %m");
+		exit(1);
+	}
+
+	if (dup2(fd, STDIN_FILENO) == -1) {
+		error("dup2 over STDIN_FILENO: %m");
+		exit(1);
+	}
+	if (dup2(fd, STDOUT_FILENO) == -1) {
+		error("dup2 over STDOUT_FILENO: %m");
+		exit(1);
+	}
+	if (dup2(fd, STDERR_FILENO) == -1) {
+		error("dup2 over STDERR_FILENO: %m");
+		exit(1);
+	}
+		
+	if (fd > 2)
+		(void) close(fd);
+}
 
 /* Search for "export NAME=value" records in buf and 
  * use them to add environment variables to env */
@@ -175,11 +203,7 @@
 		dup(pfd[1]);
 		close(2);
 		close(0);
-#ifdef SETPGRP_TWO_ARGS
-		setpgrp(0, 0);
-#else
 		setpgrp();
-#endif
 		execve(path, argv, job->env);
 		error("execve(): %m");
 		exit(127);
@@ -209,79 +233,6 @@
 	/* NOTREACHED */
 }
 
-/* Given a program name, translate it to a fully qualified pathname
- * as needed based upon the PATH environment variable */
-static char *
-_build_path(char* fname, char **prog_env)
-{
-	int i;
-	char *path_env = NULL, *dir;
-	char *file_name, *file_path;
-	struct stat stat_buf;
-	int len = 256;
-
-	file_name = (char *)xmalloc(len);
-	/* make copy of file name (end at white space) */
-	snprintf(file_name, len, "%s", fname);
-	for (i=0; i < len; i++) {
-		if (file_name[i] == '\0')
-			break;
-		if (!isspace(file_name[i]))
-			continue;
-		file_name[i] = '\0';
-		break;
-	}
-
-	/* check if already absolute path */
-	if (file_name[0] == '/')
-		return file_name;
-
-	/* search for the file using PATH environment variable */
-	for (i=0; ; i++) {
-		if (prog_env[i] == NULL)
-			return file_name;
-		if (strncmp(prog_env[i], "PATH=", 5))
-			continue;
-		path_env = xstrdup(&prog_env[i][5]);
-		break;
-	}
-
-	file_path = (char *)xmalloc(len);
-	dir = strtok(path_env, ":");
-	while (dir) {
-		snprintf(file_path, len, "%s/%s", dir, file_name);
-		if (stat(file_path, &stat_buf) == 0)
-			break;
-		dir = strtok(NULL, ":");
-	}
-	if (dir == NULL)	/* not found */
-		snprintf(file_path, len, "%s", file_name);
-
-	xfree(file_name);
-	xfree(path_env);
-	return file_path;
-}
-
-static void
-_setup_mpi(slurmd_job_t *job, int ltaskid)
-{
-	mpi_plugin_task_info_t info[1];
-
-	info->jobid = job->jobid;
-	info->stepid = job->stepid;
-	info->nnodes = job->nnodes;
-	info->nodeid = job->nodeid;
-	info->ntasks = job->nprocs;
-	info->ltasks = job->ntasks;
-	info->gtaskid = job->task[ltaskid]->gtid;
-	info->ltaskid = job->task[ltaskid]->id;
-	info->self = job->envtp->self;
-	info->client = job->envtp->cli;
-		
-	mpi_hook_slurmstepd_task(info, &job->env);
-}
-
-
 /*
  *  Current process is running as the user when this is called.
  */
@@ -290,9 +241,10 @@
 {
 	char c;
 	int rc;
-	slurmd_task_info_t *task = job->task[i];
-
-	if (set_user_limits(job) < 0) {
+	slurmd_task_info_t *t = NULL;
+
+
+	if ((!job->spawn_task) && (set_user_limits(job) < 0)) {
 		debug("Unable to set user limits");
 		log_fini();
 		exit(5);
@@ -300,6 +252,7 @@
 
 	if (i == 0)
 		_make_tmpdir(job);
+
 
         /*
 	 * Stall exec until all tasks have joined the same process group
@@ -316,55 +269,47 @@
 	job->envtp->nodeid = job->nodeid;
 	job->envtp->cpus_on_node = job->cpus;
 	job->envtp->env = job->env;
-	job->envtp->procid = task->gtid;
-	job->envtp->localid = task->id;
+	
+	t = job->task[i];
+	job->envtp->procid = t->gtid;
+	job->envtp->localid = t->id;
 	job->envtp->task_pid = getpid();
-	job->envtp->distribution = job->task_dist;
-	job->envtp->plane_size   = job->plane_size;
+
 	job->envtp->cpu_bind = xstrdup(job->cpu_bind);
 	job->envtp->cpu_bind_type = job->cpu_bind_type;
 	job->envtp->mem_bind = xstrdup(job->mem_bind);
 	job->envtp->mem_bind_type = job->mem_bind_type;
-<<<<<<< HEAD
-	job->envtp->distribution = -1;
-	setup_env(job->envtp);
-	setenvf(&job->envtp->env, "SLURMD_NODENAME", "%s", conf->node_name);
-=======
 
 	/* need to take this out in 1.2 */
 	job->envtp->distribution = SLURM_DIST_UNKNOWN;
 	setup_env(job->envtp);
 	
->>>>>>> e77a2066
 	job->env = job->envtp->env;
 	job->envtp->env = NULL;
 	xfree(job->envtp->task_count);
-
-	if (job->multi_prog) {
-		/*
-		 * Normally the client (srun/slauch) expands the command name
-		 * to a fully qualified path, but in --multi-prog mode it
-		 * is left up to the server to search the PATH for the
-		 * executable.
-		 */
-		task->argv[0] = _build_path(task->argv[0], job->env);
-	}
 	
 	if (!job->batch) {
 		if (interconnect_attach(job->switch_job, &job->env,
 				job->nodeid, (uint32_t) i, job->nnodes,
-				job->nprocs, task->gtid) < 0) {
+				job->nprocs, job->task[i]->gtid) < 0) {
 			error("Unable to attach to interconnect: %m");
 			log_fini();
 			exit(1);
 		}
 
-		_setup_mpi(job, i);
+		slurmd_mpi_init (job, job->task[i]->gtid);
 	
 		pdebug_stop_current(job);
 	}
 
-	io_dup_stdio(task);
+	/* 
+	 * If io_prepare_child() is moved above interconnect_attach()
+	 * this causes EBADF from qsw_attach(). Why?
+	 */
+	if (job->spawn_task)
+		_setup_spawn_io(job);
+	else
+		io_dup_stdio(job->task[i]);
 
 	/* task-specific pre-launch activities */
 
@@ -373,7 +318,6 @@
 		exit (1);
 	}
 
-	/* task plugin hook */
 	pre_launch(job);
 	if (conf->task_prolog) {
 		char *my_prolog;
@@ -389,26 +333,16 @@
 					job->task_prolog, job); 
 	}
 
-<<<<<<< HEAD
-	if (job->env == NULL) {
-		debug("job->env is NULL");
-		job->env = (char **)xmalloc(sizeof(char *));
-		job->env[0] = (char *)NULL;
-	}
-
-	execve(task->argv[0], task->argv, job->env);
-=======
 	if (job->multi_prog)
 		task_exec(job->argv[1], job->env,
 			  (int)job->task[i]->gtid);
 	else
 		execve(job->argv[0], job->argv, job->env);
->>>>>>> e77a2066
 
 	/* 
-	 * print error message and clean up if execve() returns:
+	 * error() and clean up if execve() returns:
 	 */
-	error("execve(): %s: %m", task->argv[0]); 
+	error("execve(): %s: %m", job->argv[0]); 
 	exit(errno);
 }
 
