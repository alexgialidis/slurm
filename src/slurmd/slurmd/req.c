/*****************************************************************************\
 *  src/slurmd/slurmd/req.c - slurmd request handling
 *****************************************************************************
 *  Copyright (C) 2002-2007 The Regents of the University of California.
 *  Copyright (C) 2008-2010 Lawrence Livermore National Security.
 *  Portions Copyright (C) 2010-2016 SchedMD LLC.
 *  Portions copyright (C) 2015 Mellanox Technologies Inc.
 *  Produced at Lawrence Livermore National Laboratory (cf, DISCLAIMER).
 *  Written by Mark Grondona <mgrondona@llnl.gov>.
 *  CODE-OCEC-09-009. All rights reserved.
 *
 *  This file is part of SLURM, a resource management program.
 *  For details, see <http://slurm.schedmd.com/>.
 *  Please also read the included file: DISCLAIMER.
 *
 *  SLURM is free software; you can redistribute it and/or modify it under
 *  the terms of the GNU General Public License as published by the Free
 *  Software Foundation; either version 2 of the License, or (at your option)
 *  any later version.
 *
 *  In addition, as a special exception, the copyright holders give permission
 *  to link the code of portions of this program with the OpenSSL library under
 *  certain conditions as described in each individual source file, and
 *  distribute linked combinations including the two. You must obey the GNU
 *  General Public License in all respects for all of the code used other than
 *  OpenSSL. If you modify file(s) with this exception, you may extend this
 *  exception to your version of the file(s), but you are not obligated to do
 *  so. If you do not wish to do so, delete this exception statement from your
 *  version.  If you delete this exception statement from all source files in
 *  the program, then also delete it here.
 *
 *  SLURM is distributed in the hope that it will be useful, but WITHOUT ANY
 *  WARRANTY; without even the implied warranty of MERCHANTABILITY or FITNESS
 *  FOR A PARTICULAR PURPOSE.  See the GNU General Public License for more
 *  details.
 *
 *  You should have received a copy of the GNU General Public License along
 *  with SLURM; if not, write to the Free Software Foundation, Inc.,
 *  51 Franklin Street, Fifth Floor, Boston, MA 02110-1301  USA.
\*****************************************************************************/

#include "config.h"

#include <ctype.h>
#include <fcntl.h>
#include <grp.h>
#ifdef HAVE_NUMA
#undef NUMA_VERSION1_COMPATIBILITY
#include <numa.h>
#endif
#include <poll.h>
#include <pthread.h>
#include <sched.h>
#include <signal.h>
#include <stdlib.h>
#include <string.h>
#include <sys/param.h>
#include <sys/stat.h>
#include <sys/types.h>
#include <sys/un.h>
#include <sys/wait.h>
#include <time.h>
#include <unistd.h>
#include <utime.h>

#include "src/common/callerid.h"
#include "src/common/cpu_frequency.h"
#include "src/common/env.h"
#include "src/common/fd.h"
#include "src/common/forward.h"
#include "src/common/gres.h"
#include "src/common/hostlist.h"
#include "src/common/list.h"
#include "src/common/log.h"
#include "src/common/macros.h"
#include "src/common/msg_aggr.h"
#include "src/common/node_features.h"
#include "src/common/node_select.h"
#include "src/common/plugstack.h"
#include "src/common/read_config.h"
#include "src/common/slurm_auth.h"
#include "src/common/slurm_cred.h"
#include "src/common/slurm_acct_gather_energy.h"
#include "src/common/slurm_jobacct_gather.h"
#include "src/common/slurm_protocol_defs.h"
#include "src/common/slurm_protocol_api.h"
#include "src/common/slurm_protocol_interface.h"
#include "src/common/stepd_api.h"
#include "src/common/uid.h"
#include "src/common/util-net.h"
#include "src/common/xstring.h"
#include "src/common/xmalloc.h"

#include "src/bcast/file_bcast.h"

#include "src/slurmd/slurmd/get_mach_stat.h"
#include "src/slurmd/slurmd/slurmd.h"

#include "src/slurmd/common/job_container_plugin.h"
#include "src/slurmd/common/proctrack.h"
#include "src/slurmd/common/run_script.h"
#include "src/slurmd/common/reverse_tree_math.h"
#include "src/slurmd/common/slurmstepd_init.h"
#include "src/slurmd/common/task_plugin.h"

#define _LIMIT_INFO 0

#define RETRY_DELAY 15		/* retry every 15 seconds */
#define MAX_RETRY   240		/* retry 240 times (one hour max) */

#define EPIL_RETRY_MAX 2	/* max retries of epilog complete message */

#ifndef MAXHOSTNAMELEN
#define MAXHOSTNAMELEN	64
#endif

#define MAX_CPU_CNT 1024
#define MAX_NUMA_CNT 128

typedef struct {
	int ngids;
	gid_t *gids;
} gids_t;

typedef struct {
	uint32_t job_id;
	uint32_t step_id;
	uint64_t job_mem;
	uint64_t step_mem;
} job_mem_limits_t;

typedef struct {
	uint32_t job_id;
	uint32_t step_id;
} starting_step_t;

typedef struct {
	uint32_t job_id;
	uint16_t msg_timeout;
	bool *prolog_fini;
	pthread_cond_t *timer_cond;
	pthread_mutex_t *timer_mutex;
} timer_struct_t;

typedef struct {
	uint32_t jobid;
	uint32_t step_id;
	char *node_list;
	char *partition;
	char *resv_id;
	char **spank_job_env;
	uint32_t spank_job_env_size;
	uid_t uid;
	char *user_name;
} job_env_t;

static int  _abort_step(uint32_t job_id, uint32_t step_id);
static char **_build_env(job_env_t *job_env);
static void _delay_rpc(int host_inx, int host_cnt, int usec_per_rpc);
static void _destroy_env(char **env);
static bool _is_batch_job_finished(uint32_t job_id);
static void _job_limits_free(void *x);
static int  _job_limits_match(void *x, void *key);
static bool _job_still_running(uint32_t job_id);
static int  _kill_all_active_steps(uint32_t jobid, int sig, bool batch);
static void _launch_complete_add(uint32_t job_id);
static void _launch_complete_log(char *type, uint32_t job_id);
static void _launch_complete_rm(uint32_t job_id);
static void _launch_complete_wait(uint32_t job_id);
static int  _launch_job_fail(uint32_t job_id, uint32_t slurm_rc);
static bool _launch_job_test(uint32_t job_id);
static void _note_batch_job_finished(uint32_t job_id);
static int  _prolog_is_running (uint32_t jobid);
static int  _step_limits_match(void *x, void *key);
static int  _terminate_all_steps(uint32_t jobid, bool batch);
static int  _receive_fd(int socket);
static void _rpc_launch_tasks(slurm_msg_t *);
static void _rpc_abort_job(slurm_msg_t *);
static void _rpc_batch_job(slurm_msg_t *msg, bool new_msg);
static void _rpc_prolog(slurm_msg_t *msg);
static void _rpc_job_notify(slurm_msg_t *);
static void _rpc_signal_tasks(slurm_msg_t *);
static void _rpc_checkpoint_tasks(slurm_msg_t *);
static void _rpc_complete_batch(slurm_msg_t *);
static void _rpc_terminate_tasks(slurm_msg_t *);
static void _rpc_timelimit(slurm_msg_t *);
static void _rpc_reattach_tasks(slurm_msg_t *);
static void _rpc_signal_job(slurm_msg_t *);
static void _rpc_suspend_job(slurm_msg_t *msg);
static void _rpc_terminate_job(slurm_msg_t *);
static void _rpc_update_time(slurm_msg_t *);
static void _rpc_shutdown(slurm_msg_t *msg);
static void _rpc_reconfig(slurm_msg_t *msg);
static void _rpc_reboot(slurm_msg_t *msg);
static void _rpc_pid2jid(slurm_msg_t *msg);
static int  _rpc_file_bcast(slurm_msg_t *msg);
static void _file_bcast_cleanup(void);
static int  _file_bcast_register_file(slurm_msg_t *msg,
				      file_bcast_info_t *key);
static int  _rpc_ping(slurm_msg_t *);
static int  _rpc_health_check(slurm_msg_t *);
static int  _rpc_acct_gather_update(slurm_msg_t *);
static int  _rpc_acct_gather_energy(slurm_msg_t *);
static int  _rpc_step_complete(slurm_msg_t *msg);
static int  _rpc_step_complete_aggr(slurm_msg_t *msg);
static int  _rpc_stat_jobacct(slurm_msg_t *msg);
static int  _rpc_list_pids(slurm_msg_t *msg);
static int  _rpc_daemon_status(slurm_msg_t *msg);
static int  _run_epilog(job_env_t *job_env);
static int  _run_prolog(job_env_t *job_env, slurm_cred_t *cred);
static void _rpc_forward_data(slurm_msg_t *msg);
static int  _rpc_network_callerid(slurm_msg_t *msg);
static void _dealloc_gids(gids_t *p);


static bool _pause_for_job_completion(uint32_t jobid, char *nodes,
		int maxtime);
static bool _slurm_authorized_user(uid_t uid);
static void _sync_messages_kill(kill_job_msg_t *req);
static int  _waiter_init (uint32_t jobid);
static int  _waiter_complete (uint32_t jobid);

static void _send_back_fd(int socket, int fd);
static bool _steps_completed_now(uint32_t jobid);
static int  _valid_sbcast_cred(file_bcast_msg_t *req, uid_t req_uid,
			       uint16_t block_no, uint32_t *job_id);
static void _wait_state_completed(uint32_t jobid, int max_delay);
static uid_t _get_job_uid(uint32_t jobid);

static gids_t *_gids_cache_lookup(char *user, gid_t gid);

static int  _add_starting_step(uint16_t type, void *req);
static int  _remove_starting_step(uint16_t type, void *req);
static int  _compare_starting_steps(void *s0, void *s1);
static int  _wait_for_starting_step(uint32_t job_id, uint32_t step_id);
static bool _step_is_starting(uint32_t job_id, uint32_t step_id);

static void _add_job_running_prolog(uint32_t job_id);
static void _remove_job_running_prolog(uint32_t job_id);
static int  _match_jobid(void *s0, void *s1);
static void _wait_for_job_running_prolog(uint32_t job_id);
static bool _requeue_setup_env_fail(void);

/*
 *  List of threads waiting for jobs to complete
 */
static List waiters;

static pthread_mutex_t launch_mutex = PTHREAD_MUTEX_INITIALIZER;
static time_t startup = 0;		/* daemon startup time */
static time_t last_slurmctld_msg = 0;

static pthread_mutex_t job_limits_mutex = PTHREAD_MUTEX_INITIALIZER;
static List job_limits_list = NULL;
static bool job_limits_loaded = false;

#define FINI_JOB_CNT 32
static pthread_mutex_t fini_mutex = PTHREAD_MUTEX_INITIALIZER;
static uint32_t fini_job_id[FINI_JOB_CNT];
static int next_fini_job_inx = 0;

/* NUM_PARALLEL_SUSP_JOBS controls the number of jobs that can be suspended or
 * resumed at one time. */
#define NUM_PARALLEL_SUSP_JOBS 64
/* NUM_PARALLEL_SUSP_STEPS controls the number of steps per job that can be
 * suspended at one time. */
#define NUM_PARALLEL_SUSP_STEPS 8
static pthread_mutex_t suspend_mutex = PTHREAD_MUTEX_INITIALIZER;
static uint32_t job_suspend_array[NUM_PARALLEL_SUSP_JOBS];
static int job_suspend_size = 0;

#define JOB_STATE_CNT 64
static pthread_mutex_t job_state_mutex   = PTHREAD_MUTEX_INITIALIZER;
static pthread_cond_t  job_state_cond    = PTHREAD_COND_INITIALIZER;
static uint32_t active_job_id[JOB_STATE_CNT];

static pthread_mutex_t prolog_mutex = PTHREAD_MUTEX_INITIALIZER;
static pthread_mutex_t prolog_serial_mutex = PTHREAD_MUTEX_INITIALIZER;

#define FILE_BCAST_TIMEOUT 300
static pthread_mutex_t file_bcast_mutex = PTHREAD_MUTEX_INITIALIZER;
static pthread_cond_t  file_bcast_cond  = PTHREAD_COND_INITIALIZER;
static int fb_read_lock = 0, fb_write_wait_lock = 0, fb_write_lock = 0;
static List file_bcast_list = NULL;

void
slurmd_req(slurm_msg_t *msg)
{
	int rc;

	if (msg == NULL) {
		if (startup == 0)
			startup = time(NULL);
		FREE_NULL_LIST(waiters);
		slurm_mutex_lock(&job_limits_mutex);
		if (job_limits_list) {
			FREE_NULL_LIST(job_limits_list);
			job_limits_loaded = false;
		}
		slurm_mutex_unlock(&job_limits_mutex);
		return;
	}

	switch (msg->msg_type) {
	case REQUEST_LAUNCH_PROLOG:
		debug2("Processing RPC: REQUEST_LAUNCH_PROLOG");
		_rpc_prolog(msg);
		last_slurmctld_msg = time(NULL);
		break;
	case REQUEST_BATCH_JOB_LAUNCH:
		debug2("Processing RPC: REQUEST_BATCH_JOB_LAUNCH");
		/* Mutex locking moved into _rpc_batch_job() due to
		 * very slow prolog on Blue Gene system. Only batch
		 * jobs are supported on Blue Gene (no job steps). */
		_rpc_batch_job(msg, true);
		last_slurmctld_msg = time(NULL);
		break;
	case REQUEST_LAUNCH_TASKS:
		debug2("Processing RPC: REQUEST_LAUNCH_TASKS");
		slurm_mutex_lock(&launch_mutex);
		_rpc_launch_tasks(msg);
		slurm_mutex_unlock(&launch_mutex);
		break;
	case REQUEST_SIGNAL_TASKS:
		debug2("Processing RPC: REQUEST_SIGNAL_TASKS");
		_rpc_signal_tasks(msg);
		break;
	case REQUEST_CHECKPOINT_TASKS:
		debug2("Processing RPC: REQUEST_CHECKPOINT_TASKS");
		_rpc_checkpoint_tasks(msg);
		break;
	case REQUEST_TERMINATE_TASKS:
		debug2("Processing RPC: REQUEST_TERMINATE_TASKS");
		_rpc_terminate_tasks(msg);
		break;
	case REQUEST_KILL_PREEMPTED:
		debug2("Processing RPC: REQUEST_KILL_PREEMPTED");
		last_slurmctld_msg = time(NULL);
		_rpc_timelimit(msg);
		break;
	case REQUEST_KILL_TIMELIMIT:
		debug2("Processing RPC: REQUEST_KILL_TIMELIMIT");
		last_slurmctld_msg = time(NULL);
		_rpc_timelimit(msg);
		break;
	case REQUEST_REATTACH_TASKS:
		debug2("Processing RPC: REQUEST_REATTACH_TASKS");
		_rpc_reattach_tasks(msg);
		break;
	case REQUEST_SIGNAL_JOB:
		debug2("Processing RPC: REQUEST_SIGNAL_JOB");
		_rpc_signal_job(msg);
		break;
	case REQUEST_SUSPEND_INT:
		debug2("Processing RPC: REQUEST_SUSPEND_INT");
		_rpc_suspend_job(msg);
		last_slurmctld_msg = time(NULL);
		break;
	case REQUEST_ABORT_JOB:
		debug2("Processing RPC: REQUEST_ABORT_JOB");
		last_slurmctld_msg = time(NULL);
		_rpc_abort_job(msg);
		break;
	case REQUEST_TERMINATE_JOB:
		debug2("Processing RPC: REQUEST_TERMINATE_JOB");
		last_slurmctld_msg = time(NULL);
		_rpc_terminate_job(msg);
		break;
	case REQUEST_COMPLETE_BATCH_SCRIPT:
		debug2("Processing RPC: REQUEST_COMPLETE_BATCH_SCRIPT");
		_rpc_complete_batch(msg);
		break;
	case REQUEST_UPDATE_JOB_TIME:
		debug2("Processing RPC: REQUEST_UPDATE_JOB_TIME");
		_rpc_update_time(msg);
		last_slurmctld_msg = time(NULL);
		break;
	case REQUEST_SHUTDOWN:
		debug2("Processing RPC: REQUEST_SHUTDOWN");
		_rpc_shutdown(msg);
		break;
	case REQUEST_RECONFIGURE:
		debug2("Processing RPC: REQUEST_RECONFIGURE");
		_rpc_reconfig(msg);
		last_slurmctld_msg = time(NULL);
		break;
	case REQUEST_REBOOT_NODES:
		debug2("Processing RPC: REQUEST_REBOOT_NODES");
		_rpc_reboot(msg);
		break;
	case REQUEST_NODE_REGISTRATION_STATUS:
		debug2("Processing RPC: REQUEST_NODE_REGISTRATION_STATUS");
		/* Treat as ping (for slurmctld agent, just return SUCCESS) */
		rc = _rpc_ping(msg);
		last_slurmctld_msg = time(NULL);
		/* Then initiate a separate node registration */
		if (rc == SLURM_SUCCESS)
			send_registration_msg(SLURM_SUCCESS, true);
		break;
	case REQUEST_PING:
		_rpc_ping(msg);
		last_slurmctld_msg = time(NULL);
		break;
	case REQUEST_HEALTH_CHECK:
		debug2("Processing RPC: REQUEST_HEALTH_CHECK");
		_rpc_health_check(msg);
		last_slurmctld_msg = time(NULL);
		break;
	case REQUEST_ACCT_GATHER_UPDATE:
		debug2("Processing RPC: REQUEST_ACCT_GATHER_UPDATE");
		_rpc_acct_gather_update(msg);
		last_slurmctld_msg = time(NULL);
		break;
	case REQUEST_ACCT_GATHER_ENERGY:
		debug2("Processing RPC: REQUEST_ACCT_GATHER_ENERGY");
		_rpc_acct_gather_energy(msg);
		break;
	case REQUEST_JOB_ID:
		_rpc_pid2jid(msg);
		break;
	case REQUEST_FILE_BCAST:
		rc = _rpc_file_bcast(msg);
		slurm_send_rc_msg(msg, rc);
		break;
	case REQUEST_STEP_COMPLETE:
		(void) _rpc_step_complete(msg);
		break;
	case REQUEST_STEP_COMPLETE_AGGR:
		(void) _rpc_step_complete_aggr(msg);
		break;
	case REQUEST_JOB_STEP_STAT:
		(void) _rpc_stat_jobacct(msg);
		break;
	case REQUEST_JOB_STEP_PIDS:
		(void) _rpc_list_pids(msg);
		break;
	case REQUEST_DAEMON_STATUS:
		_rpc_daemon_status(msg);
		break;
	case REQUEST_JOB_NOTIFY:
		_rpc_job_notify(msg);
		break;
	case REQUEST_FORWARD_DATA:
		_rpc_forward_data(msg);
		break;
	case REQUEST_NETWORK_CALLERID:
		debug2("Processing RPC: REQUEST_NETWORK_CALLERID");
		_rpc_network_callerid(msg);
		break;
	case MESSAGE_COMPOSITE:
		error("Processing RPC: MESSAGE_COMPOSITE: "
		      "This should never happen");
		msg_aggr_add_msg(msg, 0, NULL);
		break;
	case RESPONSE_MESSAGE_COMPOSITE:
		debug2("Processing RPC: RESPONSE_MESSAGE_COMPOSITE");
		msg_aggr_resp(msg);
		break;
	default:
		error("slurmd_req: invalid request msg type %d",
		      msg->msg_type);
		slurm_send_rc_msg(msg, EINVAL);
		break;
	}
	return;
}
static int _send_slurmd_conf_lite (int fd, slurmd_conf_t *cf)
{
	int len;
	Buf buffer = init_buf(0);
	slurm_mutex_lock(&cf->config_mutex);
	pack_slurmd_conf_lite(cf, buffer);
	slurm_mutex_unlock(&cf->config_mutex);
	len = get_buf_offset(buffer);
	safe_write(fd, &len, sizeof(int));
	safe_write(fd, get_buf_data(buffer), len);
	FREE_NULL_BUFFER(buffer);
	return (0);

 rwfail:
	FREE_NULL_BUFFER(buffer);
	return (-1);
}

static int
_send_slurmstepd_init(int fd, int type, void *req,
		      slurm_addr_t *cli, slurm_addr_t *self,
		      hostset_t step_hset, uint16_t protocol_version)
{
	int len = 0;
	Buf buffer = NULL;
	slurm_msg_t msg;
	uid_t uid = (uid_t)-1;
	gid_t gid = (uid_t)-1;
	gids_t *gids = NULL;

	int rank, proto;
	int parent_rank, children, depth, max_depth;
	char *parent_alias = NULL;
	char *user_name = NULL;
	slurm_addr_t parent_addr = {0};
	char pwd_buffer[PW_BUF_SIZE];
	struct passwd pwd, *pwd_result;

	slurm_msg_t_init(&msg);
	/* send type over to slurmstepd */
	safe_write(fd, &type, sizeof(int));

	/* step_hset can be NULL for batch scripts OR if the job was submitted
	 * by SlurmUser or root using the --no-allocate/-Z option and the job
	 * job credential validation by _check_job_credential() failed. If the
	 * job credential did not validate, then it did not come from slurmctld
	 * and there is no reason to send step completion messages to slurmctld.
	 */
	if (step_hset == NULL) {
		bool send_error = false;
		if (type == LAUNCH_TASKS) {
			launch_tasks_request_msg_t *launch_req;
			launch_req = (launch_tasks_request_msg_t *) req;
			if (launch_req->job_step_id != SLURM_EXTERN_CONT)
				send_error = true;
		}
		if (send_error) {
			info("task rank unavailable due to invalid job "
			     "credential, step completion RPC impossible");
		}
		rank = -1;
		parent_rank = -1;
		children = 0;
		depth = 0;
		max_depth = 0;
	} else if ((type == LAUNCH_TASKS) &&
		   (((launch_tasks_request_msg_t *)req)->alias_list)) {
		/* In the cloud, each task talks directly to the slurmctld
		 * since node addressing is abnormal */
		rank = 0;
		parent_rank = -1;
		children = 0;
		depth = 0;
		max_depth = 0;
	} else {
#ifndef HAVE_FRONT_END
		int count;
		count = hostset_count(step_hset);
		rank = hostset_find(step_hset, conf->node_name);
		reverse_tree_info(rank, count, REVERSE_TREE_WIDTH,
				  &parent_rank, &children,
				  &depth, &max_depth);
		if (rank > 0) { /* rank 0 talks directly to the slurmctld */
			int rc;
			/* Find the slurm_addr_t of this node's parent slurmd
			 * in the step host list */
			parent_alias = hostset_nth(step_hset, parent_rank);
			rc = slurm_conf_get_addr(parent_alias, &parent_addr);
			if (rc != SLURM_SUCCESS) {
				error("Failed looking up address for "
				      "NodeName %s", parent_alias);
				/* parent_rank = -1; */
			}
		}
#else
		/* In FRONT_END mode, one slurmd pretends to be all
		 * NodeNames, so we can't compare conf->node_name
		 * to the NodeNames in step_hset.  Just send step complete
		 * RPC directly to the controller.
		 */
		rank = 0;
		parent_rank = -1;
		children = 0;
		depth = 0;
		max_depth = 0;
#endif
	}
	debug3("slurmstepd rank %d (%s), parent rank %d (%s), "
	       "children %d, depth %d, max_depth %d",
	       rank, conf->node_name,
	       parent_rank, parent_alias ? parent_alias : "NONE",
	       children, depth, max_depth);
	if (parent_alias)
		free(parent_alias);

	/* send reverse-tree info to the slurmstepd */
	safe_write(fd, &rank, sizeof(int));
	safe_write(fd, &parent_rank, sizeof(int));
	safe_write(fd, &children, sizeof(int));
	safe_write(fd, &depth, sizeof(int));
	safe_write(fd, &max_depth, sizeof(int));
	safe_write(fd, &parent_addr, sizeof(slurm_addr_t));

	/* send conf over to slurmstepd */
	if (_send_slurmd_conf_lite(fd, conf) < 0)
		goto rwfail;

	/* send cli address over to slurmstepd */
	buffer = init_buf(0);
	slurm_pack_slurm_addr(cli, buffer);
	len = get_buf_offset(buffer);
	safe_write(fd, &len, sizeof(int));
	safe_write(fd, get_buf_data(buffer), len);
	free_buf(buffer);
	buffer = NULL;

	/* send self address over to slurmstepd */
	if (self) {
		buffer = init_buf(0);
		slurm_pack_slurm_addr(self, buffer);
		len = get_buf_offset(buffer);
		safe_write(fd, &len, sizeof(int));
		safe_write(fd, get_buf_data(buffer), len);
		free_buf(buffer);
		buffer = NULL;

	} else {
		len = 0;
		safe_write(fd, &len, sizeof(int));
	}

	/* Send GRES information to slurmstepd */
	gres_plugin_send_stepd(fd);

	/* send cpu_frequency info to slurmstepd */
	cpu_freq_send_info(fd);

	/* send req over to slurmstepd */
	switch(type) {
	case LAUNCH_BATCH_JOB:
		gid = (uid_t)((batch_job_launch_msg_t *)req)->gid;
		uid = (uid_t)((batch_job_launch_msg_t *)req)->uid;
		user_name = ((batch_job_launch_msg_t *)req)->user_name;
		msg.msg_type = REQUEST_BATCH_JOB_LAUNCH;
		break;
	case LAUNCH_TASKS:
		/*
		 * The validity of req->uid was verified against the
		 * auth credential in _rpc_launch_tasks().  req->gid
		 * has NOT yet been checked!
		 */
		gid = (uid_t)((launch_tasks_request_msg_t *)req)->gid;
		uid = (uid_t)((launch_tasks_request_msg_t *)req)->uid;
		user_name = ((launch_tasks_request_msg_t *)req)->user_name;
		msg.msg_type = REQUEST_LAUNCH_TASKS;
		break;
	default:
		error("Was sent a task I didn't understand");
		break;
	}
	buffer = init_buf(0);
	msg.data = req;

	if (protocol_version == (uint16_t)NO_VAL)
		proto = SLURM_PROTOCOL_VERSION;
	else
		proto = protocol_version;

	msg.protocol_version = (uint16_t)proto;
	pack_msg(&msg, buffer);
	len = get_buf_offset(buffer);

	safe_write(fd, &proto, sizeof(int));

	safe_write(fd, &len, sizeof(int));
	safe_write(fd, get_buf_data(buffer), len);
	free_buf(buffer);
	buffer = NULL;

#ifdef HAVE_NATIVE_CRAY
	/* Try to avoid calling this on a system which is a native
	 * cray.  getpwuid_r is slow on the compute nodes and this has
	 * in theory been verified earlier.
	 */
	if (!user_name) {
#endif
		/* send cached group ids array for the relevant uid */
		debug3("_send_slurmstepd_init: call to getpwuid_r");
		if (slurm_getpwuid_r(uid, &pwd, pwd_buffer, PW_BUF_SIZE,
				     &pwd_result) || (pwd_result == NULL)) {
			error("%s: getpwuid_r: %m", __func__);
			len = 0;
			safe_write(fd, &len, sizeof(int));
			errno = ESLURMD_UID_NOT_FOUND;
			return errno;
		}
		debug3("%s: return from getpwuid_r", __func__);
		if (gid != pwd_result->pw_gid) {
			debug("%s: Changing gid from %d to %d",
			      __func__, gid, pwd_result->pw_gid);
		}
		gid = pwd_result->pw_gid;
		if (!user_name)
			user_name = pwd_result->pw_name;
#ifdef HAVE_NATIVE_CRAY
	}
#endif
	if (!user_name) {
		/* Sanity check since gids_cache_lookup will fail
		 * with a NULL. */
		error("%s: No user name for %d: %m", __func__, uid);
		len = 0;
		safe_write(fd, &len, sizeof(int));
		errno = ESLURMD_UID_NOT_FOUND;
		return errno;
	}

	if ((gids = _gids_cache_lookup(user_name, gid))) {
		int i;
		uint32_t tmp32;
		safe_write(fd, &gids->ngids, sizeof(int));
		for (i = 0; i < gids->ngids; i++) {
			tmp32 = (uint32_t)gids->gids[i];
			safe_write(fd, &tmp32, sizeof(uint32_t));
		}
		_dealloc_gids(gids);
	} else {
		len = 0;
		safe_write(fd, &len, sizeof(int));
	}
	return 0;

rwfail:
	if (buffer)
		free_buf(buffer);
	error("_send_slurmstepd_init failed");
	return errno;
}


/*
 * Fork and exec the slurmstepd, then send the slurmstepd its
 * initialization data.  Then wait for slurmstepd to send an "ok"
 * message before returning.  When the "ok" message is received,
 * the slurmstepd has created and begun listening on its unix
 * domain socket.
 *
 * Note that this code forks twice and it is the grandchild that
 * becomes the slurmstepd process, so the slurmstepd's parent process
 * will be init, not slurmd.
 */
static int
_forkexec_slurmstepd(uint16_t type, void *req,
		     slurm_addr_t *cli, slurm_addr_t *self,
		     const hostset_t step_hset, uint16_t protocol_version)
{
	pid_t pid;
	int to_stepd[2] = {-1, -1};
	int to_slurmd[2] = {-1, -1};

	if (pipe(to_stepd) < 0 || pipe(to_slurmd) < 0) {
		error("_forkexec_slurmstepd pipe failed: %m");
		return SLURM_FAILURE;
	}

	if (_add_starting_step(type, req)) {
		error("_forkexec_slurmstepd failed in _add_starting_step: %m");
		return SLURM_FAILURE;
	}

	if ((pid = fork()) < 0) {
		error("_forkexec_slurmstepd: fork: %m");
		close(to_stepd[0]);
		close(to_stepd[1]);
		close(to_slurmd[0]);
		close(to_slurmd[1]);
		_remove_starting_step(type, req);
		return SLURM_FAILURE;
	} else if (pid > 0) {
		int rc = SLURM_SUCCESS;
#if (SLURMSTEPD_MEMCHECK == 0)
		int i;
		time_t start_time = time(NULL);
#endif
		/*
		 * Parent sends initialization data to the slurmstepd
		 * over the to_stepd pipe, and waits for the return code
		 * reply on the to_slurmd pipe.
		 */
		if (close(to_stepd[0]) < 0)
			error("Unable to close read to_stepd in parent: %m");
		if (close(to_slurmd[1]) < 0)
			error("Unable to close write to_slurmd in parent: %m");

		if ((rc = _send_slurmstepd_init(to_stepd[1], type,
						req, cli, self,
						step_hset,
						protocol_version)) != 0) {
			error("Unable to init slurmstepd");
			goto done;
		}

		/* If running under valgrind/memcheck, this pipe doesn't work
		 * correctly so just skip it. */
#if (SLURMSTEPD_MEMCHECK == 0)
		i = read(to_slurmd[0], &rc, sizeof(int));
		if (i < 0) {
			error("%s: Can not read return code from slurmstepd "
			      "got %d: %m", __func__, i);
			rc = SLURM_FAILURE;
		} else if (i != sizeof(int)) {
			error("%s: slurmstepd failed to send return code "
			      "got %d: %m", __func__, i);
			rc = SLURM_FAILURE;
		} else {
			int delta_time = time(NULL) - start_time;
			int cc;
			if (delta_time > 5) {
				info("Warning: slurmstepd startup took %d sec, "
				     "possible file system problem or full "
				     "memory", delta_time);
			}
			if (rc != SLURM_SUCCESS)
				error("slurmstepd return code %d", rc);

			cc = SLURM_SUCCESS;
			cc = write(to_stepd[1], &cc, sizeof(int));
			if (cc != sizeof(int)) {
				error("%s: failed to send ack to stepd %d: %m",
				      __func__, cc);
			}
		}
#endif
	done:
		if (_remove_starting_step(type, req))
			error("Error cleaning up starting_step list");

		/* Reap child */
		if (waitpid(pid, NULL, 0) < 0)
			error("Unable to reap slurmd child process");
		if (close(to_stepd[1]) < 0)
			error("close write to_stepd in parent: %m");
		if (close(to_slurmd[0]) < 0)
			error("close read to_slurmd in parent: %m");
		return rc;
	} else {
#if (SLURMSTEPD_MEMCHECK == 1)
		/* memcheck test of slurmstepd, option #1 */
		char *const argv[3] = {"memcheck",
				       (char *)conf->stepd_loc, NULL};
#elif (SLURMSTEPD_MEMCHECK == 2)
		/* valgrind test of slurmstepd, option #2 */
		uint32_t job_id = 0, step_id = 0;
		char log_file[256];
		char *const argv[13] = {"valgrind", "--tool=memcheck",
					"--error-limit=no",
					"--leak-check=summary",
					"--show-reachable=yes",
					"--max-stackframe=16777216",
					"--num-callers=20",
					"--child-silent-after-fork=yes",
					"--track-origins=yes",
					log_file, (char *)conf->stepd_loc,
					NULL};
		if (type == LAUNCH_BATCH_JOB) {
			job_id = ((batch_job_launch_msg_t *)req)->job_id;
			step_id = ((batch_job_launch_msg_t *)req)->step_id;
		} else if (type == LAUNCH_TASKS) {
			job_id = ((launch_tasks_request_msg_t *)req)->job_id;
			step_id = ((launch_tasks_request_msg_t *)req)->job_step_id;
		}
		snprintf(log_file, sizeof(log_file),
			 "--log-file=/tmp/slurmstepd_valgrind_%u.%u",
			 job_id, step_id);
#elif (SLURMSTEPD_MEMCHECK == 3)
		/* valgrind/drd test of slurmstepd, option #3 */
		uint32_t job_id = 0, step_id = 0;
		char log_file[256];
		char *const argv[10] = {"valgrind", "--tool=drd",
					"--error-limit=no",
					"--max-stackframe=16777216",
					"--num-callers=20",
					"--child-silent-after-fork=yes",
					log_file, (char *)conf->stepd_loc,
					NULL};
		if (type == LAUNCH_BATCH_JOB) {
			job_id = ((batch_job_launch_msg_t *)req)->job_id;
			step_id = ((batch_job_launch_msg_t *)req)->step_id;
		} else if (type == LAUNCH_TASKS) {
			job_id = ((launch_tasks_request_msg_t *)req)->job_id;
			step_id = ((launch_tasks_request_msg_t *)req)->job_step_id;
		}
		snprintf(log_file, sizeof(log_file),
			 "--log-file=/tmp/slurmstepd_valgrind_%u.%u",
			 job_id, step_id);
#elif (SLURMSTEPD_MEMCHECK == 4)
		/* valgrind/helgrind test of slurmstepd, option #4 */
		uint32_t job_id = 0, step_id = 0;
		char log_file[256];
		char *const argv[10] = {"valgrind", "--tool=helgrind",
					"--error-limit=no",
					"--max-stackframe=16777216",
					"--num-callers=20",
					"--child-silent-after-fork=yes",
					log_file, (char *)conf->stepd_loc,
					NULL};
		if (type == LAUNCH_BATCH_JOB) {
			job_id = ((batch_job_launch_msg_t *)req)->job_id;
			step_id = ((batch_job_launch_msg_t *)req)->step_id;
		} else if (type == LAUNCH_TASKS) {
			job_id = ((launch_tasks_request_msg_t *)req)->job_id;
			step_id = ((launch_tasks_request_msg_t *)req)->job_step_id;
		}
		snprintf(log_file, sizeof(log_file),
			 "--log-file=/tmp/slurmstepd_valgrind_%u.%u",
			 job_id, step_id);
#else
		/* no memory checking, default */
		char *const argv[2] = { (char *)conf->stepd_loc, NULL};
#endif
		int i;
		int failed = 0;
		/* inform slurmstepd about our config */
		setenv("SLURM_CONF", conf->conffile, 1);

		/*
		 * Child forks and exits
		 */
		if (setsid() < 0) {
			error("_forkexec_slurmstepd: setsid: %m");
			failed = 1;
		}
		if ((pid = fork()) < 0) {
			error("_forkexec_slurmstepd: "
			      "Unable to fork grandchild: %m");
			failed = 2;
		} else if (pid > 0) { /* child */
			exit(0);
		}

		/*
		 * Just incase we (or someone we are linking to)
		 * opened a file and didn't do a close on exec.  This
		 * is needed mostly to protect us against libs we link
		 * to that don't set the flag as we should already be
		 * setting it for those that we open.  The number 256
		 * is an arbitrary number based off test7.9.
		 */
		for (i=3; i<256; i++) {
			(void) fcntl(i, F_SETFD, FD_CLOEXEC);
		}

		/*
		 * Grandchild exec's the slurmstepd
		 *
		 * If the slurmd is being shutdown/restarted before
		 * the pipe happens the old conf->lfd could be reused
		 * and if we close it the dup2 below will fail.
		 */
		if ((to_stepd[0] != conf->lfd)
		    && (to_slurmd[1] != conf->lfd))
			slurm_shutdown_msg_engine(conf->lfd);

		if (close(to_stepd[1]) < 0)
			error("close write to_stepd in grandchild: %m");
		if (close(to_slurmd[0]) < 0)
			error("close read to_slurmd in parent: %m");

		(void) close(STDIN_FILENO); /* ignore return */
		if (dup2(to_stepd[0], STDIN_FILENO) == -1) {
			error("dup2 over STDIN_FILENO: %m");
			exit(1);
		}
		fd_set_close_on_exec(to_stepd[0]);
		(void) close(STDOUT_FILENO); /* ignore return */
		if (dup2(to_slurmd[1], STDOUT_FILENO) == -1) {
			error("dup2 over STDOUT_FILENO: %m");
			exit(1);
		}
		fd_set_close_on_exec(to_slurmd[1]);
		(void) close(STDERR_FILENO); /* ignore return */
		if (dup2(devnull, STDERR_FILENO) == -1) {
			error("dup2 /dev/null to STDERR_FILENO: %m");
			exit(1);
		}
		fd_set_noclose_on_exec(STDERR_FILENO);
		log_fini();
		if (!failed) {
			if (conf->chos_loc && !access(conf->chos_loc, X_OK))
				execvp(conf->chos_loc, argv);
			else
				execvp(argv[0], argv);
			error("exec of slurmstepd failed: %m");
		}
		exit(2);
	}
}


/*
 * The job(step) credential is the only place to get a definitive
 * list of the nodes allocated to a job step.  We need to return
 * a hostset_t of the nodes. Validate the incoming RPC, updating
 * job_mem needed.
 */
static int
_check_job_credential(launch_tasks_request_msg_t *req, uid_t uid,
		      int node_id, hostset_t *step_hset,
		      uint16_t protocol_version)
{
	slurm_cred_arg_t arg;
	hostset_t	s_hset = NULL;
	bool		user_ok = _slurm_authorized_user(uid);
	bool		verified = true;
	int		host_index = -1;
	int		rc;
	slurm_cred_t    *cred = req->cred;
	uint32_t	jobid = req->job_id;
	uint32_t	stepid = req->job_step_id;
	int		tasks_to_launch = req->tasks_to_launch[node_id];
	uint32_t	job_cpus = 0, step_cpus = 0;

	/*
	 * First call slurm_cred_verify() so that all valid
	 * credentials are checked
	 */
	rc = slurm_cred_verify(conf->vctx, cred, &arg, protocol_version);
	if (rc < 0) {
		verified = false;
		if ((!user_ok) || (errno != ESLURMD_INVALID_JOB_CREDENTIAL))
			return SLURM_ERROR;
		else {
			debug("_check_job_credential slurm_cred_verify failed:"
			      " %m, but continuing anyway.");
		}
	}

	/* If uid is the SlurmUser or root and the credential is bad,
	 * then do not attempt validating the credential */
	if (!verified) {
		*step_hset = NULL;
		if (rc >= 0) {
			if ((s_hset = hostset_create(arg.step_hostlist)))
				*step_hset = s_hset;
			slurm_cred_free_args(&arg);
		}
		return SLURM_SUCCESS;
	}

	if ((arg.jobid != jobid) || (arg.stepid != stepid)) {
		error("job credential for %u.%u, expected %u.%u",
		      arg.jobid, arg.stepid, jobid, stepid);
		goto fail;
	}

	if (arg.uid != uid) {
		error("job credential created for uid %ld, expected %ld",
		      (long) arg.uid, (long) uid);
		goto fail;
	}

	/*
	 * Check that credential is valid for this host
	 */
	if (!(s_hset = hostset_create(arg.step_hostlist))) {
		error("Unable to parse credential hostlist: `%s'",
		      arg.step_hostlist);
		goto fail;
	}

	if (!hostset_within(s_hset, conf->node_name)) {
		error("Invalid job %u.%u credential for user %u: "
		      "host %s not in hostset %s",
		      arg.jobid, arg.stepid, arg.uid,
		      conf->node_name, arg.step_hostlist);
		goto fail;
	}

	if ((arg.job_nhosts > 0) && (tasks_to_launch > 0)) {
		uint32_t hi, i, i_first_bit=0, i_last_bit=0, j;
		bool cpu_log = slurm_get_debug_flags() & DEBUG_FLAG_CPU_BIND;

#ifdef HAVE_FRONT_END
		host_index = 0;	/* It is always 0 for front end systems */
#else
		hostset_t j_hset;
		/* Determine the CPU count based upon this node's index into
		 * the _job's_ allocation (job's hostlist and core_bitmap) */
		if (!(j_hset = hostset_create(arg.job_hostlist))) {
			error("Unable to parse credential hostlist: `%s'",
			      arg.job_hostlist);
			goto fail;
		}
		host_index = hostset_find(j_hset, conf->node_name);
		hostset_destroy(j_hset);

		if ((host_index < 0) || (host_index >= arg.job_nhosts)) {
			error("job cr credential invalid host_index %d for "
			      "job %u", host_index, arg.jobid);
			goto fail;
		}
#endif

		if (cpu_log) {
			char *per_job = "", *per_step = "";
			uint64_t job_mem  = arg.job_mem_limit;
			uint64_t step_mem = arg.step_mem_limit;
			if (job_mem & MEM_PER_CPU) {
				job_mem &= (~MEM_PER_CPU);
				per_job = "_per_CPU";
			}
			if (step_mem & MEM_PER_CPU) {
				step_mem &= (~MEM_PER_CPU);
				per_step = "_per_CPU";
			}
			info("====================");
			info("step_id:%u.%u job_mem:%"PRIu64"MB%s "
			     "step_mem:%"PRIu64"MB%s",
			     arg.jobid, arg.stepid, job_mem, per_job,
			     step_mem, per_step);
		}

		hi = host_index + 1;	/* change from 0-origin to 1-origin */
		for (i=0; hi; i++) {
			if (hi > arg.sock_core_rep_count[i]) {
				i_first_bit += arg.sockets_per_node[i] *
					       arg.cores_per_socket[i] *
					       arg.sock_core_rep_count[i];
				hi -= arg.sock_core_rep_count[i];
			} else {
				i_first_bit += arg.sockets_per_node[i] *
					       arg.cores_per_socket[i] *
					       (hi - 1);
				i_last_bit = i_first_bit +
					     arg.sockets_per_node[i] *
					     arg.cores_per_socket[i];
				break;
			}
		}
		/* Now count the allocated processors */
		for (i=i_first_bit, j=0; i<i_last_bit; i++, j++) {
			char *who_has = NULL;
			if (bit_test(arg.job_core_bitmap, i)) {
				job_cpus++;
				who_has = "Job";
			}
			if (bit_test(arg.step_core_bitmap, i)) {
				step_cpus++;
				who_has = "Step";
			}
			if (cpu_log && who_has) {
				info("JobNode[%u] CPU[%u] %s alloc",
				     host_index, j, who_has);
			}
		}
		if (cpu_log)
			info("====================");
		if (step_cpus == 0) {
			error("cons_res: zero processors allocated to step");
			step_cpus = 1;
		}
		/* NOTE: step_cpus is the count of allocated resources
		 * (typically cores). Convert to CPU count as needed */
		if (i_last_bit <= i_first_bit)
			error("step credential has no CPUs selected");
		else {
			i = conf->cpus / (i_last_bit - i_first_bit);
			if (i > 1) {
				if (cpu_log)
					info("Scaling CPU count by factor of "
					     "%d (%u/(%u-%u))",
					     i, conf->cpus,
					     i_last_bit, i_first_bit);
				step_cpus *= i;
				job_cpus *= i;
			}
		}
		if (tasks_to_launch > step_cpus) {
			/* This is expected with the --overcommit option
			 * or hyperthreads */
			debug("cons_res: More than one tasks per logical "
			      "processor (%d > %u) on host [%u.%u %ld %s] ",
			      tasks_to_launch, step_cpus, arg.jobid,
			      arg.stepid, (long) arg.uid, arg.step_hostlist);
		}
	} else {
		step_cpus = 1;
		job_cpus  = 1;
	}

	/* Overwrite any memory limits in the RPC with contents of the
	 * memory limit within the credential.
	 * Reset the CPU count on this node to correct value. */
	if (arg.step_mem_limit) {
		if (arg.step_mem_limit & MEM_PER_CPU) {
			req->step_mem_lim  = arg.step_mem_limit &
					     (~MEM_PER_CPU);
			req->step_mem_lim *= step_cpus;
		} else
			req->step_mem_lim  = arg.step_mem_limit;
	} else {
		if (arg.job_mem_limit & MEM_PER_CPU) {
			req->step_mem_lim  = arg.job_mem_limit &
					     (~MEM_PER_CPU);
			req->step_mem_lim *= job_cpus;
		} else
			req->step_mem_lim  = arg.job_mem_limit;
	}
	if (arg.job_mem_limit & MEM_PER_CPU) {
		req->job_mem_lim  = arg.job_mem_limit & (~MEM_PER_CPU);
		req->job_mem_lim *= job_cpus;
	} else
		req->job_mem_lim  = arg.job_mem_limit;
	req->job_core_spec = arg.job_core_spec;
	req->node_cpus = step_cpus;
#if 0
	info("%u.%u node_id:%d mem orig:%"PRIu64" cpus:%u limit:%"PRIu64"",
	     jobid, stepid, node_id, arg.job_mem_limit,
	     step_cpus, req->job_mem_lim);
#endif

	*step_hset = s_hset;
	slurm_cred_free_args(&arg);
	return SLURM_SUCCESS;

    fail:
	if (s_hset)
		hostset_destroy(s_hset);
	*step_hset = NULL;
	slurm_cred_free_args(&arg);
	slurm_seterrno_ret(ESLURMD_INVALID_JOB_CREDENTIAL);
}

static inline int _char_to_val(int c)
{
	int cl;

	cl = tolower(c);
	if (c >= '0' && c <= '9')
		return c - '0';
	else if (cl >= 'a' && cl <= 'f')
		return cl + (10 - 'a');
	else
		return -1;
}

static int _str_to_memset(bitstr_t *mask, char *str)
{
	int len = strlen(str);
	const char *ptr = str + len - 1;
	int base = 0;

	while (ptr >= str) {
		char val = _char_to_val(*ptr);
		if (val == (char) -1)
			return -1;
		if ((val & 1) && (base < MAX_NUMA_CNT))
			bit_set(mask, base);
		base++;
		if ((val & 2) && (base < MAX_NUMA_CNT))
			bit_set(mask, base);
		base++;
		if ((val & 4) && (base < MAX_NUMA_CNT))
			bit_set(mask, base);
		base++;
		if ((val & 8) && (base < MAX_NUMA_CNT))
			bit_set(mask, base);
		base++;
		len--;
		ptr--;
	}

	return 0;
}

static bitstr_t *_build_cpu_bitmap(uint16_t cpu_bind_type, char *cpu_bind,
				   int task_cnt_on_node)
{
	bitstr_t *cpu_bitmap = NULL;
	char *tmp_str, *tok, *save_ptr = NULL;
	int cpu_id;

	if (cpu_bind_type & CPU_BIND_NONE) {
		/* Return NULL bitmap, sort all NUMA */
	} else if ((cpu_bind_type & CPU_BIND_RANK) &&
		   (task_cnt_on_node > 0)) {
		cpu_bitmap = bit_alloc(MAX_CPU_CNT);
		if (task_cnt_on_node >= MAX_CPU_CNT)
			task_cnt_on_node = MAX_CPU_CNT;
		for (cpu_id = 0; cpu_id < task_cnt_on_node; cpu_id++) {
			bit_set(cpu_bitmap, cpu_id);
		}
	} else if (cpu_bind_type & CPU_BIND_MAP) {
		cpu_bitmap = bit_alloc(MAX_CPU_CNT);
		tmp_str = xstrdup(cpu_bind);
		tok = strtok_r(tmp_str, ",", &save_ptr);
		while (tok) {
			if (!xstrncmp(tok, "0x", 2))
				cpu_id = strtoul(tok + 2, NULL, 16);
			else
				cpu_id = strtoul(tok, NULL, 10);
			if (cpu_id < MAX_CPU_CNT)
				bit_set(cpu_bitmap, cpu_id);
			tok = strtok_r(NULL, ",", &save_ptr);
		}
		xfree(tmp_str);
	} else if (cpu_bind_type & CPU_BIND_MASK) {
		cpu_bitmap = bit_alloc(MAX_CPU_CNT);
		tmp_str = xstrdup(cpu_bind);
		tok = strtok_r(tmp_str, ",", &save_ptr);
		while (tok) {
			if (!xstrncmp(tok, "0x", 2))
				tok += 2;	/* Skip "0x", always hex */
			(void) _str_to_memset(cpu_bitmap, tok);
			tok = strtok_r(NULL, ",", &save_ptr);
		}
		xfree(tmp_str);
	}
	return cpu_bitmap;
}

static bitstr_t *_xlate_cpu_to_numa_bitmap(bitstr_t *cpu_bitmap)
{
	bitstr_t *numa_bitmap = NULL;
#ifdef HAVE_NUMA
	struct bitmask *numa_bitmask = NULL;
	char cpu_str[10240];
	int i, max_numa;

	if (numa_available() != -1) {
		bit_fmt(cpu_str, sizeof(cpu_str), cpu_bitmap);
		numa_bitmask = numa_parse_cpustring(cpu_str);
		if (numa_bitmask) {
			max_numa = numa_max_node();
			numa_bitmap = bit_alloc(MAX_NUMA_CNT);
			for (i = 0; i <= max_numa; i++) {
				if (numa_bitmask_isbitset(numa_bitmask, i))
					bit_set(numa_bitmap, i);
			}
			numa_bitmask_free(numa_bitmask);
		}
	}
#endif
	return numa_bitmap;

}

static bitstr_t *_build_numa_bitmap(uint16_t mem_bind_type, char *mem_bind,
				    uint16_t cpu_bind_type, char *cpu_bind,
				    int task_cnt_on_node)
{
	bitstr_t *cpu_bitmap = NULL, *numa_bitmap = NULL;
	char *tmp_str, *tok, *save_ptr = NULL;
	int numa_id;

	if (mem_bind_type & MEM_BIND_NONE) {
		/* Return NULL bitmap, sort all NUMA */
	} else if ((mem_bind_type & MEM_BIND_RANK) &&
		   (task_cnt_on_node > 0)) {
		numa_bitmap = bit_alloc(MAX_NUMA_CNT);
		if (task_cnt_on_node >= MAX_NUMA_CNT)
			task_cnt_on_node = MAX_NUMA_CNT;
		for (numa_id = 0; numa_id < task_cnt_on_node; numa_id++) {
			bit_set(numa_bitmap, numa_id);
		}
	} else if (mem_bind_type & MEM_BIND_MAP) {
		numa_bitmap = bit_alloc(MAX_NUMA_CNT);
		tmp_str = xstrdup(mem_bind);
		tok = strtok_r(tmp_str, ",", &save_ptr);
		while (tok) {
			if (!xstrncmp(tok, "0x", 2))
				numa_id = strtoul(tok + 2, NULL, 16);
			else
				numa_id = strtoul(tok, NULL, 10);
			if (numa_id < MAX_NUMA_CNT)
				bit_set(numa_bitmap, numa_id);
			tok = strtok_r(NULL, ",", &save_ptr);
		}
		xfree(tmp_str);
	} else if (mem_bind_type & MEM_BIND_MASK) {
		numa_bitmap = bit_alloc(MAX_NUMA_CNT);
		tmp_str = xstrdup(mem_bind);
		tok = strtok_r(tmp_str, ",", &save_ptr);
		while (tok) {
			if (!xstrncmp(tok, "0x", 2))
				tok += 2;	/* Skip "0x", always hex */
			(void) _str_to_memset(numa_bitmap, tok);
			tok = strtok_r(NULL, ",", &save_ptr);
		}
		xfree(tmp_str);
	} else if (mem_bind_type & MEM_BIND_LOCAL) {
		cpu_bitmap = _build_cpu_bitmap(cpu_bind_type, cpu_bind,
					       task_cnt_on_node);
		if (cpu_bitmap) {
			numa_bitmap = _xlate_cpu_to_numa_bitmap(cpu_bitmap);
			FREE_NULL_BITMAP(cpu_bitmap);
		}
	}

	return numa_bitmap;
}

static void
_rpc_launch_tasks(slurm_msg_t *msg)
{
	int      errnum = SLURM_SUCCESS;
	uint16_t port;
	char     host[MAXHOSTNAMELEN];
	uid_t    req_uid;
	launch_tasks_request_msg_t *req = msg->data;
	bool     super_user = false;
	bool     mem_sort = false;
#ifndef HAVE_FRONT_END
	bool     first_job_run;
#endif
	slurm_addr_t self;
	slurm_addr_t *cli = &msg->orig_addr;
	hostset_t step_hset = NULL;
	job_mem_limits_t *job_limits_ptr;
	int nodeid = 0;
	bitstr_t *numa_bitmap = NULL;

#ifndef HAVE_FRONT_END
	/* It is always 0 for front end systems */
	nodeid = nodelist_find(req->complete_nodelist, conf->node_name);
#endif
	req_uid = g_slurm_auth_get_uid(msg->auth_cred, conf->auth_info);
	memcpy(&req->orig_addr, &msg->orig_addr, sizeof(slurm_addr_t));

	super_user = _slurm_authorized_user(req_uid);

	if ((super_user == false) && (req_uid != req->uid)) {
		error("launch task request from uid %u",
		      (unsigned int) req_uid);
		errnum = ESLURM_USER_ID_MISSING;	/* or invalid user */
		goto done;
	}

	slurm_get_ip_str(cli, &port, host, sizeof(host));
	info("launch task %u.%u request from %u.%u@%s (port %hu)", req->job_id,
	     req->job_step_id, req->uid, req->gid, host, port);

	/* this could be set previously and needs to be overwritten by
	 * this call for messages to work correctly for the new call */
	env_array_overwrite(&req->env, "SLURM_SRUN_COMM_HOST", host);
	req->envc = envcount(req->env);

#ifndef HAVE_FRONT_END
	slurm_mutex_lock(&prolog_mutex);
	first_job_run = !slurm_cred_jobid_cached(conf->vctx, req->job_id);
#endif
	if (_check_job_credential(req, req_uid, nodeid, &step_hset,
				  msg->protocol_version) < 0) {
		errnum = errno;
		error("Invalid job credential from %ld@%s: %m",
		      (long) req_uid, host);
#ifndef HAVE_FRONT_END
		slurm_mutex_unlock(&prolog_mutex);
#endif
		goto done;
	}

	/* Must follow _check_job_credential(), which sets some req fields */
	task_g_slurmd_launch_request(req->job_id, req, nodeid);

#ifndef HAVE_FRONT_END
	if (first_job_run) {
		int rc;
		job_env_t job_env;

		slurm_cred_insert_jobid(conf->vctx, req->job_id);
		_add_job_running_prolog(req->job_id);
		slurm_mutex_unlock(&prolog_mutex);

		if (container_g_create(req->job_id))
			error("container_g_create(%u): %m", req->job_id);

		memset(&job_env, 0, sizeof(job_env_t));

		job_env.jobid = req->job_id;
		job_env.step_id = req->job_step_id;
		job_env.node_list = req->complete_nodelist;
		job_env.partition = req->partition;
		job_env.spank_job_env = req->spank_job_env;
		job_env.spank_job_env_size = req->spank_job_env_size;
		job_env.uid = req->uid;
		job_env.user_name = req->user_name;
		rc =  _run_prolog(&job_env, req->cred);
		if (rc) {
			int term_sig, exit_status;
			if (WIFSIGNALED(rc)) {
				exit_status = 0;
				term_sig    = WTERMSIG(rc);
			} else {
				exit_status = WEXITSTATUS(rc);
				term_sig    = 0;
			}
			error("[job %u] prolog failed status=%d:%d",
			      req->job_id, exit_status, term_sig);
			errnum = ESLURMD_PROLOG_FAILED;
			goto done;
		}
		/* Since the job could have been killed while the prolog was
		 * running, test if the credential has since been revoked
		 * and exit as needed. */
		if (slurm_cred_revoked(conf->vctx, req->cred)) {
			info("Job %u already killed, do not launch step %u.%u",
			     req->job_id, req->job_id, req->job_step_id);
			errnum = ESLURMD_CREDENTIAL_REVOKED;
			goto done;
		}
	} else {
		slurm_mutex_unlock(&prolog_mutex);
		_wait_for_job_running_prolog(req->job_id);
	}
#endif

	if (req->mem_bind_type & MEM_BIND_SORT) {
		int task_cnt = -1;
		if (req->tasks_to_launch)
			task_cnt = (int) req->tasks_to_launch[nodeid];
		mem_sort = true;
		numa_bitmap = _build_numa_bitmap(req->mem_bind_type,
						 req->mem_bind,
						 req->cpu_bind_type,
						 req->cpu_bind, task_cnt);
	}
	node_features_g_step_config(mem_sort, numa_bitmap);
	FREE_NULL_BITMAP(numa_bitmap);

	if (req->job_mem_lim || req->step_mem_lim) {
		step_loc_t step_info;
		slurm_mutex_lock(&job_limits_mutex);
		if (!job_limits_list)
			job_limits_list = list_create(_job_limits_free);
		step_info.jobid  = req->job_id;
		step_info.stepid = req->job_step_id;
		job_limits_ptr = list_find_first (job_limits_list,
						  _step_limits_match,
						  &step_info);
		if (!job_limits_ptr) {
			job_limits_ptr = xmalloc(sizeof(job_mem_limits_t));
			job_limits_ptr->job_id   = req->job_id;
			job_limits_ptr->job_mem  = req->job_mem_lim;
			job_limits_ptr->step_id  = req->job_step_id;
			job_limits_ptr->step_mem = req->step_mem_lim;
#if _LIMIT_INFO
			info("AddLim step:%u.%u job_mem:%"PRIu64" "
			     "step_mem:%"PRIu64"",
			     job_limits_ptr->job_id, job_limits_ptr->step_id,
			     job_limits_ptr->job_mem,
			     job_limits_ptr->step_mem);
#endif
			list_append(job_limits_list, job_limits_ptr);
		}
		slurm_mutex_unlock(&job_limits_mutex);
	}

	slurm_get_stream_addr(msg->conn_fd, &self);

	debug3("_rpc_launch_tasks: call to _forkexec_slurmstepd");
	errnum = _forkexec_slurmstepd(LAUNCH_TASKS, (void *)req, cli, &self,
				      step_hset, msg->protocol_version);
	debug3("_rpc_launch_tasks: return from _forkexec_slurmstepd");
	_launch_complete_add(req->job_id);

    done:
	if (step_hset)
		hostset_destroy(step_hset);

	if (slurm_send_rc_msg(msg, errnum) < 0) {
		char addr_str[32];
		slurm_print_slurm_addr(&msg->address, addr_str,
				       sizeof(addr_str));
		error("_rpc_launch_tasks: unable to send return code to "
		      "address:port=%s msg_type=%u: %m",
		      addr_str, msg->msg_type);

		/*
		 * Rewind credential so that srun may perform retry
		 */
		slurm_cred_rewind(conf->vctx, req->cred); /* ignore errors */

	} else if (errnum == SLURM_SUCCESS) {
		save_cred_state(conf->vctx);
		task_g_slurmd_reserve_resources(req->job_id, req, nodeid);
	}

	/*
	 *  If job prolog failed, indicate failure to slurmctld
	 */
	if (errnum == ESLURMD_PROLOG_FAILED)
		send_registration_msg(errnum, false);
}

/*
 * Open file based upon permissions of a different user
 * IN path_name - name of file to open
 * IN uid - User ID to use for file access check
 * IN gid - Group ID to use for file access check
 * RET -1 on error, file descriptor otherwise
 */
static int _open_as_other(char *path_name, batch_job_launch_msg_t *req)
{
	pid_t child;
	gids_t *gids;
	int pipe[2];
	int fd = -1, rc = 0;

	if (!(gids = _gids_cache_lookup(req->user_name, req->gid))) {
		error("%s: gids_cache_lookup for %s failed",
		      __func__, req->user_name);
		return -1;
	}

	if ((rc = container_g_create(req->job_id))) {
		error("%s: container_g_create(%u): %m", __func__, req->job_id);
		_dealloc_gids(gids);
		return -1;
	}

	/* child process will setuid to the user, register the process
	 * with the container, and open the file for us. */
	if (socketpair(AF_UNIX, SOCK_DGRAM, 0, pipe) != 0) {
		error("%s: Failed to open pipe: %m", __func__);
		_dealloc_gids(gids);
		return -1;
	}

	child = fork();
	if (child == -1) {
		error("%s: fork failure", __func__);
		_dealloc_gids(gids);
		close(pipe[0]);
		close(pipe[1]);
		return -1;
	} else if (child > 0) {
		close(pipe[0]);
		(void) waitpid(child, &rc, 0);
		_dealloc_gids(gids);
		if (WIFEXITED(rc) && (WEXITSTATUS(rc) == 0))
			fd = _receive_fd(pipe[1]);
		close(pipe[1]);
		return fd;
	}

	/* child process below here */

	close(pipe[1]);

	/* container_g_add_pid needs to be called in the
	 * forked process part of the fork to avoid a race
	 * condition where if this process makes a file or
	 * detacts itself from a child before we add the pid
	 * to the container in the parent of the fork. */
	if (container_g_add_pid(req->job_id, getpid(), req->uid)) {
		error("%s container_g_add_pid(%u): %m", __func__, req->job_id);
		exit(SLURM_ERROR);
	}

	/* The child actually performs the I/O and exits with
	 * a return code, do not return! */

	/*********************************************************************\
	 * NOTE: It would be best to do an exec() immediately after the fork()
	 * in order to help prevent a possible deadlock in the child process
	 * due to locks being set at the time of the fork and being freed by
	 * the parent process, but not freed by the child process. Performing
	 * the work inline is done for simplicity. Note that the logging
	 * performed by error() should be safe due to the use of
	 * atfork_install_handlers() as defined in src/common/log.c.
	 * Change the code below with caution.
	\*********************************************************************/

	if (setgroups(gids->ngids, gids->gids) < 0) {
		error("%s: uid: %u setgroups failed: %m", __func__, req->uid);
		exit(errno);
	}
	_dealloc_gids(gids);

	if (setgid(req->gid) < 0) {
		error("%s: uid:%u setgid(%u): %m", __func__, req->uid,req->gid);
		exit(errno);
	}
	if (setuid(req->uid) < 0) {
		error("%s: getuid(%u): %m", __func__, req->uid);
		exit(errno);
	}

	fd = open(path_name, (O_CREAT|O_APPEND|O_WRONLY), 0644);
	if (fd == -1) {
		error("%s: uid:%u can't open `%s`: %m",
		      __func__, req->uid, path_name);
		exit(errno);
	}
	_send_back_fd(pipe[0], fd);
	close(fd);
	exit(SLURM_SUCCESS);
}

static void
_prolog_error(batch_job_launch_msg_t *req, int rc)
{
	char *err_name = NULL, *path_name = NULL;
	char *fmt_char;
	int fd;

	if (req->std_err || req->std_out) {
		if (req->std_err)
			err_name = xstrdup(req->std_err);
		else
			err_name = xstrdup(req->std_out);
		if ((fmt_char = strchr(err_name, (int) '%')) &&
		    (fmt_char[1] == 'j') && !strchr(fmt_char+1, (int) '%')) {
			char *tmp_name = NULL;
			fmt_char[1] = 'u';
			xstrfmtcat(tmp_name, err_name, req->job_id);
			xfree(err_name);
			err_name = tmp_name;
			//tmp_name = NULL;
		}
	} else {
		xstrfmtcat(err_name, "slurm-%u.out", req->job_id);
	}
	if (err_name[0] == '/')
		xstrfmtcat(path_name, "%s", err_name);
	else if (req->work_dir)
		xstrfmtcat(path_name, "%s/%s", req->work_dir, err_name);
	else
<<<<<<< HEAD
		xstrfmtcat(path_name, "/%s", err_name);
	xfree(err_name);

	if ((fd = open(path_name, (O_CREAT|O_APPEND|O_WRONLY), 0644)) == -1) {
		error("Unable to open %s: %s", path_name,
		      slurm_strerror(errno));
		xfree(path_name);
=======
		snprintf(path_name, MAXPATHLEN, "/%s", err_name_ptr);
	if ((fd = _open_as_other(path_name, req)) == -1) {
		error("Unable to open %s: Permission denied", path_name);
>>>>>>> 6e0c0367
		return;
	}
	xfree(path_name);
	xstrfmtcat(err_name, "Error running slurm prolog: %d\n",
		   WEXITSTATUS(rc));
	safe_write(fd, err_name, strlen(err_name));
	if (fchown(fd, (uid_t) req->uid, (gid_t) req->gid) == -1) {
		error("%s: Couldn't change fd owner to %u:%u: %m",
		      __func__, req->uid, req->gid);
	}
rwfail:
	xfree(err_name);
	close(fd);
}

/* load the user's environment on this machine if requested
 * SLURM_GET_USER_ENV environment variable is set */
static int
_get_user_env(batch_job_launch_msg_t *req)
{
	struct passwd pwd, *pwd_ptr = NULL;
	char pwd_buf[PW_BUF_SIZE];
	char **new_env;
	int i;
	static time_t config_update = 0;
	static bool no_env_cache = false;

	if (config_update != conf->last_update) {
		char *sched_params = slurm_get_sched_params();
		no_env_cache = (sched_params &&
				strstr(sched_params, "no_env_cache"));
		xfree(sched_params);
		config_update = conf->last_update;
	}

	for (i=0; i<req->envc; i++) {
		if (xstrcmp(req->environment[i], "SLURM_GET_USER_ENV=1") == 0)
			break;
	}
	if (i >= req->envc)
		return 0;		/* don't need to load env */

	if (slurm_getpwuid_r(req->uid, &pwd, pwd_buf, PW_BUF_SIZE, &pwd_ptr)
	    || (pwd_ptr == NULL)) {
		error("%s: getpwuid_r(%u):%m", __func__, req->uid);
		return -1;
	}
	verbose("%s: get env for user %s here", __func__, pwd.pw_name);

	/* Permit up to 120 second delay before using cache file */
	new_env = env_array_user_default(pwd.pw_name, 120, 0, no_env_cache);
	if (! new_env) {
		error("%s: Unable to get user's local environment%s",
		      __func__, no_env_cache ?
		      "" : ", running only with passed environment");
		return -1;
	}

	env_array_merge(&new_env,
			(const char **) req->environment);
	env_array_free(req->environment);
	req->environment = new_env;
	req->envc = envcount(new_env);

	return 0;
}

/* The RPC currently contains a memory size limit, but we load the
 * value from the job credential to be certain it has not been
 * altered by the user */
static void
_set_batch_job_limits(slurm_msg_t *msg)
{
	int i;
	uint32_t alloc_lps = 0, last_bit = 0;
	bool cpu_log = slurm_get_debug_flags() & DEBUG_FLAG_CPU_BIND;
	slurm_cred_arg_t arg;
	batch_job_launch_msg_t *req = (batch_job_launch_msg_t *)msg->data;

	if (slurm_cred_get_args(req->cred, &arg) != SLURM_SUCCESS)
		return;
	req->job_core_spec = arg.job_core_spec;	/* Prevent user reset */

	if (cpu_log) {
		char *per_job = "";
		uint64_t job_mem  = arg.job_mem_limit;
		if (job_mem & MEM_PER_CPU) {
			job_mem &= (~MEM_PER_CPU);
			per_job = "_per_CPU";
		}
		info("====================");
		info("batch_job:%u job_mem:%"PRIu64"MB%s", req->job_id,
		     job_mem, per_job);
	}
	if (cpu_log || (arg.job_mem_limit & MEM_PER_CPU)) {
		if (arg.job_nhosts > 0) {
			last_bit = arg.sockets_per_node[0] *
				   arg.cores_per_socket[0];
			for (i=0; i<last_bit; i++) {
				if (!bit_test(arg.job_core_bitmap, i))
					continue;
				if (cpu_log)
					info("JobNode[0] CPU[%u] Job alloc",i);
				alloc_lps++;
			}
		}
		if (cpu_log)
			info("====================");
		if (alloc_lps == 0) {
			error("_set_batch_job_limit: alloc_lps is zero");
			alloc_lps = 1;
		}

		/* NOTE: alloc_lps is the count of allocated resources
		 * (typically cores). Convert to CPU count as needed */
		if (last_bit < 1)
			error("Batch job credential allocates no CPUs");
		else {
			i = conf->cpus / last_bit;
			if (i > 1)
				alloc_lps *= i;
		}
	}

	if (arg.job_mem_limit & MEM_PER_CPU) {
		req->job_mem = arg.job_mem_limit & (~MEM_PER_CPU);
		req->job_mem *= alloc_lps;
	} else
		req->job_mem = arg.job_mem_limit;

	slurm_cred_free_args(&arg);
}

/* These functions prevent a possible race condition if the batch script's
 * complete RPC is processed before it's launch_successful response. This
 *  */
static bool _is_batch_job_finished(uint32_t job_id)
{
	bool found_job = false;
	int i;

	slurm_mutex_lock(&fini_mutex);
	for (i = 0; i < FINI_JOB_CNT; i++) {
		if (fini_job_id[i] == job_id) {
			found_job = true;
			break;
		}
	}
	slurm_mutex_unlock(&fini_mutex);

	return found_job;
}
static void _note_batch_job_finished(uint32_t job_id)
{
	slurm_mutex_lock(&fini_mutex);
	fini_job_id[next_fini_job_inx] = job_id;
	if (++next_fini_job_inx >= FINI_JOB_CNT)
		next_fini_job_inx = 0;
	slurm_mutex_unlock(&fini_mutex);
}

/* Send notification to slurmctld we are finished running the prolog.
 * This is needed on system that don't use srun to launch their tasks.
 */
static void _notify_slurmctld_prolog_fini(
	uint32_t job_id, uint32_t prolog_return_code)
{
	int rc;
	slurm_msg_t req_msg;
	complete_prolog_msg_t req;

	slurm_msg_t_init(&req_msg);
	req.job_id	= job_id;
	req.prolog_rc	= prolog_return_code;

	req_msg.msg_type= REQUEST_COMPLETE_PROLOG;
	req_msg.data	= &req;

	if ((slurm_send_recv_controller_rc_msg(&req_msg, &rc) < 0) ||
	    (rc != SLURM_SUCCESS))
		error("Error sending prolog completion notification: %m");
}

/* Convert memory limits from per-CPU to per-node */
static void _convert_job_mem(slurm_msg_t *msg)
{
	prolog_launch_msg_t *req = (prolog_launch_msg_t *)msg->data;
	slurm_cred_arg_t arg;
	hostset_t j_hset = NULL;
	int rc, hi, host_index, job_cpus;
	int i, i_first_bit = 0, i_last_bit = 0;

	rc = slurm_cred_verify(conf->vctx, req->cred, &arg,
			       msg->protocol_version);
	if (rc < 0) {
		error("%s: slurm_cred_verify failed: %m", __func__);
		req->nnodes = 1;	/* best guess */
		return;
	}

	req->nnodes = arg.job_nhosts;

	if (arg.job_mem_limit == 0)
		goto fini;
	if ((arg.job_mem_limit & MEM_PER_CPU) == 0) {
		req->job_mem_limit = arg.job_mem_limit;
		goto fini;
	}

	/* Assume 1 CPU on error */
	req->job_mem_limit = arg.job_mem_limit & (~MEM_PER_CPU);

	if (!(j_hset = hostset_create(arg.job_hostlist))) {
		error("%s: Unable to parse credential hostlist: `%s'",
		      __func__, arg.step_hostlist);
		goto fini;
	}
	host_index = hostset_find(j_hset, conf->node_name);
	hostset_destroy(j_hset);

	hi = host_index + 1;	/* change from 0-origin to 1-origin */
	for (i = 0; hi; i++) {
		if (hi > arg.sock_core_rep_count[i]) {
			i_first_bit += arg.sockets_per_node[i] *
				       arg.cores_per_socket[i] *
				       arg.sock_core_rep_count[i];
			i_last_bit = i_first_bit +
				     arg.sockets_per_node[i] *
				     arg.cores_per_socket[i] *
				     arg.sock_core_rep_count[i];
			hi -= arg.sock_core_rep_count[i];
		} else {
			i_first_bit += arg.sockets_per_node[i] *
				       arg.cores_per_socket[i] * (hi - 1);
			i_last_bit = i_first_bit +
				     arg.sockets_per_node[i] *
				     arg.cores_per_socket[i];
			break;
		}
	}

	/* Now count the allocated processors on this node */
	job_cpus = 0;
	for (i = i_first_bit; i < i_last_bit; i++) {
		if (bit_test(arg.job_core_bitmap, i))
			job_cpus++;
	}

	/* NOTE: alloc_lps is the count of allocated resources
	 * (typically cores). Convert to CPU count as needed */
	if (i_last_bit > i_first_bit) {
		i = conf->cpus / (i_last_bit - i_first_bit);
		if (i > 1)
			job_cpus *= i;
	}

	req->job_mem_limit *= job_cpus;

fini:	slurm_cred_free_args(&arg);
}

static void _make_prolog_mem_container(slurm_msg_t *msg)
{
	prolog_launch_msg_t *req = (prolog_launch_msg_t *)msg->data;
	job_mem_limits_t *job_limits_ptr;
	step_loc_t step_info;

	_convert_job_mem(msg);	/* Convert per-CPU mem limit */
	if (req->job_mem_limit) {
		slurm_mutex_lock(&job_limits_mutex);
		if (!job_limits_list)
			job_limits_list = list_create(_job_limits_free);
		step_info.jobid  = req->job_id;
		step_info.stepid = SLURM_EXTERN_CONT;
		job_limits_ptr = list_find_first (job_limits_list,
						  _step_limits_match,
						  &step_info);
		if (!job_limits_ptr) {
			job_limits_ptr = xmalloc(sizeof(job_mem_limits_t));
			job_limits_ptr->job_id   = req->job_id;
			job_limits_ptr->job_mem  = req->job_mem_limit;
			job_limits_ptr->step_id  = SLURM_EXTERN_CONT;
			job_limits_ptr->step_mem = req->job_mem_limit;
#if _LIMIT_INFO
			info("AddLim step:%u.%u job_mem:%"PRIu64""
			     " step_mem:%"PRIu64"",
			     job_limits_ptr->job_id, job_limits_ptr->step_id,
			     job_limits_ptr->job_mem,
			     job_limits_ptr->step_mem);
#endif
			list_append(job_limits_list, job_limits_ptr);
		}
		slurm_mutex_unlock(&job_limits_mutex);
	}
}

static void _spawn_prolog_stepd(slurm_msg_t *msg)
{
	prolog_launch_msg_t *req = (prolog_launch_msg_t *)msg->data;
	launch_tasks_request_msg_t *launch_req;
	slurm_addr_t self;
	slurm_addr_t *cli = &msg->orig_addr;
	int i;

	launch_req = xmalloc(sizeof(launch_tasks_request_msg_t));
	launch_req->alias_list		= req->alias_list;
	launch_req->complete_nodelist	= req->nodes;
	launch_req->cpus_per_task	= 1;
	launch_req->cred		= req->cred;
	launch_req->cwd			= req->work_dir;
	launch_req->efname		= "/dev/null";
	launch_req->gid			= req->gid;
	launch_req->global_task_ids	= xmalloc(sizeof(uint32_t *)
						  * req->nnodes);
	launch_req->ifname		= "/dev/null";
	launch_req->job_id		= req->job_id;
	launch_req->job_mem_lim		= req->job_mem_limit;
	launch_req->job_step_id		= SLURM_EXTERN_CONT;
	launch_req->nnodes		= req->nnodes;
	launch_req->ntasks		= req->nnodes;
	launch_req->ofname		= "/dev/null";
	launch_req->partition		= req->partition;
	launch_req->spank_job_env_size	= req->spank_job_env_size;
	launch_req->spank_job_env	= req->spank_job_env;
	launch_req->step_mem_lim	= req->job_mem_limit;
	launch_req->tasks_to_launch	= xmalloc(sizeof(uint16_t)
						  * req->nnodes);
	launch_req->uid			= req->uid;

	for (i = 0; i < req->nnodes; i++) {
		uint32_t *tmp32 = xmalloc(sizeof(uint32_t));
		*tmp32 = i;
		launch_req->global_task_ids[i] = tmp32;
		launch_req->tasks_to_launch[i] = 1;
	}

	slurm_get_stream_addr(msg->conn_fd, &self);
	/* Since job could have been killed while the prolog was
	 * running (especially on BlueGene, which can take minutes
	 * for partition booting). Test if the credential has since
	 * been revoked and exit as needed. */
	if (slurm_cred_revoked(conf->vctx, req->cred)) {
		info("Job %u already killed, do not launch extern step",
		     req->job_id);
	} else {
		hostset_t step_hset = hostset_create(req->nodes);

		debug3("%s: call to _forkexec_slurmstepd", __func__);
		(void) _forkexec_slurmstepd(
			LAUNCH_TASKS, (void *)launch_req, cli,
			&self, step_hset, msg->protocol_version);
		debug3("%s: return from _forkexec_slurmstepd", __func__);
		if (step_hset)
			hostset_destroy(step_hset);
	}

	for (i = 0; i < req->nnodes; i++)
		xfree(launch_req->global_task_ids[i]);
	xfree(launch_req->global_task_ids);
	xfree(launch_req->tasks_to_launch);
	xfree(launch_req);
}

static void _rpc_prolog(slurm_msg_t *msg)
{
	int rc = SLURM_SUCCESS;
	prolog_launch_msg_t *req = (prolog_launch_msg_t *)msg->data;
	job_env_t job_env;
	bool     first_job_run;
	uid_t    req_uid;

	if (req == NULL)
		return;

	req_uid = g_slurm_auth_get_uid(msg->auth_cred, conf->auth_info);
	if (!_slurm_authorized_user(req_uid)) {
		error("REQUEST_LAUNCH_PROLOG request from uid %u",
		      (unsigned int) req_uid);
		return;
	}

	if (slurm_send_rc_msg(msg, rc) < 0) {
		error("Error starting prolog: %m");
	}
	if (rc) {
		int term_sig, exit_status;
		if (WIFSIGNALED(rc)) {
			exit_status = 0;
			term_sig    = WTERMSIG(rc);
		} else {
			exit_status = WEXITSTATUS(rc);
			term_sig    = 0;
		}
		error("[job %u] prolog start failed status=%d:%d",
		      req->job_id, exit_status, term_sig);
		rc = ESLURMD_PROLOG_FAILED;
	}

	slurm_mutex_lock(&prolog_mutex);
	first_job_run = !slurm_cred_jobid_cached(conf->vctx, req->job_id);
	if (first_job_run) {
		if (slurmctld_conf.prolog_flags & PROLOG_FLAG_CONTAIN)
			_make_prolog_mem_container(msg);

		if (container_g_create(req->job_id))
			error("container_g_create(%u): %m", req->job_id);

		slurm_cred_insert_jobid(conf->vctx, req->job_id);
		_add_job_running_prolog(req->job_id);
		slurm_mutex_unlock(&prolog_mutex);

		memset(&job_env, 0, sizeof(job_env_t));

		job_env.jobid = req->job_id;
		job_env.step_id = 0;	/* not available */
		job_env.node_list = req->nodes;
		job_env.partition = req->partition;
		job_env.spank_job_env = req->spank_job_env;
		job_env.spank_job_env_size = req->spank_job_env_size;
		job_env.uid = req->uid;
		job_env.user_name = req->user_name;
#if defined(HAVE_BG)
		select_g_select_jobinfo_get(req->select_jobinfo,
					    SELECT_JOBDATA_BLOCK_ID,
					    &job_env.resv_id);
#elif defined(HAVE_ALPS_CRAY)
		job_env.resv_id = select_g_select_jobinfo_xstrdup(
			req->select_jobinfo, SELECT_PRINT_RESV_ID);
#endif
		rc = _run_prolog(&job_env, req->cred);

		if (rc) {
			int term_sig, exit_status;
			if (WIFSIGNALED(rc)) {
				exit_status = 0;
				term_sig    = WTERMSIG(rc);
			} else {
				exit_status = WEXITSTATUS(rc);
				term_sig    = 0;
			}
			error("[job %u] prolog failed status=%d:%d",
			      req->job_id, exit_status, term_sig);
			rc = ESLURMD_PROLOG_FAILED;
		}
	} else
		slurm_mutex_unlock(&prolog_mutex);

	if (!(slurmctld_conf.prolog_flags & PROLOG_FLAG_NOHOLD))
		_notify_slurmctld_prolog_fini(req->job_id, rc);

	if (rc == SLURM_SUCCESS) {
		if (slurmctld_conf.prolog_flags & PROLOG_FLAG_CONTAIN)
			_spawn_prolog_stepd(msg);
	} else {
		_launch_job_fail(req->job_id, rc);
		send_registration_msg(rc, false);
	}
}

static void
_rpc_batch_job(slurm_msg_t *msg, bool new_msg)
{
	batch_job_launch_msg_t *req = (batch_job_launch_msg_t *)msg->data;
	bool     first_job_run;
	int      rc = SLURM_SUCCESS;
	bool	 replied = false, revoked;
	slurm_addr_t *cli = &msg->orig_addr;

	if (new_msg) {
		uid_t req_uid = g_slurm_auth_get_uid(msg->auth_cred,
						     conf->auth_info);
		if (!_slurm_authorized_user(req_uid)) {
			error("Security violation, batch launch RPC from uid %d",
			      req_uid);
			rc = ESLURM_USER_ID_MISSING;  /* or bad in this case */
			goto done;
		}
	}

	if (_launch_job_test(req->job_id)) {
		error("Job %u already running, do not launch second copy",
		      req->job_id);
		rc = ESLURM_DUPLICATE_JOB_ID;	/* job already running */
		_launch_job_fail(req->job_id, rc);
		goto done;
	}

	slurm_cred_handle_reissue(conf->vctx, req->cred);
	if (slurm_cred_revoked(conf->vctx, req->cred)) {
		error("Job %u already killed, do not launch batch job",
		      req->job_id);
		rc = ESLURMD_CREDENTIAL_REVOKED;	/* job already ran */
		goto done;
	}

	task_g_slurmd_batch_request(req->job_id, req);	/* determine task affinity */

	slurm_mutex_lock(&prolog_mutex);
	first_job_run = !slurm_cred_jobid_cached(conf->vctx, req->job_id);

	/* BlueGene prolog waits for partition boot and is very slow.
	 * On any system we might need to load environment variables
	 * for Moab (see --get-user-env), which could also be slow.
	 * Just reply now and send a separate kill job request if the
	 * prolog or launch fail. */
	replied = true;
	if (new_msg && (slurm_send_rc_msg(msg, rc) < 1)) {
		/* The slurmctld is no longer waiting for a reply.
		 * This typically indicates that the slurmd was
		 * blocked from memory and/or CPUs and the slurmctld
		 * has requeued the batch job request. */
		error("Could not confirm batch launch for job %u, "
		      "aborting request", req->job_id);
		rc = SLURM_COMMUNICATIONS_SEND_ERROR;
		slurm_mutex_unlock(&prolog_mutex);
		goto done;
	}

	/*
	 * Insert jobid into credential context to denote that
	 * we've now "seen" an instance of the job
	 */
	if (first_job_run) {
		job_env_t job_env;
		slurm_cred_insert_jobid(conf->vctx, req->job_id);
		_add_job_running_prolog(req->job_id);
		slurm_mutex_unlock(&prolog_mutex);

		memset(&job_env, 0, sizeof(job_env_t));

		job_env.jobid = req->job_id;
		job_env.step_id = req->step_id;
		job_env.node_list = req->nodes;
		job_env.partition = req->partition;
		job_env.spank_job_env = req->spank_job_env;
		job_env.spank_job_env_size = req->spank_job_env_size;
		job_env.uid = req->uid;
		job_env.user_name = req->user_name;
		/*
	 	 * Run job prolog on this node
	 	 */
#if defined(HAVE_BG)
		select_g_select_jobinfo_get(req->select_jobinfo,
					    SELECT_JOBDATA_BLOCK_ID,
					    &job_env.resv_id);
#elif defined(HAVE_ALPS_CRAY)
		job_env.resv_id = select_g_select_jobinfo_xstrdup(
			req->select_jobinfo, SELECT_PRINT_RESV_ID);
#endif
		if (container_g_create(req->job_id))
			error("container_g_create(%u): %m", req->job_id);
		rc = _run_prolog(&job_env, req->cred);
		xfree(job_env.resv_id);
		if (rc) {
			int term_sig, exit_status;
			if (WIFSIGNALED(rc)) {
				exit_status = 0;
				term_sig    = WTERMSIG(rc);
			} else {
				exit_status = WEXITSTATUS(rc);
				term_sig    = 0;
			}
			error("[job %u] prolog failed status=%d:%d",
			      req->job_id, exit_status, term_sig);
			_prolog_error(req, rc);
			rc = ESLURMD_PROLOG_FAILED;
			goto done;
		}
	} else {
		slurm_mutex_unlock(&prolog_mutex);
		_wait_for_job_running_prolog(req->job_id);
	}

	if (_get_user_env(req) < 0) {
		bool requeue = _requeue_setup_env_fail();
		if (requeue) {
			rc = ESLURMD_SETUP_ENVIRONMENT_ERROR;
			goto done;
		}
	}
	_set_batch_job_limits(msg);

	/* Since job could have been killed while the prolog was
	 * running (especially on BlueGene, which can take minutes
	 * for partition booting). Test if the credential has since
	 * been revoked and exit as needed. */
	if (slurm_cred_revoked(conf->vctx, req->cred)) {
		info("Job %u already killed, do not launch batch job",
		     req->job_id);
		rc = ESLURMD_CREDENTIAL_REVOKED;     /* job already ran */
		goto done;
	}

	slurm_mutex_lock(&launch_mutex);
	if (req->step_id == SLURM_BATCH_SCRIPT)
		info("Launching batch job %u for UID %d",
		     req->job_id, req->uid);
	else
		info("Launching batch job %u.%u for UID %d",
		     req->job_id, req->step_id, req->uid);

	debug3("_rpc_batch_job: call to _forkexec_slurmstepd");
	rc = _forkexec_slurmstepd(LAUNCH_BATCH_JOB, (void *)req, cli, NULL,
				  (hostset_t)NULL, SLURM_PROTOCOL_VERSION);
	debug3("_rpc_batch_job: return from _forkexec_slurmstepd: %d", rc);

	slurm_mutex_unlock(&launch_mutex);
	_launch_complete_add(req->job_id);

	/* On a busy system, slurmstepd may take a while to respond,
	 * if the job was cancelled in the interim, run through the
	 * abort logic below. */
	revoked = slurm_cred_revoked(conf->vctx, req->cred);
	if (revoked)
		_launch_complete_rm(req->job_id);
	if (revoked && _is_batch_job_finished(req->job_id)) {
		/* If configured with select/serial and the batch job already
		 * completed, consider the job sucessfully launched and do
		 * not repeat termination logic below, which in the worst case
		 * just slows things down with another message. */
		revoked = false;
	}
	if (revoked) {
		info("Job %u killed while launch was in progress",
		     req->job_id);
		sleep(1);	/* give slurmstepd time to create
				 * the communication socket */
		_terminate_all_steps(req->job_id, true);
		rc = ESLURMD_CREDENTIAL_REVOKED;
		goto done;
	}

done:
	if (!replied) {
		if (new_msg && (slurm_send_rc_msg(msg, rc) < 1)) {
			/* The slurmctld is no longer waiting for a reply.
			 * This typically indicates that the slurmd was
			 * blocked from memory and/or CPUs and the slurmctld
			 * has requeued the batch job request. */
			error("Could not confirm batch launch for job %u, "
			      "aborting request", req->job_id);
			rc = SLURM_COMMUNICATIONS_SEND_ERROR;
		} else {
			/* No need to initiate separate reply below */
			rc = SLURM_SUCCESS;
		}
	}
	if (rc != SLURM_SUCCESS) {
		/* prolog or job launch failure,
		 * tell slurmctld that the job failed */
		if (req->step_id == SLURM_BATCH_SCRIPT)
			_launch_job_fail(req->job_id, rc);
		else
			_abort_step(req->job_id, req->step_id);
	}

	/*
	 *  If job prolog failed or we could not reply,
	 *  initiate message to slurmctld with current state
	 */
	if ((rc == ESLURMD_PROLOG_FAILED)
	    || (rc == SLURM_COMMUNICATIONS_SEND_ERROR)
	    || (rc == ESLURMD_SETUP_ENVIRONMENT_ERROR)) {
		send_registration_msg(rc, false);
	}
}

/*
 * Send notification message to batch job
 */
static void
_rpc_job_notify(slurm_msg_t *msg)
{
	job_notify_msg_t *req = msg->data;
	uid_t req_uid = g_slurm_auth_get_uid(msg->auth_cred,
					     conf->auth_info);
	uid_t job_uid;
	List steps;
	ListIterator i;
	step_loc_t *stepd = NULL;
	int step_cnt  = 0;
	int fd;

	debug("_rpc_job_notify, uid = %d, jobid = %u", req_uid, req->job_id);
	job_uid = _get_job_uid(req->job_id);
	if ((int)job_uid < 0)
		goto no_job;

	/*
	 * check that requesting user ID is the SLURM UID or root
	 */
	if ((req_uid != job_uid) && (!_slurm_authorized_user(req_uid))) {
		error("Security violation: job_notify(%u) from uid %d",
		      req->job_id, req_uid);
		return;
	}

	steps = stepd_available(conf->spooldir, conf->node_name);
	i = list_iterator_create(steps);
	while ((stepd = list_next(i))) {
		if ((stepd->jobid  != req->job_id) ||
		    (stepd->stepid != SLURM_BATCH_SCRIPT)) {
			continue;
		}

		step_cnt++;

		fd = stepd_connect(stepd->directory, stepd->nodename,
				   stepd->jobid, stepd->stepid,
				   &stepd->protocol_version);
		if (fd == -1) {
			debug3("Unable to connect to step %u.%u",
			       stepd->jobid, stepd->stepid);
			continue;
		}

		info("send notification to job %u.%u",
		     stepd->jobid, stepd->stepid);
		if (stepd_notify_job(fd, stepd->protocol_version,
				     req->message) < 0)
			debug("notify jobid=%u failed: %m", stepd->jobid);
		close(fd);
	}
	list_iterator_destroy(i);
	FREE_NULL_LIST(steps);

no_job:
	if (step_cnt == 0) {
		debug2("Can't find jobid %u to send notification message",
		       req->job_id);
	}
}

static int
_launch_job_fail(uint32_t job_id, uint32_t slurm_rc)
{
	complete_batch_script_msg_t comp_msg;
	struct requeue_msg req_msg;
	slurm_msg_t resp_msg;
	int rc = 0, rpc_rc;
	static time_t config_update = 0;
	static bool requeue_no_hold = false;

	if (config_update != conf->last_update) {
		char *sched_params = slurm_get_sched_params();
		requeue_no_hold = (sched_params && strstr(
					   sched_params,
					   "nohold_on_prolog_fail"));
		xfree(sched_params);
		config_update = conf->last_update;
	}

	slurm_msg_t_init(&resp_msg);

	if (slurm_rc == ESLURMD_CREDENTIAL_REVOKED) {
		comp_msg.job_id = job_id;
		comp_msg.job_rc = INFINITE;
		comp_msg.slurm_rc = slurm_rc;
		comp_msg.node_name = conf->node_name;
		comp_msg.jobacct = NULL; /* unused */
		resp_msg.msg_type = REQUEST_COMPLETE_BATCH_SCRIPT;
		resp_msg.data = &comp_msg;
	} else {
		req_msg.job_id = job_id;
		req_msg.job_id_str = NULL;
		if (requeue_no_hold) {
			req_msg.state = JOB_PENDING;
		} else {
			req_msg.state = (JOB_REQUEUE_HOLD|JOB_LAUNCH_FAILED);
		}
		resp_msg.msg_type = REQUEST_JOB_REQUEUE;
		resp_msg.data = &req_msg;
	}

	rpc_rc = slurm_send_recv_controller_rc_msg(&resp_msg, &rc);
	if ((resp_msg.msg_type == REQUEST_JOB_REQUEUE) &&
	    ((rc == ESLURM_DISABLED) || (rc == ESLURM_BATCH_ONLY))) {
		info("Could not launch job %u and not able to requeue it, "
		     "cancelling job", job_id);

		if ((slurm_rc == ESLURMD_PROLOG_FAILED) &&
		    (rc == ESLURM_BATCH_ONLY)) {
			char *buf = NULL;
			xstrfmtcat(buf, "Prolog failure on node %s",
				   conf->node_name);
			slurm_notify_job(job_id, buf);
			xfree(buf);
		}

		comp_msg.job_id = job_id;
		comp_msg.job_rc = INFINITE;
		comp_msg.slurm_rc = slurm_rc;
		comp_msg.node_name = conf->node_name;
		comp_msg.jobacct = NULL; /* unused */
		resp_msg.msg_type = REQUEST_COMPLETE_BATCH_SCRIPT;
		resp_msg.data = &comp_msg;
		rpc_rc = slurm_send_recv_controller_rc_msg(&resp_msg, &rc);
	}

	return rpc_rc;
}

static int
_abort_step(uint32_t job_id, uint32_t step_id)
{
	step_complete_msg_t resp;
	slurm_msg_t resp_msg;
	slurm_msg_t_init(&resp_msg);
	int rc, rc2;

	resp.job_id       = job_id;
	resp.job_step_id  = step_id;
	resp.range_first  = 0;
	resp.range_last   = 0;
	resp.step_rc      = 1;
	resp.jobacct      = jobacctinfo_create(NULL);
	resp_msg.msg_type = REQUEST_STEP_COMPLETE;
	resp_msg.data     = &resp;
	rc2 = slurm_send_recv_controller_rc_msg(&resp_msg, &rc);
	/* Note: we are ignoring the RPC return code */
	jobacctinfo_destroy(resp.jobacct);
	return rc2;
}

static void
_rpc_reconfig(slurm_msg_t *msg)
{
	uid_t req_uid = g_slurm_auth_get_uid(msg->auth_cred,
					     conf->auth_info);

	if (!_slurm_authorized_user(req_uid))
		error("Security violation, reconfig RPC from uid %d",
		      req_uid);
	else
		kill(conf->pid, SIGHUP);
	forward_wait(msg);
	/* Never return a message, slurmctld does not expect one */
}

static void
_rpc_shutdown(slurm_msg_t *msg)
{
	uid_t req_uid = g_slurm_auth_get_uid(msg->auth_cred,
					     conf->auth_info);

	forward_wait(msg);
	if (!_slurm_authorized_user(req_uid))
		error("Security violation, shutdown RPC from uid %d",
		      req_uid);
	else {
		if (kill(conf->pid, SIGTERM) != 0)
			error("kill(%u,SIGTERM): %m", conf->pid);
	}

	/* Never return a message, slurmctld does not expect one */
}

static void
_rpc_reboot(slurm_msg_t *msg)
{
	char *reboot_program, *cmd = NULL, *sp;
	reboot_msg_t *reboot_msg;
	slurm_ctl_conf_t *cfg;
	uid_t req_uid = g_slurm_auth_get_uid(msg->auth_cred,
					     conf->auth_info);
	int exit_code;

	if (!_slurm_authorized_user(req_uid))
		error("Security violation, reboot RPC from uid %d",
		      req_uid);
	else {
		cfg = slurm_conf_lock();
		reboot_program = cfg->reboot_program;
		if (reboot_program) {
			sp = strchr(reboot_program, ' ');
			if (sp)
				sp = xstrndup(reboot_program,
					      (sp - reboot_program));
			else
				sp = xstrdup(reboot_program);
			reboot_msg = (reboot_msg_t *) msg->data;
			if (reboot_msg && reboot_msg->features) {
				info("Node reboot request with features %s being processed",
				     reboot_msg->features);
				(void) node_features_g_node_set(
						reboot_msg->features);
				if (reboot_msg->features[0]) {
					xstrfmtcat(cmd, "%s %s",
						   sp, reboot_msg->features);
				} else {
					cmd = xstrdup(sp);
				}
			} else {
				cmd = xstrdup(sp);
				info("Node reboot request being processed");
			}
			if (access(sp, R_OK | X_OK) < 0)
				error("Cannot run RebootProgram [%s]: %m", sp);
			else if ((exit_code = system(cmd)))
				error("system(%s) returned %d", reboot_program,
				      exit_code);
			xfree(sp);
			xfree(cmd);
		} else
			error("RebootProgram isn't defined in config");
		slurm_conf_unlock();
	}

	/* Never return a message, slurmctld does not expect one */
	/* slurm_send_rc_msg(msg, rc); */
}

static void _job_limits_free(void *x)
{
	xfree(x);
}

static int _job_limits_match(void *x, void *key)
{
	job_mem_limits_t *job_limits_ptr = (job_mem_limits_t *) x;
	uint32_t *job_id = (uint32_t *) key;
	if (job_limits_ptr->job_id == *job_id)
		return 1;
	return 0;
}

static int _step_limits_match(void *x, void *key)
{
	job_mem_limits_t *job_limits_ptr = (job_mem_limits_t *) x;
	step_loc_t *step_ptr = (step_loc_t *) key;

	if ((job_limits_ptr->job_id  == step_ptr->jobid) &&
	    (job_limits_ptr->step_id == step_ptr->stepid))
		return 1;
	return 0;
}

/* Call only with job_limits_mutex locked */
static void
_load_job_limits(void)
{
	List steps;
	ListIterator step_iter;
	step_loc_t *stepd;
	int fd;
	job_mem_limits_t *job_limits_ptr;
	slurmstepd_mem_info_t stepd_mem_info;

	if (!job_limits_list)
		job_limits_list = list_create(_job_limits_free);
	job_limits_loaded = true;

	steps = stepd_available(conf->spooldir, conf->node_name);
	step_iter = list_iterator_create(steps);
	while ((stepd = list_next(step_iter))) {
		job_limits_ptr = list_find_first(job_limits_list,
						 _step_limits_match, stepd);
		if (job_limits_ptr)	/* already processed */
			continue;
		fd = stepd_connect(stepd->directory, stepd->nodename,
				   stepd->jobid, stepd->stepid,
				   &stepd->protocol_version);
		if (fd == -1)
			continue;	/* step completed */

		if (stepd_get_mem_limits(fd, stepd->protocol_version,
					  &stepd_mem_info) != SLURM_SUCCESS) {
			error("Error reading step %u.%u memory limits from "
			      "slurmstepd",
			      stepd->jobid, stepd->stepid);
			close(fd);
			continue;
		}


		if ((stepd_mem_info.job_mem_limit
		     || stepd_mem_info.step_mem_limit)) {
			/* create entry for this job */
			job_limits_ptr = xmalloc(sizeof(job_mem_limits_t));
			job_limits_ptr->job_id   = stepd->jobid;
			job_limits_ptr->step_id  = stepd->stepid;
			job_limits_ptr->job_mem  =
				stepd_mem_info.job_mem_limit;
			job_limits_ptr->step_mem =
				stepd_mem_info.step_mem_limit;
#if _LIMIT_INFO
			info("RecLim step:%u.%u job_mem:%"PRIu64""
			     " step_mem:%"PRIu64"",
			     job_limits_ptr->job_id, job_limits_ptr->step_id,
			     job_limits_ptr->job_mem,
			     job_limits_ptr->step_mem);
#endif
			list_append(job_limits_list, job_limits_ptr);
		}
		close(fd);
	}
	list_iterator_destroy(step_iter);
	FREE_NULL_LIST(steps);
}

static void
_cancel_step_mem_limit(uint32_t job_id, uint32_t step_id)
{
	slurm_msg_t msg;
	job_notify_msg_t notify_req;
	job_step_kill_msg_t kill_req;

	/* NOTE: Batch jobs may have no srun to get this message */
	slurm_msg_t_init(&msg);
	notify_req.job_id      = job_id;
	notify_req.job_step_id = step_id;
	notify_req.message     = "Exceeded job memory limit";
	msg.msg_type    = REQUEST_JOB_NOTIFY;
	msg.data        = &notify_req;
	slurm_send_only_controller_msg(&msg);

	memset(&kill_req, 0, sizeof(job_step_kill_msg_t));
	kill_req.job_id      = job_id;
	kill_req.job_step_id = step_id;
	kill_req.signal      = SIGKILL;
	kill_req.flags       = (uint16_t) 0;
	msg.msg_type    = REQUEST_CANCEL_JOB_STEP;
	msg.data        = &kill_req;
	slurm_send_only_controller_msg(&msg);
}

/* Enforce job memory limits here in slurmd. Step memory limits are
 * enforced within slurmstepd (using jobacct_gather plugin). */
static void
_enforce_job_mem_limit(void)
{
	List steps;
	ListIterator step_iter, job_limits_iter;
	job_mem_limits_t *job_limits_ptr;
	step_loc_t *stepd;
	int fd, i, job_inx, job_cnt;
	uint16_t vsize_factor;
	uint64_t step_rss, step_vsize;
	job_step_id_msg_t acct_req;
	job_step_stat_t *resp = NULL;
	struct job_mem_info {
		uint32_t job_id;
		uint64_t mem_limit;	/* MB */
		uint64_t mem_used;	/* MB */
		uint64_t vsize_limit;	/* MB */
		uint64_t vsize_used;	/* MB */
	};
	struct job_mem_info *job_mem_info_ptr = NULL;

	/* If users have configured MemLimitEnforce=no
	 * in their slurm.conf keep going.
	 */
	if (conf->mem_limit_enforce == false)
		return;

	slurm_mutex_lock(&job_limits_mutex);
	if (!job_limits_loaded)
		_load_job_limits();
	if (list_count(job_limits_list) == 0) {
		slurm_mutex_unlock(&job_limits_mutex);
		return;
	}

	/* Build table of job limits, use highest mem limit recorded */
	job_mem_info_ptr = xmalloc((list_count(job_limits_list) + 1) *
				   sizeof(struct job_mem_info));
	job_cnt = 0;
	job_limits_iter = list_iterator_create(job_limits_list);
	while ((job_limits_ptr = list_next(job_limits_iter))) {
		if (job_limits_ptr->job_mem == 0) 	/* no job limit */
			continue;
		for (i=0; i<job_cnt; i++) {
			if (job_mem_info_ptr[i].job_id !=
			    job_limits_ptr->job_id)
				continue;
			job_mem_info_ptr[i].mem_limit = MAX(
				job_mem_info_ptr[i].mem_limit,
				job_limits_ptr->job_mem);
			break;
		}
		if (i < job_cnt)	/* job already found & recorded */
			continue;
		job_mem_info_ptr[job_cnt].job_id    = job_limits_ptr->job_id;
		job_mem_info_ptr[job_cnt].mem_limit = job_limits_ptr->job_mem;
		job_cnt++;
	}
	list_iterator_destroy(job_limits_iter);
	slurm_mutex_unlock(&job_limits_mutex);

	vsize_factor = slurm_get_vsize_factor();
	for (i=0; i<job_cnt; i++) {
		job_mem_info_ptr[i].vsize_limit = job_mem_info_ptr[i].
			mem_limit;
		job_mem_info_ptr[i].vsize_limit *= (vsize_factor / 100.0);
	}

	steps = stepd_available(conf->spooldir, conf->node_name);
	step_iter = list_iterator_create(steps);
	while ((stepd = list_next(step_iter))) {
		for (job_inx=0; job_inx<job_cnt; job_inx++) {
			if (job_mem_info_ptr[job_inx].job_id == stepd->jobid)
				break;
		}
		if (job_inx >= job_cnt)
			continue;	/* job/step not being tracked */

		fd = stepd_connect(stepd->directory, stepd->nodename,
				   stepd->jobid, stepd->stepid,
				   &stepd->protocol_version);
		if (fd == -1)
			continue;	/* step completed */
		acct_req.job_id  = stepd->jobid;
		acct_req.step_id = stepd->stepid;
		resp = xmalloc(sizeof(job_step_stat_t));

		if ((!stepd_stat_jobacct(
			     fd, stepd->protocol_version,
			     &acct_req, resp)) &&
		    (resp->jobacct)) {
			/* resp->jobacct is NULL if account is disabled */
			jobacctinfo_getinfo((struct jobacctinfo *)
					    resp->jobacct,
					    JOBACCT_DATA_TOT_RSS,
					    &step_rss,
					    stepd->protocol_version);
			jobacctinfo_getinfo((struct jobacctinfo *)
					    resp->jobacct,
					    JOBACCT_DATA_TOT_VSIZE,
					    &step_vsize,
					    stepd->protocol_version);
#if _LIMIT_INFO
			info("Step:%u.%u RSS:%"PRIu64" KB VSIZE:%"PRIu64" KB",
			     stepd->jobid, stepd->stepid,
			     step_rss, step_vsize);
#endif
			step_rss /= 1024;	/* KB to MB */
			step_rss = MAX(step_rss, 1);
			job_mem_info_ptr[job_inx].mem_used += step_rss;
			step_vsize /= 1024;	/* KB to MB */
			step_vsize = MAX(step_vsize, 1);
			job_mem_info_ptr[job_inx].vsize_used += step_vsize;
		}
		slurm_free_job_step_stat(resp);
		close(fd);
	}
	list_iterator_destroy(step_iter);
	FREE_NULL_LIST(steps);

	for (i=0; i<job_cnt; i++) {
		if (job_mem_info_ptr[i].mem_used == 0) {
			/* no steps found,
			 * purge records for all steps of this job */
			slurm_mutex_lock(&job_limits_mutex);
			list_delete_all(job_limits_list, _job_limits_match,
					&job_mem_info_ptr[i].job_id);
			slurm_mutex_unlock(&job_limits_mutex);
			break;
		}

		if ((job_mem_info_ptr[i].mem_limit != 0) &&
		    (job_mem_info_ptr[i].mem_used >
		     job_mem_info_ptr[i].mem_limit)) {
			info("Job %u exceeded memory limit "
			     "(%"PRIu64">%"PRIu64"), cancelling it",
			     job_mem_info_ptr[i].job_id,
			     job_mem_info_ptr[i].mem_used,
			     job_mem_info_ptr[i].mem_limit);
			_cancel_step_mem_limit(job_mem_info_ptr[i].job_id,
					       NO_VAL);
		} else if ((job_mem_info_ptr[i].vsize_limit != 0) &&
			   (job_mem_info_ptr[i].vsize_used >
			    job_mem_info_ptr[i].vsize_limit)) {
			info("Job %u exceeded virtual memory limit "
			     "(%"PRIu64">%"PRIu64"), cancelling it",
			     job_mem_info_ptr[i].job_id,
			     job_mem_info_ptr[i].vsize_used,
			     job_mem_info_ptr[i].vsize_limit);
			_cancel_step_mem_limit(job_mem_info_ptr[i].job_id,
					       NO_VAL);
		}
	}
	xfree(job_mem_info_ptr);
}

static int
_rpc_ping(slurm_msg_t *msg)
{
	int        rc = SLURM_SUCCESS;
	uid_t req_uid = g_slurm_auth_get_uid(msg->auth_cred,
					     conf->auth_info);
	static bool first_msg = true;

	if (!_slurm_authorized_user(req_uid)) {
		error("Security violation, ping RPC from uid %d",
		      req_uid);
		if (first_msg) {
			error("Do you have SlurmUser configured as uid %d?",
			      req_uid);
		}
		rc = ESLURM_USER_ID_MISSING;	/* or bad in this case */
	}
	first_msg = false;

	if (rc != SLURM_SUCCESS) {
		/* Return result. If the reply can't be sent this indicates
		 * 1. The network is broken OR
		 * 2. slurmctld has died    OR
		 * 3. slurmd was paged out due to full memory
		 * If the reply request fails, we send an registration message
		 * to slurmctld in hopes of avoiding having the node set DOWN
		 * due to slurmd paging and not being able to respond in a
		 * timely fashion. */
		if (slurm_send_rc_msg(msg, rc) < 0) {
			error("Error responding to ping: %m");
			send_registration_msg(SLURM_SUCCESS, false);
		}
	} else {
		slurm_msg_t resp_msg;
		ping_slurmd_resp_msg_t ping_resp;
		get_cpu_load(&ping_resp.cpu_load);
		get_free_mem(&ping_resp.free_mem);
		slurm_msg_t_copy(&resp_msg, msg);
		resp_msg.msg_type = RESPONSE_PING_SLURMD;
		resp_msg.data     = &ping_resp;

		slurm_send_node_msg(msg->conn_fd, &resp_msg);
	}

	/* Take this opportunity to enforce any job memory limits */
	_enforce_job_mem_limit();
	/* Clear up any stalled file transfers as well */
	_file_bcast_cleanup();
	return rc;
}

static int
_rpc_health_check(slurm_msg_t *msg)
{
	int        rc = SLURM_SUCCESS;
	uid_t req_uid = g_slurm_auth_get_uid(msg->auth_cred,
					     conf->auth_info);

	if (!_slurm_authorized_user(req_uid)) {
		error("Security violation, health check RPC from uid %d",
		      req_uid);
		rc = ESLURM_USER_ID_MISSING;	/* or bad in this case */
	}

	/* Return result. If the reply can't be sent this indicates that
	 * 1. The network is broken OR
	 * 2. slurmctld has died    OR
	 * 3. slurmd was paged out due to full memory
	 * If the reply request fails, we send an registration message to
	 * slurmctld in hopes of avoiding having the node set DOWN due to
	 * slurmd paging and not being able to respond in a timely fashion. */
	if (slurm_send_rc_msg(msg, rc) < 0) {
		error("Error responding to health check: %m");
		send_registration_msg(SLURM_SUCCESS, false);
	}

	if (rc == SLURM_SUCCESS)
		rc = run_script_health_check();

	/* Take this opportunity to enforce any job memory limits */
	_enforce_job_mem_limit();
	/* Clear up any stalled file transfers as well */
	_file_bcast_cleanup();
	return rc;
}


static int
_rpc_acct_gather_update(slurm_msg_t *msg)
{
	int        rc = SLURM_SUCCESS;
	uid_t req_uid = g_slurm_auth_get_uid(msg->auth_cred,
					     conf->auth_info);
	static bool first_msg = true;

	if (!_slurm_authorized_user(req_uid)) {
		error("Security violation, acct_gather_update RPC from uid %d",
		      req_uid);
		if (first_msg) {
			error("Do you have SlurmUser configured as uid %d?",
			      req_uid);
		}
		rc = ESLURM_USER_ID_MISSING;	/* or bad in this case */
	}
	first_msg = false;

	if (rc != SLURM_SUCCESS) {
		/* Return result. If the reply can't be sent this indicates
		 * 1. The network is broken OR
		 * 2. slurmctld has died    OR
		 * 3. slurmd was paged out due to full memory
		 * If the reply request fails, we send an registration message
		 * to slurmctld in hopes of avoiding having the node set DOWN
		 * due to slurmd paging and not being able to respond in a
		 * timely fashion. */
		if (slurm_send_rc_msg(msg, rc) < 0) {
			error("Error responding to account gather: %m");
			send_registration_msg(SLURM_SUCCESS, false);
		}
	} else {
		slurm_msg_t resp_msg;
		acct_gather_node_resp_msg_t acct_msg;

		/* Update node energy usage data */
		acct_gather_energy_g_update_node_energy();

		memset(&acct_msg, 0, sizeof(acct_gather_node_resp_msg_t));
		acct_msg.node_name = conf->node_name;
		acct_msg.sensor_cnt = 1;
		acct_msg.energy = acct_gather_energy_alloc(acct_msg.sensor_cnt);
		acct_gather_energy_g_get_data(
			ENERGY_DATA_NODE_ENERGY, acct_msg.energy);

		slurm_msg_t_copy(&resp_msg, msg);
		resp_msg.msg_type = RESPONSE_ACCT_GATHER_UPDATE;
		resp_msg.data     = &acct_msg;

		slurm_send_node_msg(msg->conn_fd, &resp_msg);

		acct_gather_energy_destroy(acct_msg.energy);
	}
	return rc;
}

static int
_rpc_acct_gather_energy(slurm_msg_t *msg)
{
	int        rc = SLURM_SUCCESS;
	uid_t req_uid = g_slurm_auth_get_uid(msg->auth_cred,
					     conf->auth_info);
	static bool first_msg = true;

	if (!_slurm_authorized_user(req_uid)) {
		error("Security violation, acct_gather_update RPC from uid %d",
		      req_uid);
		if (first_msg) {
			error("Do you have SlurmUser configured as uid %d?",
			      req_uid);
		}
		rc = ESLURM_USER_ID_MISSING;	/* or bad in this case */
	}
	first_msg = false;

	if (rc != SLURM_SUCCESS) {
		if (slurm_send_rc_msg(msg, rc) < 0)
			error("Error responding to energy request: %m");
	} else {
		slurm_msg_t resp_msg;
		acct_gather_node_resp_msg_t acct_msg;
		time_t now = time(NULL), last_poll = 0;
		int data_type = ENERGY_DATA_STRUCT;
		uint16_t sensor_cnt;
		acct_gather_energy_req_msg_t *req = msg->data;

		acct_gather_energy_g_get_data(ENERGY_DATA_LAST_POLL,
					      &last_poll);
		acct_gather_energy_g_get_data(ENERGY_DATA_SENSOR_CNT,
					      &sensor_cnt);

		/* If we polled later than delta seconds then force a
		   new poll.
		*/
		if ((now - last_poll) > req->delta)
			data_type = ENERGY_DATA_JOULES_TASK;

		memset(&acct_msg, 0, sizeof(acct_gather_node_resp_msg_t));
		acct_msg.sensor_cnt = sensor_cnt;
		acct_msg.energy = acct_gather_energy_alloc(acct_msg.sensor_cnt);

		acct_gather_energy_g_get_data(data_type, acct_msg.energy);

		slurm_msg_t_copy(&resp_msg, msg);
		resp_msg.msg_type = RESPONSE_ACCT_GATHER_ENERGY;
		resp_msg.data     = &acct_msg;

		slurm_send_node_msg(msg->conn_fd, &resp_msg);

		acct_gather_energy_destroy(acct_msg.energy);
	}
	return rc;
}

static int
_signal_jobstep(uint32_t jobid, uint32_t stepid, uid_t req_uid,
		uint32_t signal)
{
	int               fd, rc = SLURM_SUCCESS;
	uid_t uid;
	uint16_t protocol_version;

	/*  There will be no stepd if the prolog is still running
	 *   Return failure so caller can retry.
	 */
	if (_prolog_is_running (jobid)) {
		info ("signal %d req for %u.%u while prolog is running."
		      " Returning failure.", signal, jobid, stepid);
		return SLURM_FAILURE;
	}

	fd = stepd_connect(conf->spooldir, conf->node_name, jobid, stepid,
			   &protocol_version);
	if (fd == -1) {
		debug("signal for nonexistent %u.%u stepd_connect failed: %m",
		      jobid, stepid);
		return ESLURM_INVALID_JOB_ID;
	}

	if ((int)(uid = stepd_get_uid(fd, protocol_version)) < 0) {
		debug("_signal_jobstep: couldn't read from the step %u.%u: %m",
		      jobid, stepid);
		rc = ESLURM_INVALID_JOB_ID;
		goto done2;
	}

	if ((req_uid != uid) && (!_slurm_authorized_user(req_uid))) {
		debug("kill req from uid %ld for job %u.%u owned by uid %ld",
		      (long) req_uid, jobid, stepid, (long) uid);
		rc = ESLURM_USER_ID_MISSING;     /* or bad in this case */
		goto done2;
	}

	rc = stepd_signal_container(fd, protocol_version, signal);
	if (rc == -1)
		rc = ESLURMD_JOB_NOTRUNNING;

done2:
	close(fd);
	return rc;
}

static void
_rpc_signal_tasks(slurm_msg_t *msg)
{
	int               rc = SLURM_SUCCESS;
	uid_t             req_uid = g_slurm_auth_get_uid(msg->auth_cred,
							 conf->auth_info);
	kill_tasks_msg_t *req = (kill_tasks_msg_t *) msg->data;
	uint32_t flag;
	uint32_t sig;

	flag = req->signal >> 24;
	sig  = req->signal & 0xfff;

	if (flag & KILL_FULL_JOB) {
		debug("%s: sending signal %u to entire job %u flag %u",
		      __func__, sig, req->job_id, flag);
		_kill_all_active_steps(req->job_id, sig, true);
	} else if (flag & KILL_STEPS_ONLY) {
		debug("%s: sending signal %u to all steps job %u flag %u",
		      __func__, sig, req->job_id, flag);
		_kill_all_active_steps(req->job_id, sig, false);
	} else {
		debug("%s: sending signal %u to step %u.%u flag %u", __func__,
		      sig, req->job_id, req->job_step_id, flag);
		rc = _signal_jobstep(req->job_id, req->job_step_id, req_uid,
				     req->signal);
	}
	slurm_send_rc_msg(msg, rc);
}

static void
_rpc_checkpoint_tasks(slurm_msg_t *msg)
{
	int               fd;
	int               rc = SLURM_SUCCESS;
	uid_t             req_uid = g_slurm_auth_get_uid(msg->auth_cred,
							 conf->auth_info);
	checkpoint_tasks_msg_t *req = (checkpoint_tasks_msg_t *) msg->data;
	uint16_t protocol_version;
	uid_t uid;

	fd = stepd_connect(conf->spooldir, conf->node_name,
			   req->job_id, req->job_step_id, &protocol_version);
	if (fd == -1) {
		debug("checkpoint for nonexistent %u.%u stepd_connect "
		      "failed: %m", req->job_id, req->job_step_id);
		rc = ESLURM_INVALID_JOB_ID;
		goto done;
	}

	if ((int)(uid = stepd_get_uid(fd, protocol_version)) < 0) {
		debug("_rpc_checkpoint_tasks: couldn't read from the "
		      "step %u.%u: %m",
		      req->job_id, req->job_step_id);
		rc = ESLURM_INVALID_JOB_ID;
		goto done2;
	}

	if ((req_uid != uid) && (!_slurm_authorized_user(req_uid))) {
		debug("checkpoint req from uid %ld for job %u.%u owned by "
		      "uid %ld", (long) req_uid, req->job_id, req->job_step_id,
		      (long) uid);
		rc = ESLURM_USER_ID_MISSING;     /* or bad in this case */
		goto done2;
	}

	rc = stepd_checkpoint(fd, protocol_version,
			      req->timestamp, req->image_dir);
	if (rc == -1)
		rc = ESLURMD_JOB_NOTRUNNING;

done2:
	close(fd);
done:
	slurm_send_rc_msg(msg, rc);
}

static void
_rpc_terminate_tasks(slurm_msg_t *msg)
{
	kill_tasks_msg_t *req = (kill_tasks_msg_t *) msg->data;
	int               rc = SLURM_SUCCESS;
	int               fd;
	uid_t             req_uid, uid;
	uint16_t protocol_version;

	debug3("Entering _rpc_terminate_tasks");
	fd = stepd_connect(conf->spooldir, conf->node_name,
			   req->job_id, req->job_step_id, &protocol_version);
	if (fd == -1) {
		debug("kill for nonexistent job %u.%u stepd_connect "
		      "failed: %m", req->job_id, req->job_step_id);
		rc = ESLURM_INVALID_JOB_ID;
		goto done;
	}

	if ((int)(uid = stepd_get_uid(fd, protocol_version)) < 0) {
		debug("terminate_tasks couldn't read from the step %u.%u: %m",
		      req->job_id, req->job_step_id);
		rc = ESLURM_INVALID_JOB_ID;
		goto done2;
	}

	req_uid = g_slurm_auth_get_uid(msg->auth_cred, conf->auth_info);
	if ((req_uid != uid)
	    && (!_slurm_authorized_user(req_uid))) {
		debug("kill req from uid %ld for job %u.%u owned by uid %ld",
		      (long) req_uid, req->job_id, req->job_step_id,
		      (long) uid);
		rc = ESLURM_USER_ID_MISSING;     /* or bad in this case */
		goto done2;
	}

	rc = stepd_terminate(fd, protocol_version);
	if (rc == -1)
		rc = ESLURMD_JOB_NOTRUNNING;

done2:
	close(fd);
done:
	slurm_send_rc_msg(msg, rc);
}

static int
_rpc_step_complete(slurm_msg_t *msg)
{
	step_complete_msg_t *req = (step_complete_msg_t *)msg->data;
	int               rc = SLURM_SUCCESS;
	int               fd;
	uid_t             req_uid;
	uint16_t protocol_version;

	debug3("Entering _rpc_step_complete");
	fd = stepd_connect(conf->spooldir, conf->node_name,
			   req->job_id, req->job_step_id, &protocol_version);
	if (fd == -1) {
		error("stepd_connect to %u.%u failed: %m",
		      req->job_id, req->job_step_id);
		rc = ESLURM_INVALID_JOB_ID;
		goto done;
	}

	/* step completion messages are only allowed from other slurmstepd,
	   so only root or SlurmUser is allowed here */
	req_uid = g_slurm_auth_get_uid(msg->auth_cred, conf->auth_info);
	if (!_slurm_authorized_user(req_uid)) {
		debug("step completion from uid %ld for job %u.%u",
		      (long) req_uid, req->job_id, req->job_step_id);
		rc = ESLURM_USER_ID_MISSING;     /* or bad in this case */
		goto done2;
	}

	rc = stepd_completion(fd, protocol_version, req);
	if (rc == -1)
		rc = ESLURMD_JOB_NOTRUNNING;

done2:
	close(fd);
done:
	slurm_send_rc_msg(msg, rc);

	return rc;
}

static void _setup_step_complete_msg(slurm_msg_t *msg, void *data)
{
	slurm_msg_t_init(msg);
	msg->msg_type = REQUEST_STEP_COMPLETE;
	msg->data = data;
}

/* This step_complete RPC came from slurmstepd because we are using
 * message aggregation configured and we are at the head of the tree.
 * This just adds the message to the list and goes on it's merry way. */
static int
_rpc_step_complete_aggr(slurm_msg_t *msg)
{
	int rc;
	uid_t uid = g_slurm_auth_get_uid(msg->auth_cred, conf->auth_info);

	if (!_slurm_authorized_user(uid)) {
		error("Security violation: step_complete_aggr from uid %d",
		      uid);
		if (msg->conn_fd >= 0)
			slurm_send_rc_msg(msg, ESLURM_USER_ID_MISSING);
		return SLURM_ERROR;
	}

	if (conf->msg_aggr_window_msgs > 1) {
		slurm_msg_t *req = xmalloc_nz(sizeof(slurm_msg_t));
		_setup_step_complete_msg(req, msg->data);
		msg->data = NULL;

		msg_aggr_add_msg(req, 1, NULL);
	} else {
		slurm_msg_t req;
		_setup_step_complete_msg(&req, msg->data);

		while (slurm_send_recv_controller_rc_msg(&req, &rc) < 0) {
			error("Unable to send step complete, "
			      "trying again in a minute: %m");
		}
	}

	/* Finish communication with the stepd, we have to wait for
	 * the message back from the slurmctld or we will cause a race
	 * condition with srun.
	 */
	slurm_send_rc_msg(msg, SLURM_SUCCESS);

	return SLURM_SUCCESS;
}

/* Get list of active jobs and steps, xfree returned value */
static char *
_get_step_list(void)
{
	char tmp[64];
	char *step_list = NULL;
	List steps;
	ListIterator i;
	step_loc_t *stepd;

	steps = stepd_available(conf->spooldir, conf->node_name);
	i = list_iterator_create(steps);
	while ((stepd = list_next(i))) {
		int fd;
		fd = stepd_connect(stepd->directory, stepd->nodename,
				   stepd->jobid, stepd->stepid,
				   &stepd->protocol_version);
		if (fd == -1)
			continue;

		if (stepd_state(fd, stepd->protocol_version)
		    == SLURMSTEPD_NOT_RUNNING) {
			debug("stale domain socket for stepd %u.%u ",
			      stepd->jobid, stepd->stepid);
			close(fd);
			continue;
		}
		close(fd);

		if (step_list)
			xstrcat(step_list, ", ");
		if (stepd->stepid == NO_VAL) {
			snprintf(tmp, sizeof(tmp), "%u",
				 stepd->jobid);
			xstrcat(step_list, tmp);
		} else {
			snprintf(tmp, sizeof(tmp), "%u.%u",
				 stepd->jobid, stepd->stepid);
			xstrcat(step_list, tmp);
		}
	}
	list_iterator_destroy(i);
	FREE_NULL_LIST(steps);

	if (step_list == NULL)
		xstrcat(step_list, "NONE");
	return step_list;
}

static int
_rpc_daemon_status(slurm_msg_t *msg)
{
	slurm_msg_t      resp_msg;
	slurmd_status_t *resp = NULL;

	resp = xmalloc(sizeof(slurmd_status_t));
	resp->actual_cpus        = conf->actual_cpus;
	resp->actual_boards      = conf->actual_boards;
	resp->actual_sockets     = conf->actual_sockets;
	resp->actual_cores       = conf->actual_cores;
	resp->actual_threads     = conf->actual_threads;
	resp->actual_real_mem    = conf->real_memory_size;
	resp->actual_tmp_disk    = conf->tmp_disk_space;
	resp->booted             = startup;
	resp->hostname           = xstrdup(conf->node_name);
	resp->step_list          = _get_step_list();
	resp->last_slurmctld_msg = last_slurmctld_msg;
	resp->pid                = conf->pid;
	resp->slurmd_debug       = conf->debug_level;
	resp->slurmd_logfile     = xstrdup(conf->logfile);
	resp->version            = xstrdup(SLURM_VERSION_STRING);

	slurm_msg_t_copy(&resp_msg, msg);
	resp_msg.msg_type = RESPONSE_SLURMD_STATUS;
	resp_msg.data     = resp;
	slurm_send_node_msg(msg->conn_fd, &resp_msg);
	slurm_free_slurmd_status(resp);
	return SLURM_SUCCESS;
}

static int
_rpc_stat_jobacct(slurm_msg_t *msg)
{
	job_step_id_msg_t *req = (job_step_id_msg_t *)msg->data;
	slurm_msg_t        resp_msg;
	job_step_stat_t *resp = NULL;
	int fd;
	uid_t req_uid, uid;
	uint16_t protocol_version;

	debug3("Entering _rpc_stat_jobacct");
	/* step completion messages are only allowed from other slurmstepd,
	   so only root or SlurmUser is allowed here */
	req_uid = g_slurm_auth_get_uid(msg->auth_cred, conf->auth_info);

	fd = stepd_connect(conf->spooldir, conf->node_name,
			   req->job_id, req->step_id, &protocol_version);
	if (fd == -1) {
		error("stepd_connect to %u.%u failed: %m",
		      req->job_id, req->step_id);
		slurm_send_rc_msg(msg, ESLURM_INVALID_JOB_ID);
		return	ESLURM_INVALID_JOB_ID;
	}

	if ((int)(uid = stepd_get_uid(fd, protocol_version)) < 0) {
		debug("stat_jobacct couldn't read from the step %u.%u: %m",
		      req->job_id, req->step_id);
		close(fd);
		if (msg->conn_fd >= 0)
			slurm_send_rc_msg(msg, ESLURM_INVALID_JOB_ID);
		return	ESLURM_INVALID_JOB_ID;
	}

	/*
	 * check that requesting user ID is the SLURM UID or root
	 */
	if ((req_uid != uid) && (!_slurm_authorized_user(req_uid))) {
		error("stat_jobacct from uid %ld for job %u "
		      "owned by uid %ld",
		      (long) req_uid, req->job_id, (long) uid);

		if (msg->conn_fd >= 0) {
			slurm_send_rc_msg(msg, ESLURM_USER_ID_MISSING);
			close(fd);
			return ESLURM_USER_ID_MISSING;/* or bad in this case */
		}
	}

	resp = xmalloc(sizeof(job_step_stat_t));
	resp->step_pids = xmalloc(sizeof(job_step_pids_t));
	resp->step_pids->node_name = xstrdup(conf->node_name);
	slurm_msg_t_copy(&resp_msg, msg);
	resp->return_code = SLURM_SUCCESS;

	if (stepd_stat_jobacct(fd, protocol_version, req, resp)
	    == SLURM_ERROR) {
		debug("accounting for nonexistent job %u.%u requested",
		      req->job_id, req->step_id);
	}

	/* FIX ME: This should probably happen in the
	   stepd_stat_jobacct to get more information about the pids.
	*/
	if (stepd_list_pids(fd, protocol_version, &resp->step_pids->pid,
			    &resp->step_pids->pid_cnt) == SLURM_ERROR) {
		debug("No pids for nonexistent job %u.%u requested",
		      req->job_id, req->step_id);
	}

	close(fd);

	resp_msg.msg_type     = RESPONSE_JOB_STEP_STAT;
	resp_msg.data         = resp;

	slurm_send_node_msg(msg->conn_fd, &resp_msg);
	slurm_free_job_step_stat(resp);
	return SLURM_SUCCESS;
}

static int
_callerid_find_job(callerid_conn_t conn, uint32_t *job_id)
{
	ino_t inode;
	pid_t pid;
	int rc;

	rc = callerid_find_inode_by_conn(conn, &inode);
	if (rc != SLURM_SUCCESS) {
		debug3("network_callerid inode not found");
		return ESLURM_INVALID_JOB_ID;
	}
	debug3("network_callerid found inode %lu", (long unsigned int)inode);

	rc = find_pid_by_inode(&pid, inode);
	if (rc != SLURM_SUCCESS) {
		debug3("network_callerid process not found");
		return ESLURM_INVALID_JOB_ID;
	}
	debug3("network_callerid found process %d", (pid_t)pid);

	rc = slurm_pid2jobid(pid, job_id);
	if (rc != SLURM_SUCCESS) {
		debug3("network_callerid job not found");
		return ESLURM_INVALID_JOB_ID;
	}
	debug3("network_callerid found job %u", *job_id);
	return SLURM_SUCCESS;
}

static int
_rpc_network_callerid(slurm_msg_t *msg)
{
	network_callerid_msg_t *req = (network_callerid_msg_t *)msg->data;
	slurm_msg_t resp_msg;
	network_callerid_resp_t *resp = NULL;

	uid_t req_uid = -1;
	uid_t job_uid = -1;
	uint32_t job_id = (uint32_t)NO_VAL;
	callerid_conn_t conn;
	int rc = ESLURM_INVALID_JOB_ID;
	char ip_src_str[INET6_ADDRSTRLEN];
	char ip_dst_str[INET6_ADDRSTRLEN];

	debug3("Entering _rpc_network_callerid");

	resp = xmalloc(sizeof(network_callerid_resp_t));
	slurm_msg_t_copy(&resp_msg, msg);

	/* Ideally this would be in an if block only when debug3 is enabled */
	inet_ntop(req->af, req->ip_src, ip_src_str, INET6_ADDRSTRLEN);
	inet_ntop(req->af, req->ip_dst, ip_dst_str, INET6_ADDRSTRLEN);
	debug3("network_callerid checking %s:%u => %s:%u",
		ip_src_str, req->port_src, ip_dst_str, req->port_dst);

	/* My remote is the other's source */
	memcpy((void*)&conn.ip_dst, (void*)&req->ip_src, 16);
	memcpy((void*)&conn.ip_src, (void*)&req->ip_dst, 16);
	conn.port_src = req->port_dst;
	conn.port_dst = req->port_src;
	conn.af = req->af;

	/* Find the job id */
	rc = _callerid_find_job(conn, &job_id);
	if (rc == SLURM_SUCCESS) {
		/* We found the job */
		req_uid = g_slurm_auth_get_uid(msg->auth_cred, conf->auth_info);
		if (!_slurm_authorized_user(req_uid)) {
			/* Requestor is not root or SlurmUser */
			job_uid = _get_job_uid(job_id);
			if (job_uid != req_uid) {
				/* RPC call sent by non-root user who does not
				 * own this job. Do not send them the job ID. */
				error("Security violation, REQUEST_NETWORK_CALLERID from uid=%d",
				      req_uid);
				job_id = NO_VAL;
				rc = ESLURM_INVALID_JOB_ID;
			}
		}
	}

	resp->job_id = job_id;
	resp->node_name = xstrdup(conf->node_name);

	resp_msg.msg_type = RESPONSE_NETWORK_CALLERID;
	resp_msg.data     = resp;

	slurm_send_node_msg(msg->conn_fd, &resp_msg);
	slurm_free_network_callerid_resp(resp);
	return rc;
}

static int
_rpc_list_pids(slurm_msg_t *msg)
{
	job_step_id_msg_t *req = (job_step_id_msg_t *)msg->data;
	slurm_msg_t        resp_msg;
	job_step_pids_t *resp = NULL;
	int fd;
	uid_t req_uid;
	uid_t job_uid;
	uint16_t protocol_version = 0;

	debug3("Entering _rpc_list_pids");
	/* step completion messages are only allowed from other slurmstepd,
	 * so only root or SlurmUser is allowed here */
	req_uid = g_slurm_auth_get_uid(msg->auth_cred, conf->auth_info);

	job_uid = _get_job_uid(req->job_id);

	if ((int)job_uid < 0) {
		error("stat_pid for invalid job_id: %u",
		      req->job_id);
		if (msg->conn_fd >= 0)
			slurm_send_rc_msg(msg, ESLURM_INVALID_JOB_ID);
		return  ESLURM_INVALID_JOB_ID;
	}

	/*
	 * check that requesting user ID is the SLURM UID or root
	 */
	if ((req_uid != job_uid)
	    && (!_slurm_authorized_user(req_uid))) {
		error("stat_pid from uid %ld for job %u "
		      "owned by uid %ld",
		      (long) req_uid, req->job_id, (long) job_uid);

		if (msg->conn_fd >= 0) {
			slurm_send_rc_msg(msg, ESLURM_USER_ID_MISSING);
			return ESLURM_USER_ID_MISSING;/* or bad in this case */
		}
	}

	resp = xmalloc(sizeof(job_step_pids_t));
	slurm_msg_t_copy(&resp_msg, msg);
	resp->node_name = xstrdup(conf->node_name);
	resp->pid_cnt = 0;
	resp->pid = NULL;
	fd = stepd_connect(conf->spooldir, conf->node_name,
			   req->job_id, req->step_id, &protocol_version);
	if (fd == -1) {
		error("stepd_connect to %u.%u failed: %m",
		      req->job_id, req->step_id);
		slurm_send_rc_msg(msg, ESLURM_INVALID_JOB_ID);
		slurm_free_job_step_pids(resp);
		return  ESLURM_INVALID_JOB_ID;

	}

	if (stepd_list_pids(fd, protocol_version,
			    &resp->pid, &resp->pid_cnt) == SLURM_ERROR) {
		debug("No pids for nonexistent job %u.%u requested",
		      req->job_id, req->step_id);
	}

	close(fd);

	resp_msg.msg_type = RESPONSE_JOB_STEP_PIDS;
	resp_msg.data     = resp;

	slurm_send_node_msg(msg->conn_fd, &resp_msg);
	slurm_free_job_step_pids(resp);
	return SLURM_SUCCESS;
}

/*
 *  For the specified job_id: reply to slurmctld,
 *   sleep(configured kill_wait), then send SIGKILL
 */
static void
_rpc_timelimit(slurm_msg_t *msg)
{
	uid_t           uid = g_slurm_auth_get_uid(msg->auth_cred,
						   conf->auth_info);
	kill_job_msg_t *req = msg->data;
	int             nsteps, rc;

	if (!_slurm_authorized_user(uid)) {
		error ("Security violation: rpc_timelimit req from uid %d",
		       uid);
		slurm_send_rc_msg(msg, ESLURM_USER_ID_MISSING);
		return;
	}

	/*
	 *  Indicate to slurmctld that we've received the message
	 */
	slurm_send_rc_msg(msg, SLURM_SUCCESS);
	slurm_close(msg->conn_fd);
	msg->conn_fd = -1;

	if (req->step_id != NO_VAL) {
		slurm_ctl_conf_t *cf;
		int delay;
		/* A jobstep has timed out:
		 * - send the container a SIG_TIME_LIMIT or SIG_PREEMPTED
		 *   to log the event
		 * - send a SIGCONT to resume any suspended tasks
		 * - send a SIGTERM to begin termination
		 * - sleep KILL_WAIT
		 * - send a SIGKILL to clean up
		 */
		if (msg->msg_type == REQUEST_KILL_TIMELIMIT) {
			rc = _signal_jobstep(req->job_id, req->step_id, uid,
					     SIG_TIME_LIMIT);
		} else {
			rc = _signal_jobstep(req->job_id, req->step_id, uid,
					     SIG_PREEMPTED);
		}
		if (rc != SLURM_SUCCESS)
			return;
		rc = _signal_jobstep(req->job_id, req->step_id, uid, SIGCONT);
		if (rc != SLURM_SUCCESS)
			return;
		rc = _signal_jobstep(req->job_id, req->step_id, uid, SIGTERM);
		if (rc != SLURM_SUCCESS)
			return;
		cf = slurm_conf_lock();
		delay = MAX(cf->kill_wait, 5);
		slurm_conf_unlock();
		sleep(delay);
		_signal_jobstep(req->job_id, req->step_id, uid, SIGKILL);
		return;
	}

	if (msg->msg_type == REQUEST_KILL_TIMELIMIT)
		_kill_all_active_steps(req->job_id, SIG_TIME_LIMIT, true);
	else /* (msg->type == REQUEST_KILL_PREEMPTED) */
		_kill_all_active_steps(req->job_id, SIG_PREEMPTED, true);
	nsteps = _kill_all_active_steps(req->job_id, SIGTERM, false);
	verbose( "Job %u: timeout: sent SIGTERM to %d active steps",
		 req->job_id, nsteps );

	/* Revoke credential, send SIGKILL, run epilog, etc. */
	_rpc_terminate_job(msg);
}

static void  _rpc_pid2jid(slurm_msg_t *msg)
{
	job_id_request_msg_t *req = (job_id_request_msg_t *) msg->data;
	slurm_msg_t           resp_msg;
	job_id_response_msg_t resp;
	bool         found = false;
	List         steps;
	ListIterator i;
	step_loc_t *stepd;

	steps = stepd_available(conf->spooldir, conf->node_name);
	i = list_iterator_create(steps);
	while ((stepd = list_next(i))) {
		int fd;
		fd = stepd_connect(stepd->directory, stepd->nodename,
				   stepd->jobid, stepd->stepid,
				   &stepd->protocol_version);
		if (fd == -1)
			continue;

		if (stepd_pid_in_container(
			    fd, stepd->protocol_version,
			    req->job_pid)
		    || req->job_pid == stepd_daemon_pid(
			    fd, stepd->protocol_version)) {
			slurm_msg_t_copy(&resp_msg, msg);
			resp.job_id = stepd->jobid;
			resp.return_code = SLURM_SUCCESS;
			found = true;
			close(fd);
			break;
		}
		close(fd);
	}
	list_iterator_destroy(i);
	FREE_NULL_LIST(steps);

	if (found) {
		debug3("_rpc_pid2jid: pid(%u) found in %u",
		       req->job_pid, resp.job_id);
		resp_msg.address      = msg->address;
		resp_msg.msg_type     = RESPONSE_JOB_ID;
		resp_msg.data         = &resp;

		slurm_send_node_msg(msg->conn_fd, &resp_msg);
	} else {
		debug3("_rpc_pid2jid: pid(%u) not found", req->job_pid);
		slurm_send_rc_msg(msg, ESLURM_INVALID_JOB_ID);
	}
}

/* Validate sbcast credential.
 * NOTE: We can only perform the full credential validation once with
 * Munge without generating a credential replay error
 * RET SLURM_SUCCESS or an error code */
static int
_valid_sbcast_cred(file_bcast_msg_t *req, uid_t req_uid, uint16_t block_no,
		   uint32_t *job_id)
{
	int rc = SLURM_SUCCESS;
	char *nodes = NULL;
	hostset_t hset = NULL;

	*job_id = NO_VAL;
	rc = extract_sbcast_cred(conf->vctx, req->cred, block_no,
				 job_id, &nodes);
	if (rc != 0) {
		error("Security violation: Invalid sbcast_cred from uid %d",
		      req_uid);
		return ESLURMD_INVALID_JOB_CREDENTIAL;
	}

	if (!(hset = hostset_create(nodes))) {
		error("Unable to parse sbcast_cred hostlist %s", nodes);
		rc = ESLURMD_INVALID_JOB_CREDENTIAL;
	} else if (!hostset_within(hset, conf->node_name)) {
		error("Security violation: sbcast_cred from %d has "
		      "bad hostset %s", req_uid, nodes);
		rc = ESLURMD_INVALID_JOB_CREDENTIAL;
	}
	if (hset)
		hostset_destroy(hset);
	xfree(nodes);

	/* print_sbcast_cred(req->cred); */

	return rc;
}

static void _fb_rdlock(void)
{
	slurm_mutex_lock(&file_bcast_mutex);
	while (1) {
		if ((fb_write_wait_lock == 0) && (fb_write_lock == 0)) {
			fb_read_lock++;
			break;
		} else {	/* wait for state change and retry */
			slurm_cond_wait(&file_bcast_cond, &file_bcast_mutex);
		}
	}
	slurm_mutex_unlock(&file_bcast_mutex);
}

static void _fb_rdunlock(void)
{
	slurm_mutex_lock(&file_bcast_mutex);
	fb_read_lock--;
	slurm_cond_broadcast(&file_bcast_cond);
	slurm_mutex_unlock(&file_bcast_mutex);
}

static void _fb_wrlock(void)
{
	slurm_mutex_lock(&file_bcast_mutex);
	fb_write_wait_lock++;
	while (1) {
		if ((fb_read_lock == 0) && (fb_write_lock == 0)) {
			fb_write_lock++;
			fb_write_wait_lock--;
			break;
		} else {	/* wait for state change and retry */
			slurm_cond_wait(&file_bcast_cond, &file_bcast_mutex);
		}
	}
	slurm_mutex_unlock(&file_bcast_mutex);
}

static void _fb_wrunlock(void)
{
	slurm_mutex_lock(&file_bcast_mutex);
	fb_write_lock--;
	slurm_cond_broadcast(&file_bcast_cond);
	slurm_mutex_unlock(&file_bcast_mutex);
}

static int _bcast_find_in_list(void *x, void *y)
{
	file_bcast_info_t *info = (file_bcast_info_t *)x;
	file_bcast_info_t *key = (file_bcast_info_t *)y;
	/* uid, job_id, and fname must match */
	return ((info->uid == key->uid)
		&& (info->job_id == key->job_id)
		&& (!xstrcmp(info->fname, key->fname)));
}

/* must have read lock */
static file_bcast_info_t *_bcast_lookup_file(file_bcast_info_t *key)
{
	return list_find_first(file_bcast_list, _bcast_find_in_list, key);
}

/* must not have read lock, will get write lock */
static void _file_bcast_close_file(file_bcast_info_t *key)
{
	_fb_wrlock();
	list_delete_all(file_bcast_list, _bcast_find_in_list, key);
	_fb_wrunlock();
}

static void _free_file_bcast_info_t(file_bcast_info_t *f)
{
	xfree(f->fname);
	if (f->fd)
		close(f->fd);
	xfree(f);
}

static int _bcast_find_in_list_to_remove(void *x, void *y)
{
	file_bcast_info_t *f = (file_bcast_info_t *)x;
	time_t *now = (time_t *) y;

	if (f->last_update + FILE_BCAST_TIMEOUT < *now) {
		error("Removing stalled file_bcast transfer from uid "
		      "%u to file `%s`", f->uid, f->fname);
		return true;
	}

	return false;
}

/* remove transfers that have stalled */
static void _file_bcast_cleanup(void)
{
	time_t now = time(NULL);

	_fb_wrlock();
	list_delete_all(file_bcast_list, _bcast_find_in_list_to_remove, &now);
	_fb_wrunlock();
}

void file_bcast_init(void)
{
	/* skip locks during slurmd init */
	file_bcast_list = list_create((ListDelF) _free_file_bcast_info_t);
}

void file_bcast_purge(void)
{
	_fb_wrlock();
	list_destroy(file_bcast_list);
	/* destroying list before exit, no need to unlock */
}

static int _rpc_file_bcast(slurm_msg_t *msg)
{
	int rc, offset, inx;
	file_bcast_info_t *file_info;
	file_bcast_msg_t *req = msg->data;
	file_bcast_info_t key;

	key.uid = g_slurm_auth_get_uid(msg->auth_cred, conf->auth_info);
	key.gid = g_slurm_auth_get_gid(msg->auth_cred, conf->auth_info);
	key.fname = req->fname;

	rc = _valid_sbcast_cred(req, key.uid, req->block_no, &key.job_id);
	if ((rc != SLURM_SUCCESS) && !_slurm_authorized_user(key.uid))
		return rc;

#if 0
	info("last_block=%u force=%u modes=%o",
	     req->last_block, req->force, req->modes);
	info("uid=%u gid=%u atime=%lu mtime=%lu block_len[0]=%u",
	     req->uid, req->gid, req->atime, req->mtime, req->block_len);
#if 0
	/* when the file being transferred is binary, the following line
	 * can break the terminal output for slurmd */
	info("req->block[0]=%s, @ %lu", \
	     req->block[0], (unsigned long) &req->block);
#endif
#endif

	if (req->block_no == 1) {
		info("sbcast req_uid=%u job_id=%u fname=%s block_no=%u",
		     key.uid, key.job_id, key.fname, req->block_no);
	} else {
		debug("sbcast req_uid=%u job_id=%u fname=%s block_no=%u",
		      key.uid, key.job_id, key.fname, req->block_no);
	}

	/* first block must register the file and open fd/mmap */
	if (req->block_no == 1) {
		if ((rc = _file_bcast_register_file(msg, &key)))
			return rc;
	}

	_fb_rdlock();
	if (!(file_info = _bcast_lookup_file(&key))) {
		error("No registered file transfer for uid %u file `%s`.",
		      key.uid, key.fname);
		_fb_rdunlock();
		return SLURM_ERROR;
	}

	/* now decompress file */
	if (bcast_decompress_data(req) < 0) {
		error("sbcast: data decompression error for UID %u, file %s",
		      key.uid, key.fname);
		_fb_rdunlock();
		return SLURM_FAILURE;
	}

	offset = 0;
	while (req->block_len - offset) {
		inx = write(file_info->fd, &req->block[offset],
			    (req->block_len - offset));
		if (inx == -1) {
			if ((errno == EINTR) || (errno == EAGAIN))
				continue;
			error("sbcast: uid:%u can't write `%s`: %m",
			      key.uid, key.fname);
			_fb_rdunlock();
			return SLURM_FAILURE;
		}
		offset += inx;
	}

	file_info->last_update = time(NULL);

	if (req->last_block && fchmod(file_info->fd, (req->modes & 0777))) {
		error("sbcast: uid:%u can't chmod `%s`: %m",
		      key.uid, key.fname);
	}
	if (req->last_block && fchown(file_info->fd, key.uid, key.gid)) {
		error("sbcast: uid:%u gid:%u can't chown `%s`: %m",
		      key.uid, key.gid, key.fname);
	}
	if (req->last_block && req->atime) {
		struct utimbuf time_buf;
		time_buf.actime  = req->atime;
		time_buf.modtime = req->mtime;
		if (utime(key.fname, &time_buf)) {
			error("sbcast: uid:%u can't utime `%s`: %m",
			      key.uid, key.fname);
		}
	}

	_fb_rdunlock();

	if (req->last_block) {
		_file_bcast_close_file(&key);
	}
	return SLURM_SUCCESS;
}

/* pass an open file descriptor back to the parent process */
static void _send_back_fd(int socket, int fd)
{
	struct msghdr msg = { 0 };
	struct cmsghdr *cmsg;
	char buf[CMSG_SPACE(sizeof(fd))];
	memset(buf, '\0', sizeof(buf));

	msg.msg_iov = NULL;
	msg.msg_iovlen = 0;
	msg.msg_control = buf;
	msg.msg_controllen = sizeof(buf);

	cmsg = CMSG_FIRSTHDR(&msg);
	cmsg->cmsg_level = SOL_SOCKET;
	cmsg->cmsg_type = SCM_RIGHTS;
	cmsg->cmsg_len = CMSG_LEN(sizeof(fd));

	memmove(CMSG_DATA(cmsg), &fd, sizeof(fd));
	msg.msg_controllen = cmsg->cmsg_len;

	if (sendmsg(socket, &msg, 0) < 0)
		error("%s: failed to send fd: %m", __func__);
}

/* receive an open file descriptor from fork()'d child over unix socket */
static int _receive_fd(int socket)
{
	struct msghdr msg = {0};
	struct cmsghdr *cmsg;
	int fd;
	msg.msg_iov = NULL;
	msg.msg_iovlen = 0;
	char c_buffer[256];
	msg.msg_control = c_buffer;
	msg.msg_controllen = sizeof(c_buffer);

	if (recvmsg(socket, &msg, 0) < 0) {
		error("%s: failed to receive fd: %m", __func__);
		return -1;
	}

	cmsg = CMSG_FIRSTHDR(&msg);
	memmove(&fd, CMSG_DATA(cmsg), sizeof(fd));
	return fd;
}

static int _file_bcast_register_file(slurm_msg_t *msg,
				     file_bcast_info_t *key)
{
	file_bcast_msg_t *req = msg->data;
	int fd, flags, rc;
	int pipe[2];
	gids_t *gids;
	pid_t child;
	file_bcast_info_t *file_info;

	if (!(gids = _gids_cache_lookup(req->user_name, key->gid))) {
		error("sbcast: gids_cache_lookup for %s failed", req->user_name);
		return SLURM_ERROR;
	}

	if ((rc = container_g_create(key->job_id))) {
		error("sbcast: container_g_create(%u): %m", key->job_id);
		_dealloc_gids(gids);
		return rc;
	}

	/* child process will setuid to the user, register the process
	 * with the container, and open the file for us. */

	if (socketpair(AF_UNIX, SOCK_DGRAM, 0, pipe) != 0) {
		error("%s: Failed to open pipe: %m", __func__);
		_dealloc_gids(gids);
		return SLURM_ERROR;
	}

	child = fork();
	if (child == -1) {
		error("sbcast: fork failure");
		_dealloc_gids(gids);
		close(pipe[0]);
		close(pipe[1]);
		return errno;
	} else if (child > 0) {
		/* get fd back from pipe */
		close(pipe[0]);
		waitpid(child, &rc, 0);
		_dealloc_gids(gids);
		if (rc) {
			close(pipe[1]);
			return WEXITSTATUS(rc);
		}

		fd = _receive_fd(pipe[1]);
		close(pipe[1]);

		file_info = xmalloc(sizeof(file_bcast_info_t));
		file_info->fd = fd;
		file_info->fname = xstrdup(req->fname);
		file_info->uid = key->uid;
		file_info->gid = key->gid;
		file_info->job_id = key->job_id;
		file_info->start_time = time(NULL);

		//TODO: mmap the file here
		_fb_wrlock();
		list_append(file_bcast_list, file_info);
		_fb_wrunlock();

		return SLURM_SUCCESS;
	}

	/* child process below here */

	close(pipe[1]);

	/* container_g_add_pid needs to be called in the
	   forked process part of the fork to avoid a race
	   condition where if this process makes a file or
	   detacts itself from a child before we add the pid
	   to the container in the parent of the fork.
	*/
	if (container_g_add_pid(key->job_id, getpid(), key->uid)) {
		error("container_g_add_pid(%u): %m", key->job_id);
		exit(SLURM_ERROR);
	}

	/* The child actually performs the I/O and exits with
	 * a return code, do not return! */

	/*********************************************************************\
	 * NOTE: It would be best to do an exec() immediately after the fork()
	 * in order to help prevent a possible deadlock in the child process
	 * due to locks being set at the time of the fork and being freed by
	 * the parent process, but not freed by the child process. Performing
	 * the work inline is done for simplicity. Note that the logging
	 * performed by error() should be safe due to the use of
	 * atfork_install_handlers() as defined in src/common/log.c.
	 * Change the code below with caution.
	\*********************************************************************/

	if (setgroups(gids->ngids, gids->gids) < 0) {
		error("sbcast: uid: %u setgroups failed: %m", key->uid);
		exit(errno);
	}
	_dealloc_gids(gids);

	if (setgid(key->gid) < 0) {
		error("sbcast: uid:%u setgid(%u): %m", key->uid, key->gid);
		exit(errno);
	}
	if (setuid(key->uid) < 0) {
		error("sbcast: getuid(%u): %m", key->uid);
		exit(errno);
	}

	flags = O_WRONLY | O_CREAT;
	if (req->force)
		flags |= O_TRUNC;
	else
		flags |= O_EXCL;

	fd = open(key->fname, flags, 0700);
	if (fd == -1) {
		error("sbcast: uid:%u can't open `%s`: %m",
		      key->uid, key->fname);
		exit(errno);
	}
	_send_back_fd(pipe[0], fd);
	close(fd);
	exit(SLURM_SUCCESS);
}

static void
_rpc_reattach_tasks(slurm_msg_t *msg)
{
	reattach_tasks_request_msg_t  *req = msg->data;
	reattach_tasks_response_msg_t *resp =
		xmalloc(sizeof(reattach_tasks_response_msg_t));
	slurm_msg_t                    resp_msg;
	int          rc   = SLURM_SUCCESS;
	uint16_t     port = 0;
	char         host[MAXHOSTNAMELEN];
	slurm_addr_t   ioaddr;
	void        *job_cred_sig;
	uint32_t     len;
	int               fd;
	uid_t             req_uid;
	slurm_addr_t *cli = &msg->orig_addr;
	uint32_t nodeid = (uint32_t)NO_VAL;
	uid_t uid = -1;
	uint16_t protocol_version;

	slurm_msg_t_copy(&resp_msg, msg);
	fd = stepd_connect(conf->spooldir, conf->node_name,
			   req->job_id, req->job_step_id, &protocol_version);
	if (fd == -1) {
		debug("reattach for nonexistent job %u.%u stepd_connect"
		      " failed: %m", req->job_id, req->job_step_id);
		rc = ESLURM_INVALID_JOB_ID;
		goto done;
	}

	if ((int)(uid = stepd_get_uid(fd, protocol_version)) < 0) {
		debug("_rpc_reattach_tasks couldn't read from the "
		      "step %u.%u: %m",
		      req->job_id, req->job_step_id);
		rc = ESLURM_INVALID_JOB_ID;
		goto done2;
	}

	nodeid = stepd_get_nodeid(fd, protocol_version);

	debug2("_rpc_reattach_tasks: nodeid %d in the job step", nodeid);

	req_uid = g_slurm_auth_get_uid(msg->auth_cred, conf->auth_info);
	if ((req_uid != uid) && (!_slurm_authorized_user(req_uid))) {
		error("uid %ld attempt to attach to job %u.%u owned by %ld",
		      (long) req_uid, req->job_id, req->job_step_id,
		      (long) uid);
		rc = EPERM;
		goto done2;
	}

	memset(resp, 0, sizeof(reattach_tasks_response_msg_t));
	slurm_get_ip_str(cli, &port, host, sizeof(host));

	/*
	 * Set response address by resp_port and client address
	 */
	memcpy(&resp_msg.address, cli, sizeof(slurm_addr_t));
	if (req->num_resp_port > 0) {
		port = req->resp_port[nodeid % req->num_resp_port];
		slurm_set_addr(&resp_msg.address, port, NULL);
	}

	/*
	 * Set IO address by io_port and client address
	 */
	memcpy(&ioaddr, cli, sizeof(slurm_addr_t));

	if (req->num_io_port > 0) {
		port = req->io_port[nodeid % req->num_io_port];
		slurm_set_addr(&ioaddr, port, NULL);
	}

	/*
	 * Get the signature of the job credential.  slurmstepd will need
	 * this to prove its identity when it connects back to srun.
	 */
	slurm_cred_get_signature(req->cred, (char **)(&job_cred_sig), &len);
	if (len != SLURM_IO_KEY_SIZE) {
		error("Incorrect slurm cred signature length");
		goto done2;
	}

	resp->gtids = NULL;
	resp->local_pids = NULL;

	 /* NOTE: We need to use the protocol_version from
	  * sattach here since responses will be sent back to it. */
	if (msg->protocol_version < protocol_version)
		protocol_version = msg->protocol_version;

	/* Following call fills in gtids and local_pids when successful. */
	rc = stepd_attach(fd, protocol_version, &ioaddr,
			  &resp_msg.address, job_cred_sig, resp);
	if (rc != SLURM_SUCCESS) {
		debug2("stepd_attach call failed");
		goto done2;
	}

done2:
	close(fd);
done:
	debug2("update step addrs rc = %d", rc);
	resp_msg.data         = resp;
	resp_msg.msg_type     = RESPONSE_REATTACH_TASKS;
	resp->node_name       = xstrdup(conf->node_name);
	resp->return_code     = rc;
	debug2("node %s sending rc = %d", conf->node_name, rc);

	slurm_send_node_msg(msg->conn_fd, &resp_msg);
	slurm_free_reattach_tasks_response_msg(resp);
}

static uid_t _get_job_uid(uint32_t jobid)
{
	List steps;
	ListIterator i;
	step_loc_t *stepd;
	uid_t uid = -1;
	int fd;

	steps = stepd_available(conf->spooldir, conf->node_name);
	i = list_iterator_create(steps);
	while ((stepd = list_next(i))) {
		if (stepd->jobid != jobid) {
			/* multiple jobs expected on shared nodes */
			continue;
		}
		fd = stepd_connect(stepd->directory, stepd->nodename,
				   stepd->jobid, stepd->stepid,
				   &stepd->protocol_version);
		if (fd == -1) {
			debug3("Unable to connect to step %u.%u",
			       stepd->jobid, stepd->stepid);
			continue;
		}
		uid = stepd_get_uid(fd, stepd->protocol_version);

		close(fd);
		if ((int)uid < 0) {
			debug("stepd_get_uid failed %u.%u: %m",
			      stepd->jobid, stepd->stepid);
			continue;
		}
		break;
	}
	list_iterator_destroy(i);
	FREE_NULL_LIST(steps);

	return uid;
}

/*
 * _kill_all_active_steps - signals the container of all steps of a job
 * jobid IN - id of job to signal
 * sig   IN - signal to send
 * batch IN - if true signal batch script, otherwise skip it
 * RET count of signaled job steps (plus batch script, if applicable)
 */
static int
_kill_all_active_steps(uint32_t jobid, int sig, bool batch)
{
	List steps;
	ListIterator i;
	step_loc_t *stepd;
	int step_cnt  = 0;
	int fd;

	steps = stepd_available(conf->spooldir, conf->node_name);
	i = list_iterator_create(steps);
	while ((stepd = list_next(i))) {
		if (stepd->jobid != jobid) {
			/* multiple jobs expected on shared nodes */
			debug3("Step from other job: jobid=%u (this jobid=%u)",
			       stepd->jobid, jobid);
			continue;
		}

		if ((stepd->stepid == SLURM_BATCH_SCRIPT) && (!batch))
			continue;

		step_cnt++;

		fd = stepd_connect(stepd->directory, stepd->nodename,
				   stepd->jobid, stepd->stepid,
				   &stepd->protocol_version);
		if (fd == -1) {
			debug3("Unable to connect to step %u.%u",
			       stepd->jobid, stepd->stepid);
			continue;
		}

		debug2("container signal %d to job %u.%u",
		       sig, stepd->jobid, stepd->stepid);
		if (stepd_signal_container(
			    fd, stepd->protocol_version, sig) < 0)
			debug("kill jobid=%u failed: %m", stepd->jobid);
		close(fd);
	}
	list_iterator_destroy(i);
	FREE_NULL_LIST(steps);
	if (step_cnt == 0)
		debug2("No steps in jobid %u to send signal %d", jobid, sig);
	return step_cnt;
}

/*
 * ume_notify - Notify all jobs and steps on this node that a Uncorrectable
 *	Memory Error (UME) has occured by sending SIG_UME (to log event in
 *	stderr)
 * RET count of signaled job steps
 */
extern int ume_notify(void)
{
	List steps;
	ListIterator i;
	step_loc_t *stepd;
	int step_cnt  = 0;
	int fd;

	steps = stepd_available(conf->spooldir, conf->node_name);
	i = list_iterator_create(steps);
	while ((stepd = list_next(i))) {
		step_cnt++;

		fd = stepd_connect(stepd->directory, stepd->nodename,
				   stepd->jobid, stepd->stepid,
				   &stepd->protocol_version);
		if (fd == -1) {
			debug3("Unable to connect to step %u.%u",
			       stepd->jobid, stepd->stepid);
			continue;
		}

		debug2("container SIG_UME to job %u.%u",
		       stepd->jobid, stepd->stepid);
		if (stepd_signal_container(
			    fd, stepd->protocol_version, SIG_UME) < 0)
			debug("kill jobid=%u failed: %m", stepd->jobid);
		close(fd);
	}
	list_iterator_destroy(i);
	FREE_NULL_LIST(steps);

	if (step_cnt == 0)
		debug2("No steps to send SIG_UME");
	return step_cnt;
}
/*
 * _terminate_all_steps - signals the container of all steps of a job
 * jobid IN - id of job to signal
 * batch IN - if true signal batch script, otherwise skip it
 * RET count of signaled job steps (plus batch script, if applicable)
 */
static int
_terminate_all_steps(uint32_t jobid, bool batch)
{
	List steps;
	ListIterator i;
	step_loc_t *stepd;
	int step_cnt  = 0;
	int fd;

	steps = stepd_available(conf->spooldir, conf->node_name);
	i = list_iterator_create(steps);
	while ((stepd = list_next(i))) {
		if (stepd->jobid != jobid) {
			/* multiple jobs expected on shared nodes */
			debug3("Step from other job: jobid=%u (this jobid=%u)",
			       stepd->jobid, jobid);
			continue;
		}

		if ((stepd->stepid == SLURM_BATCH_SCRIPT) && (!batch))
			continue;

		step_cnt++;

		fd = stepd_connect(stepd->directory, stepd->nodename,
				   stepd->jobid, stepd->stepid,
				   &stepd->protocol_version);
		if (fd == -1) {
			debug3("Unable to connect to step %u.%u",
			       stepd->jobid, stepd->stepid);
			continue;
		}

		debug2("terminate job step %u.%u", jobid, stepd->stepid);
		if (stepd_terminate(fd, stepd->protocol_version) < 0)
			debug("kill jobid=%u.%u failed: %m", jobid,
			      stepd->stepid);
		close(fd);
	}
	list_iterator_destroy(i);
	FREE_NULL_LIST(steps);
	if (step_cnt == 0)
		debug2("No steps in job %u to terminate", jobid);
	return step_cnt;
}

static bool
_job_still_running(uint32_t job_id)
{
	bool         retval = false;
	List         steps;
	ListIterator i;
	step_loc_t  *s     = NULL;

	steps = stepd_available(conf->spooldir, conf->node_name);
	i = list_iterator_create(steps);
	while ((s = list_next(i))) {
		if (s->jobid == job_id) {
			int fd;
			fd = stepd_connect(s->directory, s->nodename,
					   s->jobid, s->stepid,
					   &s->protocol_version);
			if (fd == -1)
				continue;

			if (stepd_state(fd, s->protocol_version)
			    != SLURMSTEPD_NOT_RUNNING) {
				retval = true;
				close(fd);
				break;
			}
			close(fd);
		}
	}
	list_iterator_destroy(i);
	FREE_NULL_LIST(steps);

	return retval;
}

/*
 * Wait until all job steps are in SLURMSTEPD_NOT_RUNNING state.
 * This indicates that switch_g_job_postfini has completed and
 * freed the switch windows (as needed only for Federation switch).
 */
static void
_wait_state_completed(uint32_t jobid, int max_delay)
{
	int i;

	for (i=0; i<max_delay; i++) {
		if (_steps_completed_now(jobid))
			break;
		sleep(1);
	}
	if (i >= max_delay)
		error("timed out waiting for job %u to complete", jobid);
}

static bool
_steps_completed_now(uint32_t jobid)
{
	List steps;
	ListIterator i;
	step_loc_t *stepd;
	bool rc = true;

	steps = stepd_available(conf->spooldir, conf->node_name);
	i = list_iterator_create(steps);
	while ((stepd = list_next(i))) {
		if (stepd->jobid == jobid) {
			int fd;
			fd = stepd_connect(stepd->directory, stepd->nodename,
					   stepd->jobid, stepd->stepid,
					   &stepd->protocol_version);
			if (fd == -1)
				continue;

			if (stepd_state(fd, stepd->protocol_version)
			    != SLURMSTEPD_NOT_RUNNING) {
				rc = false;
				close(fd);
				break;
			}
			close(fd);
		}
	}
	list_iterator_destroy(i);
	FREE_NULL_LIST(steps);

	return rc;
}

static void _epilog_complete_msg_setup(
	slurm_msg_t *msg, epilog_complete_msg_t *req, uint32_t jobid, int rc)
{
	slurm_msg_t_init(msg);
	memset(req, 0, sizeof(epilog_complete_msg_t));

	req->job_id      = jobid;
	req->return_code = rc;
	req->node_name   = conf->node_name;

	msg->msg_type    = MESSAGE_EPILOG_COMPLETE;
	msg->data        = req;
}

/*
 *  Send epilog complete message to currently active controller.
 *  If enabled, use message aggregation.
 *   Returns SLURM_SUCCESS if message sent successfully,
 *           SLURM_FAILURE if epilog complete message fails to be sent.
 */
static int
_epilog_complete(uint32_t jobid, int rc)
{
	int ret = SLURM_SUCCESS;

	if (conf->msg_aggr_window_msgs > 1) {
		/* message aggregation is enabled */
		slurm_msg_t *msg = xmalloc(sizeof(slurm_msg_t));
		epilog_complete_msg_t *req =
			xmalloc(sizeof(epilog_complete_msg_t));

		_epilog_complete_msg_setup(msg, req, jobid, rc);

		/* we need to copy this symbol */
		req->node_name   = xstrdup(conf->node_name);

		msg_aggr_add_msg(msg, 0, NULL);
	} else {
		slurm_msg_t msg;
		epilog_complete_msg_t req;

		_epilog_complete_msg_setup(&msg, &req, jobid, rc);

		/* Note: No return code to message, slurmctld will resend
		 * TERMINATE_JOB request if message send fails */
		if (slurm_send_only_controller_msg(&msg) < 0) {
			error("Unable to send epilog complete message: %m");
			ret = SLURM_ERROR;
		} else {
			debug("Job %u: sent epilog complete msg: rc = %d",
			      jobid, rc);
		}
	}
	return ret;
}


/*
 * Send a signal through the appropriate slurmstepds for each job step
 * belonging to a given job allocation.
 */
static void
_rpc_signal_job(slurm_msg_t *msg)
{
	signal_job_msg_t *req = msg->data;
	uid_t req_uid = g_slurm_auth_get_uid(msg->auth_cred,
					     conf->auth_info);
	uid_t job_uid;
	List steps;
	ListIterator i;
	step_loc_t *stepd = NULL;
	int step_cnt  = 0;
	int fd;

	debug("_rpc_signal_job, uid = %d, signal = %d", req_uid, req->signal);
	job_uid = _get_job_uid(req->job_id);
	if ((int)job_uid < 0)
		goto no_job;

	/*
	 * check that requesting user ID is the SLURM UID or root
	 */
	if ((req_uid != job_uid) && (!_slurm_authorized_user(req_uid))) {
		error("Security violation: kill_job(%u) from uid %d",
		      req->job_id, req_uid);
		if (msg->conn_fd >= 0) {
			slurm_send_rc_msg(msg, ESLURM_USER_ID_MISSING);
			if (slurm_close(msg->conn_fd) < 0)
				error ("_rpc_signal_job: close(%d): %m",
				       msg->conn_fd);
			msg->conn_fd = -1;
		}
		return;
	}

	/*
	 * Loop through all job steps for this job and signal the
	 * step's process group through the slurmstepd.
	 */
	steps = stepd_available(conf->spooldir, conf->node_name);
	i = list_iterator_create(steps);
	while ((stepd = list_next(i))) {
		if (stepd->jobid != req->job_id) {
			/* multiple jobs expected on shared nodes */
			debug3("Step from other job: jobid=%u (this jobid=%u)",
			       stepd->jobid, req->job_id);
			continue;
		}

		if (stepd->stepid == SLURM_BATCH_SCRIPT) {
			debug2("batch script itself not signalled");
			continue;
		}

		step_cnt++;

		fd = stepd_connect(stepd->directory, stepd->nodename,
				   stepd->jobid, stepd->stepid,
				   &stepd->protocol_version);
		if (fd == -1) {
			debug3("Unable to connect to step %u.%u",
			       stepd->jobid, stepd->stepid);
			continue;
		}

		debug2("  signal %d to job %u.%u",
		       req->signal, stepd->jobid, stepd->stepid);
		if (stepd_signal_container(
			    fd, stepd->protocol_version, req->signal) < 0)
			debug("signal jobid=%u failed: %m", stepd->jobid);
		close(fd);
	}
	list_iterator_destroy(i);
	FREE_NULL_LIST(steps);

no_job:
	if (step_cnt == 0) {
		debug2("No steps in jobid %u to send signal %d",
		       req->job_id, req->signal);
	}

	/*
	 *  At this point, if connection still open, we send controller
	 *   a "success" reply to indicate that we've recvd the msg.
	 */
	if (msg->conn_fd >= 0) {
		slurm_send_rc_msg(msg, SLURM_SUCCESS);
		if (slurm_close(msg->conn_fd) < 0)
			error ("_rpc_signal_job: close(%d): %m", msg->conn_fd);
		msg->conn_fd = -1;
	}
}

/* if a lock is granted to the job then return 1; else return 0 if
 * the lock for the job is already taken or there's no more locks */
static int
_get_suspend_job_lock(uint32_t job_id)
{
	static bool logged = false;
	int i, empty_loc = -1, rc = 0;

	slurm_mutex_lock(&suspend_mutex);
	for (i = 0; i < job_suspend_size; i++) {
		if (job_suspend_array[i] == 0) {
			empty_loc = i;
			continue;
		}
		if (job_suspend_array[i] == job_id) {
			/* another thread already a lock for this job ID */
			slurm_mutex_unlock(&suspend_mutex);
			return rc;
		}
	}

	if (empty_loc != -1) {
		/* nobody has the lock and here's an available used lock */
		job_suspend_array[empty_loc] = job_id;
		rc = 1;
	} else if (job_suspend_size < NUM_PARALLEL_SUSP_JOBS) {
		/* a new lock is available */
		job_suspend_array[job_suspend_size++] = job_id;
		rc = 1;
	} else if (!logged) {
		error("Simultaneous job suspend/resume limit reached (%d). "
		      "Configure SchedulerTimeSlice higher.",
		      NUM_PARALLEL_SUSP_JOBS);
		logged = true;
	}
	slurm_mutex_unlock(&suspend_mutex);
	return rc;
}

static void
_unlock_suspend_job(uint32_t job_id)
{
	int i;
	slurm_mutex_lock(&suspend_mutex);
	for (i = 0; i < job_suspend_size; i++) {
		if (job_suspend_array[i] == job_id)
			job_suspend_array[i] = 0;
	}
	slurm_mutex_unlock(&suspend_mutex);
}

/* Add record for every launched job so we know they are ready for suspend */
extern void record_launched_jobs(void)
{
	List steps;
	ListIterator i;
	step_loc_t *stepd;

	steps = stepd_available(conf->spooldir, conf->node_name);
	i = list_iterator_create(steps);
	while ((stepd = list_next(i))) {
		_launch_complete_add(stepd->jobid);
	}
	list_iterator_destroy(i);
	FREE_NULL_LIST(steps);
}

/*
 * Send a job suspend/resume request through the appropriate slurmstepds for
 * each job step belonging to a given job allocation.
 */
static void
_rpc_suspend_job(slurm_msg_t *msg)
{
	int time_slice = -1;
	suspend_int_msg_t *req = msg->data;
	uid_t req_uid = g_slurm_auth_get_uid(msg->auth_cred,
					     conf->auth_info);
	List steps;
	ListIterator i;
	step_loc_t *stepd;
	int step_cnt  = 0;
	int rc = SLURM_SUCCESS;
	DEF_TIMERS;

	if (time_slice == -1)
		time_slice = slurm_get_time_slice();
	if ((req->op != SUSPEND_JOB) && (req->op != RESUME_JOB)) {
		error("REQUEST_SUSPEND_INT: bad op code %u", req->op);
		rc = ESLURM_NOT_SUPPORTED;
	}

	/*
	 * check that requesting user ID is the SLURM UID or root
	 */
	if (!_slurm_authorized_user(req_uid)) {
		error("Security violation: suspend_job(%u) from uid %d",
		      req->job_id, req_uid);
		rc =  ESLURM_USER_ID_MISSING;
	}

	/* send a response now, which will include any errors
	 * detected with the request */
	if (msg->conn_fd >= 0) {
		slurm_send_rc_msg(msg, rc);
		if (slurm_close(msg->conn_fd) < 0)
			error("_rpc_suspend_job: close(%d): %m",
			      msg->conn_fd);
		msg->conn_fd = -1;
	}
	if (rc != SLURM_SUCCESS)
		return;

	/* now we can focus on performing the requested action,
	 * which could take a few seconds to complete */
	debug("_rpc_suspend_job jobid=%u uid=%d action=%s", req->job_id,
	      req_uid, req->op == SUSPEND_JOB ? "suspend" : "resume");

	/* Try to get a thread lock for this job. If the lock
	 * is not available then sleep and try again */
	while (!_get_suspend_job_lock(req->job_id)) {
		debug3("suspend lock sleep for %u", req->job_id);
		usleep(10000);
	}
	START_TIMER;

	/* Defer suspend until job prolog and launch complete */
	if (req->op == SUSPEND_JOB)
		_launch_complete_wait(req->job_id);

	if ((req->op == SUSPEND_JOB) && (req->indf_susp))
		switch_g_job_suspend(req->switch_info, 5);

	/* Release or reclaim resources bound to these tasks (task affinity) */
	if (req->op == SUSPEND_JOB) {
		(void) task_g_slurmd_suspend_job(req->job_id);
	} else {
		(void) task_g_slurmd_resume_job(req->job_id);
	}

	/*
	 * Loop through all job steps and call stepd_suspend or stepd_resume
	 * as appropriate. Since the "suspend" action may contains a sleep
	 * (if the launch is in progress) suspend multiple jobsteps in parallel.
	 */
	steps = stepd_available(conf->spooldir, conf->node_name);
	i = list_iterator_create(steps);

	while (1) {
		int x, fdi, fd[NUM_PARALLEL_SUSP_STEPS];
		uint16_t protocol_version[NUM_PARALLEL_SUSP_STEPS];

		fdi = 0;
		while ((stepd = list_next(i))) {
			if (stepd->jobid != req->job_id) {
				/* multiple jobs expected on shared nodes */
				debug3("Step from other job: jobid=%u "
				       "(this jobid=%u)",
				       stepd->jobid, req->job_id);
				continue;
			}
			step_cnt++;

			fd[fdi] = stepd_connect(stepd->directory,
						stepd->nodename, stepd->jobid,
						stepd->stepid,
						&protocol_version[fdi]);
			if (fd[fdi] == -1) {
				debug3("Unable to connect to step %u.%u",
				       stepd->jobid, stepd->stepid);
				continue;
			}

			fdi++;
			if (fdi >= NUM_PARALLEL_SUSP_STEPS)
				break;
		}
		/* check for open connections */
		if (fdi == 0)
			break;

		if (req->op == SUSPEND_JOB) {
			int susp_fail_count = 0;
			/* The suspend RPCs are processed in parallel for
			 * every step in the job */
			for (x = 0; x < fdi; x++) {
				(void) stepd_suspend(fd[x],
						     protocol_version[x],
						     req, 0);
			}
			for (x = 0; x < fdi; x++) {
				if (stepd_suspend(fd[x],
						  protocol_version[x],
						  req, 1) < 0) {
					susp_fail_count++;
				} else {
					close(fd[x]);
					fd[x] = -1;
				}
			}
			/* Suspend RPCs can fail at step startup, so retry */
			if (susp_fail_count) {
				sleep(1);
				for (x = 0; x < fdi; x++) {
					if (fd[x] == -1)
						continue;
					(void) stepd_suspend(
						fd[x],
						protocol_version[x],
						req, 0);
					if (stepd_suspend(
						    fd[x],
						    protocol_version[x],
						    req, 1) >= 0)
						continue;
					debug("Suspend of job %u failed: %m",
					      req->job_id);
				}
			}
		} else {
			/* The resume RPCs are processed in parallel for
			 * every step in the job */
			for (x = 0; x < fdi; x++) {
				(void) stepd_resume(fd[x],
						    protocol_version[x],
						    req, 0);
			}
			for (x = 0; x < fdi; x++) {
				if (stepd_resume(fd[x],
						 protocol_version[x],
						 req, 1) < 0) {
					debug("Resume of job %u failed: %m",
					      req->job_id);
				}
			}
		}
		for (x = 0; x < fdi; x++) {
			/* fd may have been closed by stepd_suspend */
			if (fd[x] != -1)
				close(fd[x]);
		}

		/* check for no more jobs */
		if (fdi < NUM_PARALLEL_SUSP_STEPS)
			break;
	}
	list_iterator_destroy(i);
	FREE_NULL_LIST(steps);

	if ((req->op == RESUME_JOB) && (req->indf_susp))
		switch_g_job_resume(req->switch_info, 5);

	_unlock_suspend_job(req->job_id);

	END_TIMER;
	if (DELTA_TIMER >= (time_slice * 1000000)) {
		if (req->op == SUSPEND_JOB) {
			info("Suspend time for job_id %u was %s. "
			     "Configure SchedulerTimeSlice higher.",
			     req->job_id, TIME_STR);
		} else {
			info("Resume time for job_id %u was %s. "
			     "Configure SchedulerTimeSlice higher.",
			     req->job_id, TIME_STR);
		}
	}

	if (step_cnt == 0) {
		debug2("No steps in jobid %u to suspend/resume", req->job_id);
	}
}

/* Job shouldn't even be running here, abort it immediately */
static void
_rpc_abort_job(slurm_msg_t *msg)
{
	kill_job_msg_t *req    = msg->data;
	uid_t           uid    = g_slurm_auth_get_uid(msg->auth_cred,
						      conf->auth_info);
	job_env_t       job_env;

	debug("_rpc_abort_job, uid = %d", uid);
	/*
	 * check that requesting user ID is the SLURM UID
	 */
	if (!_slurm_authorized_user(uid)) {
		error("Security violation: abort_job(%u) from uid %d",
		      req->job_id, uid);
		if (msg->conn_fd >= 0)
			slurm_send_rc_msg(msg, ESLURM_USER_ID_MISSING);
		return;
	}

	task_g_slurmd_release_resources(req->job_id);

	/*
	 * "revoke" all future credentials for this jobid
	 */
	if (slurm_cred_revoke(conf->vctx, req->job_id, req->time,
			      req->start_time) < 0) {
		debug("revoking cred for job %u: %m", req->job_id);
	} else {
		save_cred_state(conf->vctx);
		debug("credential for job %u revoked", req->job_id);
	}

	/*
	 *  At this point, if connection still open, we send controller
	 *   a "success" reply to indicate that we've recvd the msg.
	 */
	if (msg->conn_fd >= 0) {
		slurm_send_rc_msg(msg, SLURM_SUCCESS);
		if (slurm_close(msg->conn_fd) < 0)
			error ("rpc_abort_job: close(%d): %m", msg->conn_fd);
		msg->conn_fd = -1;
	}

	if (_kill_all_active_steps(req->job_id, SIG_ABORT, true)) {
		/*
		 *  Block until all user processes are complete.
		 */
		_pause_for_job_completion (req->job_id, req->nodes, 0);
	}

	/*
	 *  Begin expiration period for cached information about job.
	 *   If expiration period has already begun, then do not run
	 *   the epilog again, as that script has already been executed
	 *   for this job.
	 */
	if (slurm_cred_begin_expiration(conf->vctx, req->job_id) < 0) {
		debug("Not running epilog for jobid %d: %m", req->job_id);
		return;
	}

	save_cred_state(conf->vctx);

	memset(&job_env, 0, sizeof(job_env_t));

	job_env.jobid = req->job_id;
	job_env.node_list = req->nodes;
	job_env.spank_job_env = req->spank_job_env;
	job_env.spank_job_env_size = req->spank_job_env_size;
	job_env.uid = req->job_uid;

#if defined(HAVE_BG)
	select_g_select_jobinfo_get(req->select_jobinfo,
				    SELECT_JOBDATA_BLOCK_ID,
				    &job_env.resv_id);
#elif defined(HAVE_ALPS_CRAY)
	job_env.resv_id = select_g_select_jobinfo_xstrdup(req->select_jobinfo,
							  SELECT_PRINT_RESV_ID);
#endif

	_run_epilog(&job_env);

	if (container_g_delete(req->job_id))
		error("container_g_delete(%u): %m", req->job_id);
	_launch_complete_rm(req->job_id);

	xfree(job_env.resv_id);
}

/* This is a variant of _rpc_terminate_job for use with select/serial */
static void
_rpc_terminate_batch_job(uint32_t job_id, uint32_t user_id, char *node_name)
{
	int             rc     = SLURM_SUCCESS;
	int             nsteps = 0;
	int		delay;
	time_t		now = time(NULL);
	slurm_ctl_conf_t *cf;
	job_env_t job_env;

	task_g_slurmd_release_resources(job_id);

	if (_waiter_init(job_id) == SLURM_ERROR)
		return;

	/*
	 * "revoke" all future credentials for this jobid
	 */
	_note_batch_job_finished(job_id);
	if (slurm_cred_revoke(conf->vctx, job_id, now, now) < 0) {
		debug("revoking cred for job %u: %m", job_id);
	} else {
		save_cred_state(conf->vctx);
		debug("credential for job %u revoked", job_id);
	}

	/*
	 * Tasks might be stopped (possibly by a debugger)
	 * so send SIGCONT first.
	 */
	_kill_all_active_steps(job_id, SIGCONT, true);
	if (errno == ESLURMD_STEP_SUSPENDED) {
		/*
		 * If the job step is currently suspended, we don't
		 * bother with a "nice" termination.
		 */
		debug2("Job is currently suspended, terminating");
		nsteps = _terminate_all_steps(job_id, true);
	} else {
		nsteps = _kill_all_active_steps(job_id, SIGTERM, true);
	}

	if ((nsteps == 0) && !conf->epilog) {
		slurm_cred_begin_expiration(conf->vctx, job_id);
		save_cred_state(conf->vctx);
		_waiter_complete(job_id);
		if (container_g_delete(job_id))
			error("container_g_delete(%u): %m", job_id);
		_launch_complete_rm(job_id);
		return;
	}

	/*
	 *  Check for corpses
	 */
	cf = slurm_conf_lock();
	delay = MAX(cf->kill_wait, 5);
	slurm_conf_unlock();
	if (!_pause_for_job_completion(job_id, NULL, delay) &&
	     _terminate_all_steps(job_id, true) ) {
		/*
		 *  Block until all user processes are complete.
		 */
		_pause_for_job_completion(job_id, NULL, 0);
	}

	/*
	 *  Begin expiration period for cached information about job.
	 *   If expiration period has already begun, then do not run
	 *   the epilog again, as that script has already been executed
	 *   for this job.
	 */
	if (slurm_cred_begin_expiration(conf->vctx, job_id) < 0) {
		debug("Not running epilog for jobid %d: %m", job_id);
		goto done;
	}

	save_cred_state(conf->vctx);

	memset(&job_env, 0, sizeof(job_env_t));

	job_env.jobid = job_id;
	job_env.node_list = node_name;
	job_env.uid = (uid_t)user_id;
	/* NOTE: We lack the job's SPANK environment variables */
	rc = _run_epilog(&job_env);
	if (rc) {
		int term_sig, exit_status;
		if (WIFSIGNALED(rc)) {
			exit_status = 0;
			term_sig    = WTERMSIG(rc);
		} else {
			exit_status = WEXITSTATUS(rc);
			term_sig    = 0;
		}
		error("[job %u] epilog failed status=%d:%d",
		      job_id, exit_status, term_sig);
	} else
		debug("completed epilog for jobid %u", job_id);
	if (container_g_delete(job_id))
		error("container_g_delete(%u): %m", job_id);
	_launch_complete_rm(job_id);

    done:
	_wait_state_completed(job_id, 5);
	_waiter_complete(job_id);
}

static void _handle_old_batch_job_launch(slurm_msg_t *msg)
{
	if (msg->msg_type != REQUEST_BATCH_JOB_LAUNCH) {
		error("_handle_batch_job_launch: "
		      "Invalid response msg_type (%u)", msg->msg_type);
		return;
	}

	/* (resp_msg.msg_type == REQUEST_BATCH_JOB_LAUNCH) */
	debug2("Processing RPC: REQUEST_BATCH_JOB_LAUNCH");
	last_slurmctld_msg = time(NULL);
	_rpc_batch_job(msg, false);
	slurm_free_job_launch_msg(msg->data);
	msg->data = NULL;

}

/* This complete batch RPC came from slurmstepd because we have select/serial
 * configured. Terminate the job here. Forward the batch completion RPC to
 * slurmctld and possible get a new batch launch RPC in response. */
static void
_rpc_complete_batch(slurm_msg_t *msg)
{
	int		i, rc, msg_rc;
	slurm_msg_t	resp_msg;
	uid_t           uid    = g_slurm_auth_get_uid(msg->auth_cred,
						      conf->auth_info);
	complete_batch_script_msg_t *req = msg->data;
	static int	running_serial = -1;
	uint16_t msg_type;

	if (running_serial == -1) {
		char *select_type = slurm_get_select_type();
		if (!xstrcmp(select_type, "select/serial"))
			running_serial = 1;
		else
			running_serial = 0;
		xfree(select_type);
	}

	if (!_slurm_authorized_user(uid)) {
		error("Security violation: complete_batch(%u) from uid %d",
		      req->job_id, uid);
		if (msg->conn_fd >= 0)
			slurm_send_rc_msg(msg, ESLURM_USER_ID_MISSING);
		return;
	}

	slurm_send_rc_msg(msg, SLURM_SUCCESS);

	if (running_serial) {
		_rpc_terminate_batch_job(
			req->job_id, req->user_id, req->node_name);
		msg_type = REQUEST_COMPLETE_BATCH_JOB;
	} else
		msg_type = msg->msg_type;

	for (i = 0; i <= MAX_RETRY; i++) {
		if (conf->msg_aggr_window_msgs > 1) {
			slurm_msg_t *req_msg =
				xmalloc_nz(sizeof(slurm_msg_t));
			slurm_msg_t_init(req_msg);
			req_msg->msg_type = msg_type;
			req_msg->data = msg->data;
			msg->data = NULL;

			msg_aggr_add_msg(req_msg, 1,
					 _handle_old_batch_job_launch);
			return;
		} else {
			slurm_msg_t req_msg;
			slurm_msg_t_init(&req_msg);
			req_msg.msg_type = msg_type;
			req_msg.data	 = msg->data;
			msg_rc = slurm_send_recv_controller_msg(
				&req_msg, &resp_msg);

			if (msg_rc == SLURM_SUCCESS)
				break;
		}
		info("Retrying job complete RPC for job %u", req->job_id);
		sleep(RETRY_DELAY);
	}
	if (i > MAX_RETRY) {
		error("Unable to send job complete message: %m");
		return;
	}

	if (resp_msg.msg_type == RESPONSE_SLURM_RC) {
		last_slurmctld_msg = time(NULL);
		rc = ((return_code_msg_t *) resp_msg.data)->return_code;
		slurm_free_return_code_msg(resp_msg.data);
		if (rc) {
			error("complete_batch for job %u: %s", req->job_id,
			      slurm_strerror(rc));
		}
		return;
	}

	_handle_old_batch_job_launch(&resp_msg);
}

static void
_rpc_terminate_job(slurm_msg_t *msg)
{
	bool		have_spank = false;
	int             rc     = SLURM_SUCCESS;
	kill_job_msg_t *req    = msg->data;
	uid_t           uid    = g_slurm_auth_get_uid(msg->auth_cred,
						      conf->auth_info);
	int             nsteps = 0;
	int		delay;
//	slurm_ctl_conf_t *cf;
//	struct stat	stat_buf;
	job_env_t       job_env;

	debug("_rpc_terminate_job, uid = %d", uid);
	/*
	 * check that requesting user ID is the SLURM UID
	 */
	if (!_slurm_authorized_user(uid)) {
		error("Security violation: kill_job(%u) from uid %d",
		      req->job_id, uid);
		if (msg->conn_fd >= 0)
			slurm_send_rc_msg(msg, ESLURM_USER_ID_MISSING);
		return;
	}

	task_g_slurmd_release_resources(req->job_id);

	/*
	 *  Initialize a "waiter" thread for this jobid. If another
	 *   thread is already waiting on termination of this job,
	 *   _waiter_init() will return SLURM_ERROR. In this case, just
	 *   notify slurmctld that we recvd the message successfully,
	 *   then exit this thread.
	 */
	if (_waiter_init(req->job_id) == SLURM_ERROR) {
		if (msg->conn_fd >= 0) {
			/* No matter if the step hasn't started yet or
			 * not just send a success to let the
			 * controller know we got this request.
			 */
			slurm_send_rc_msg (msg, SLURM_SUCCESS);
		}
		return;
	}

	/*
	 * "revoke" all future credentials for this jobid
	 */
	if (slurm_cred_revoke(conf->vctx, req->job_id, req->time,
			      req->start_time) < 0) {
		debug("revoking cred for job %u: %m", req->job_id);
	} else {
		save_cred_state(conf->vctx);
		debug("credential for job %u revoked", req->job_id);
	}

	/*
	 * Before signalling steps, if the job has any steps that are still
	 * in the process of fork/exec/check in with slurmd, wait on a condition
	 * var for the start.  Otherwise a slow-starting step can miss the
	 * job termination message and run indefinitely.
	 */
	if (_step_is_starting(req->job_id, NO_VAL)) {
		if (msg->conn_fd >= 0) {
			/* If the step hasn't started yet just send a
			 * success to let the controller know we got
			 * this request.
			 */
			debug("sent SUCCESS, waiting for step to start");
			slurm_send_rc_msg (msg, SLURM_SUCCESS);
			if (slurm_close(msg->conn_fd) < 0)
				error ( "rpc_kill_job: close(%d): %m",
					msg->conn_fd);
			msg->conn_fd = -1;
		}
		if (_wait_for_starting_step(req->job_id, NO_VAL)) {
			/*
			 * There's currently no case in which we enter this
			 * error condition.  If there was, it's hard to say
			 * whether to to proceed with the job termination.
			 */
			error("Error in _wait_for_starting_step");
		}
	}
	if (IS_JOB_NODE_FAILED(req))
		_kill_all_active_steps(req->job_id, SIG_NODE_FAIL, true);
	if (IS_JOB_PENDING(req))
		_kill_all_active_steps(req->job_id, SIG_REQUEUED, true);
	else if (IS_JOB_FAILED(req))
		_kill_all_active_steps(req->job_id, SIG_FAILURE, true);

	/*
	 * Tasks might be stopped (possibly by a debugger)
	 * so send SIGCONT first.
	 */
	_kill_all_active_steps(req->job_id, SIGCONT, true);
	if (errno == ESLURMD_STEP_SUSPENDED) {
		/*
		 * If the job step is currently suspended, we don't
		 * bother with a "nice" termination.
		 */
		debug2("Job is currently suspended, terminating");
		nsteps = _terminate_all_steps(req->job_id, true);
	} else {
		nsteps = _kill_all_active_steps(req->job_id, SIGTERM, true);
	}

	if ((nsteps == 0) && !conf->epilog) {
		struct stat stat_buf;
		if (conf->plugstack && (stat(conf->plugstack, &stat_buf) == 0))
			have_spank = true;
	}
	/*
	 *  If there are currently no active job steps and no
	 *    configured epilog to run, bypass asynchronous reply and
	 *    notify slurmctld that we have already completed this
	 *    request. We need to send current switch state on AIX
	 *    systems, so this bypass can not be used.
	 */
	if ((nsteps == 0) && !conf->epilog && !have_spank) {
		debug4("sent ALREADY_COMPLETE");
		if (msg->conn_fd >= 0) {
			slurm_send_rc_msg(msg,
					  ESLURMD_KILL_JOB_ALREADY_COMPLETE);
		}
		slurm_cred_begin_expiration(conf->vctx, req->job_id);
		save_cred_state(conf->vctx);
		_waiter_complete(req->job_id);

		/*
		 * The controller needs to get MESSAGE_EPILOG_COMPLETE to bring
		 * the job out of "completing" state.  Otherwise, the job
		 * could remain "completing" unnecessarily, until the request
		 * to terminate is resent.
		 */
		_sync_messages_kill(req);
		if (msg->conn_fd < 0) {
			/* The epilog complete message processing on
			 * slurmctld is equivalent to that of a
			 * ESLURMD_KILL_JOB_ALREADY_COMPLETE reply above */
			_epilog_complete(req->job_id, rc);
		}
		if (container_g_delete(req->job_id))
			error("container_g_delete(%u): %m", req->job_id);
		_launch_complete_rm(req->job_id);
		return;
	}

	/*
	 *  At this point, if connection still open, we send controller
	 *   a "success" reply to indicate that we've recvd the msg.
	 */
	if (msg->conn_fd >= 0) {
		debug4("sent SUCCESS");
		slurm_send_rc_msg(msg, SLURM_SUCCESS);
		if (slurm_close(msg->conn_fd) < 0)
			error ("rpc_kill_job: close(%d): %m", msg->conn_fd);
		msg->conn_fd = -1;
	}

	/*
	 *  Check for corpses
	 */
	delay = MAX(conf->kill_wait, 5);
	if ( !_pause_for_job_completion (req->job_id, req->nodes, delay) &&
	     _terminate_all_steps(req->job_id, true) ) {
		/*
		 *  Block until all user processes are complete.
		 */
		_pause_for_job_completion (req->job_id, req->nodes, 0);
	}

	/*
	 *  Begin expiration period for cached information about job.
	 *   If expiration period has already begun, then do not run
	 *   the epilog again, as that script has already been executed
	 *   for this job.
	 */
	if (slurm_cred_begin_expiration(conf->vctx, req->job_id) < 0) {
		debug("Not running epilog for jobid %d: %m", req->job_id);
		goto done;
	}

	save_cred_state(conf->vctx);

	memset(&job_env, 0, sizeof(job_env_t));

	job_env.jobid = req->job_id;
	job_env.node_list = req->nodes;
	job_env.spank_job_env = req->spank_job_env;
	job_env.spank_job_env_size = req->spank_job_env_size;
	job_env.uid = req->job_uid;

#if defined(HAVE_BG)
	select_g_select_jobinfo_get(req->select_jobinfo,
				    SELECT_JOBDATA_BLOCK_ID,
				    &job_env.resv_id);
#elif defined(HAVE_ALPS_CRAY)
	job_env.resv_id = select_g_select_jobinfo_xstrdup(
		req->select_jobinfo, SELECT_PRINT_RESV_ID);
#endif
	rc = _run_epilog(&job_env);
	xfree(job_env.resv_id);

	if (rc) {
		int term_sig, exit_status;
		if (WIFSIGNALED(rc)) {
			exit_status = 0;
			term_sig    = WTERMSIG(rc);
		} else {
			exit_status = WEXITSTATUS(rc);
			term_sig    = 0;
		}
		error("[job %u] epilog failed status=%d:%d",
		      req->job_id, exit_status, term_sig);
		rc = ESLURMD_EPILOG_FAILED;
	} else
		debug("completed epilog for jobid %u", req->job_id);
	if (container_g_delete(req->job_id))
		error("container_g_delete(%u): %m", req->job_id);
	_launch_complete_rm(req->job_id);

    done:
	_wait_state_completed(req->job_id, 5);
	_waiter_complete(req->job_id);
	_sync_messages_kill(req);

	_epilog_complete(req->job_id, rc);
}

/* On a parallel job, every slurmd may send the EPILOG_COMPLETE
 * message to the slurmctld at the same time, resulting in lost
 * messages. We add a delay here to spead out the message traffic
 * assuming synchronized clocks across the cluster.
 * Allow 10 msec processing time in slurmctld for each RPC. */
static void _sync_messages_kill(kill_job_msg_t *req)
{
	int host_cnt, host_inx;
	char *host;
	hostset_t hosts;
	int epilog_msg_time;

	hosts = hostset_create(req->nodes);
	host_cnt = hostset_count(hosts);
	if (host_cnt <= 64)
		goto fini;
	if (conf->hostname == NULL)
		goto fini;	/* should never happen */

	for (host_inx=0; host_inx<host_cnt; host_inx++) {
		host = hostset_shift(hosts);
		if (host == NULL)
			break;
		if (xstrcmp(host, conf->node_name) == 0) {
			free(host);
			break;
		}
		free(host);
	}
	epilog_msg_time = slurm_get_epilog_msg_time();
	_delay_rpc(host_inx, host_cnt, epilog_msg_time);

 fini:	hostset_destroy(hosts);
}

/* Delay a message based upon the host index, total host count and RPC_TIME.
 * This logic depends upon synchronized clocks across the cluster. */
static void _delay_rpc(int host_inx, int host_cnt, int usec_per_rpc)
{
	struct timeval tv1;
	uint32_t cur_time;	/* current time in usec (just 9 digits) */
	uint32_t tot_time;	/* total time expected for all RPCs */
	uint32_t offset_time;	/* relative time within tot_time */
	uint32_t target_time;	/* desired time to issue the RPC */
	uint32_t delta_time;

again:	if (gettimeofday(&tv1, NULL)) {
		usleep(host_inx * usec_per_rpc);
		return;
	}

	cur_time = ((tv1.tv_sec % 1000) * 1000000) + tv1.tv_usec;
	tot_time = host_cnt * usec_per_rpc;
	offset_time = cur_time % tot_time;
	target_time = host_inx * usec_per_rpc;
	if (target_time < offset_time)
		delta_time = target_time - offset_time + tot_time;
	else
		delta_time = target_time - offset_time;
	if (usleep(delta_time)) {
		if (errno == EINVAL) /* usleep for more than 1 sec */
			usleep(900000);
		/* errno == EINTR */
		goto again;
	}
}

/*
 *  Returns true if "uid" is a "slurm authorized user" - i.e. uid == 0
 *   or uid == slurm user id at this time.
 */
static bool
_slurm_authorized_user(uid_t uid)
{
	return ((uid == (uid_t) 0) || (uid == conf->slurm_user_id));
}


struct waiter {
	uint32_t jobid;
	pthread_t thd;
};


static struct waiter *
_waiter_create(uint32_t jobid)
{
	struct waiter *wp = xmalloc(sizeof(struct waiter));

	wp->jobid = jobid;
	wp->thd   = pthread_self();

	return wp;
}

static int _find_waiter(struct waiter *w, uint32_t *jp)
{
	return (w->jobid == *jp);
}

static void _waiter_destroy(struct waiter *wp)
{
	xfree(wp);
}

static int _waiter_init (uint32_t jobid)
{
	if (!waiters)
		waiters = list_create((ListDelF) _waiter_destroy);

	/*
	 *  Exit this thread if another thread is waiting on job
	 */
	if (list_find_first (waiters, (ListFindF) _find_waiter, &jobid))
		return SLURM_ERROR;
	else
		list_append(waiters, _waiter_create(jobid));

	return (SLURM_SUCCESS);
}

static int _waiter_complete (uint32_t jobid)
{
	return (list_delete_all (waiters, (ListFindF) _find_waiter, &jobid));
}

/*
 *  Like _wait_for_procs(), but only wait for up to max_time seconds
 *  if max_time == 0, send SIGKILL to tasks repeatedly
 *
 *  Returns true if all job processes are gone
 */
static bool
_pause_for_job_completion (uint32_t job_id, char *nodes, int max_time)
{
	int sec = 0;
	int pause = 1;
	bool rc = false;

	while ((sec < max_time) || (max_time == 0)) {
		rc = _job_still_running (job_id);
		if (!rc)
			break;
		if ((max_time == 0) && (sec > 1)) {
			_terminate_all_steps(job_id, true);
		}
		if (sec > 10) {
			/* Reduce logging frequency about unkillable tasks */
			if (max_time)
				pause = MIN((max_time - sec), 10);
			else
				pause = 10;
		}
		sleep(pause);
		sec += pause;
	}

	/*
	 * Return true if job is NOT running
	 */
	return (!rc);
}

/*
 * Does nothing and returns SLURM_SUCCESS (if uid authenticates).
 *
 * Timelimit is not currently used in the slurmd or slurmstepd.
 */
static void
_rpc_update_time(slurm_msg_t *msg)
{
	int   rc      = SLURM_SUCCESS;
	uid_t req_uid = g_slurm_auth_get_uid(msg->auth_cred,
					     conf->auth_info);

	if ((req_uid != conf->slurm_user_id) && (req_uid != 0)) {
		rc = ESLURM_USER_ID_MISSING;
		error("Security violation, uid %d can't update time limit",
		      req_uid);
		goto done;
	}

/* 	if (shm_update_job_timelimit(req->job_id, req->expiration_time) < 0) { */
/* 		error("updating lifetime for job %u: %m", req->job_id); */
/* 		rc = ESLURM_INVALID_JOB_ID; */
/* 	} else */
/* 		debug("reset job %u lifetime", req->job_id); */

    done:
	slurm_send_rc_msg(msg, rc);
}

/* NOTE: call _destroy_env() to free returned value */
static char **
_build_env(job_env_t *job_env)
{
	char **env = xmalloc(sizeof(char *));
	bool user_name_set = 0;

	env[0]  = NULL;
	if (!valid_spank_job_env(job_env->spank_job_env,
				 job_env->spank_job_env_size,
				 job_env->uid)) {
		/* If SPANK job environment is bad, log it and do not use */
		job_env->spank_job_env_size = 0;
		job_env->spank_job_env = (char **) NULL;
	}
	if (job_env->spank_job_env_size) {
		env_array_merge_spank(&env,
				      (const char **) job_env->spank_job_env);
	}

	slurm_mutex_lock(&conf->config_mutex);
	setenvf(&env, "SLURMD_NODENAME", "%s", conf->node_name);
	setenvf(&env, "SLURM_CONF", conf->conffile);
	slurm_mutex_unlock(&conf->config_mutex);

	setenvf(&env, "SLURM_CLUSTER_NAME", "%s", conf->cluster_name);
	setenvf(&env, "SLURM_JOB_ID", "%u", job_env->jobid);
	setenvf(&env, "SLURM_JOB_UID",   "%u", job_env->uid);

#ifndef HAVE_NATIVE_CRAY
	/* uid_to_string on a cray is a heavy call, so try to avoid it */
	if (!job_env->user_name) {
		job_env->user_name = uid_to_string(job_env->uid);
		user_name_set = 1;
	}
#endif

	setenvf(&env, "SLURM_JOB_USER", "%s", job_env->user_name);
	if (user_name_set)
		xfree(job_env->user_name);

	setenvf(&env, "SLURM_JOBID", "%u", job_env->jobid);
	setenvf(&env, "SLURM_UID",   "%u", job_env->uid);
	if (job_env->node_list)
		setenvf(&env, "SLURM_NODELIST", "%s", job_env->node_list);

	if (job_env->partition)
		setenvf(&env, "SLURM_JOB_PARTITION", "%s", job_env->partition);

	if (job_env->resv_id) {
#if defined(HAVE_BG)
		setenvf(&env, "MPIRUN_PARTITION", "%s", job_env->resv_id);
#elif defined(HAVE_ALPS_CRAY)
		setenvf(&env, "BASIL_RESERVATION_ID", "%s", job_env->resv_id);
#endif
	}
	return env;
}

static void
_destroy_env(char **env)
{
	int i=0;

	if (env) {
		for(i=0; env[i]; i++) {
			xfree(env[i]);
		}
		xfree(env);
	}

	return;
}

/* Trigger srun of spank prolog or epilog in slurmstepd */
static int
_run_spank_job_script (const char *mode, char **env, uint32_t job_id, uid_t uid)
{
	pid_t cpid;
	int status = 0, timeout;
	int pfds[2];

	if (pipe (pfds) < 0) {
		error ("_run_spank_job_script: pipe: %m");
		return (-1);
	}

	fd_set_close_on_exec (pfds[1]);

	debug ("Calling %s spank %s", conf->stepd_loc, mode);
	if ((cpid = fork ()) < 0) {
		error ("executing spank %s: %m", mode);
		return (-1);
	}
	if (cpid == 0) {
		/* Run slurmstepd spank [prolog|epilog] */
		char *argv[4] = {
			(char *) conf->stepd_loc,
			"spank",
			(char *) mode,
			NULL };

		/* container_g_add_pid needs to be called in the
		   forked process part of the fork to avoid a race
		   condition where if this process makes a file or
		   detacts itself from a child before we add the pid
		   to the container in the parent of the fork.
		*/
		if (container_g_add_pid(job_id, getpid(), getuid())
		    != SLURM_SUCCESS)
			error("container_g_add_pid(%u): %m", job_id);

		if (dup2 (pfds[0], STDIN_FILENO) < 0)
			fatal ("dup2: %m");
		setpgid(0, 0);
		if (conf->chos_loc && !access(conf->chos_loc, X_OK))
			execve(conf->chos_loc, argv, env);
		else
			execve(argv[0], argv, env);
		error ("execve(%s): %m", argv[0]);
		exit (127);
	}

	close (pfds[0]);

	if (_send_slurmd_conf_lite (pfds[1], conf) < 0)
		error ("Failed to send slurmd conf to slurmstepd\n");
	close (pfds[1]);

	timeout = MAX(slurm_get_prolog_timeout(), 120); /* 120 secs in v15.08 */
	if (waitpid_timeout (mode, cpid, &status, timeout) < 0) {
		error ("spank/%s timed out after %u secs", mode, timeout);
		return (-1);
	}

	if (status)
		error ("spank/%s returned status 0x%04x", mode, status);

	/*
	 *  No longer need SPANK option env vars in environment
	 */
	spank_clear_remote_options_env (env);

	return (status);
}

static int _run_job_script(const char *name, const char *path,
			   uint32_t jobid, int timeout, char **env, uid_t uid)
{
	struct stat stat_buf;
	int status = 0, rc;

	/*
	 *  Always run both spank prolog/epilog and real prolog/epilog script,
	 *   even if spank plugins fail. (May want to alter this in the future)
	 *   If both "script" mechanisms fail, prefer to return the "real"
	 *   prolog/epilog status.
	 */
	if (conf->plugstack && (stat(conf->plugstack, &stat_buf) == 0))
		status = _run_spank_job_script(name, env, jobid, uid);
	if ((rc = run_script(name, path, jobid, timeout, env, uid)))
		status = rc;
	return (status);
}

#ifdef HAVE_BG
/* a slow prolog is expected on bluegene systems */
static int
_run_prolog(job_env_t *job_env, slurm_cred_t *cred)
{
	int rc;
	char *my_prolog;
	char **my_env;

	my_env = _build_env(job_env);
	setenvf(&my_env, "SLURM_STEP_ID", "%u", job_env->step_id);

	slurm_mutex_lock(&conf->config_mutex);
	my_prolog = xstrdup(conf->prolog);
	slurm_mutex_unlock(&conf->config_mutex);

	rc = _run_job_script("prolog", my_prolog, job_env->jobid,
			     -1, my_env, job_env->uid);
	_remove_job_running_prolog(job_env->jobid);
	xfree(my_prolog);
	_destroy_env(my_env);

	return rc;
}
#else
static void *_prolog_timer(void *x)
{
	int delay_time, rc = SLURM_SUCCESS;
	struct timespec ts;
	struct timeval now;
	slurm_msg_t msg;
	job_notify_msg_t notify_req;
	char srun_msg[128];
	timer_struct_t *timer_struct = (timer_struct_t *) x;

	delay_time = MAX(2, (timer_struct->msg_timeout - 2));
	gettimeofday(&now, NULL);
	ts.tv_sec = now.tv_sec + delay_time;
	ts.tv_nsec = now.tv_usec * 1000;
	slurm_mutex_lock(timer_struct->timer_mutex);
	if (!timer_struct->prolog_fini) {
		rc = pthread_cond_timedwait(timer_struct->timer_cond,
					    timer_struct->timer_mutex, &ts);
	}
	slurm_mutex_unlock(timer_struct->timer_mutex);

	if (rc != ETIMEDOUT)
		return NULL;

	slurm_msg_t_init(&msg);
	snprintf(srun_msg, sizeof(srun_msg), "Prolog hung on node %s",
		 conf->node_name);
	notify_req.job_id	= timer_struct->job_id;
	notify_req.job_step_id	= NO_VAL;
	notify_req.message	= srun_msg;
	msg.msg_type	= REQUEST_JOB_NOTIFY;
	msg.data	= &notify_req;
	slurm_send_only_controller_msg(&msg);
	return NULL;
}

static int
_run_prolog(job_env_t *job_env, slurm_cred_t *cred)
{
	DEF_TIMERS;
	int rc, diff_time;
	char *my_prolog;
	time_t start_time = time(NULL);
	static uint16_t msg_timeout = 0;
	static uint16_t timeout;
	pthread_t       timer_id;
	pthread_attr_t  timer_attr;
	pthread_cond_t  timer_cond  = PTHREAD_COND_INITIALIZER;
	pthread_mutex_t timer_mutex = PTHREAD_MUTEX_INITIALIZER;
	timer_struct_t  timer_struct;
	bool prolog_fini = false;
	bool script_lock = false;
	char **my_env;

	my_env = _build_env(job_env);
	setenvf(&my_env, "SLURM_STEP_ID", "%u", job_env->step_id);
	if (cred) {
		slurm_cred_arg_t cred_arg;
		slurm_cred_get_args(cred, &cred_arg);
		setenvf(&my_env, "SLURM_JOB_CONSTRAINTS", "%s",
			cred_arg.job_constraints);
		gres_plugin_job_set_env(&my_env, cred_arg.job_gres_list);
		slurm_cred_free_args(&cred_arg);
	}

	if (msg_timeout == 0)
		msg_timeout = slurm_get_msg_timeout();

	if (timeout == 0)
		timeout = slurm_get_prolog_timeout();

	slurm_mutex_lock(&conf->config_mutex);
	my_prolog = xstrdup(conf->prolog);
	slurm_mutex_unlock(&conf->config_mutex);

	if (slurmctld_conf.prolog_flags & PROLOG_FLAG_SERIAL) {
		slurm_mutex_lock(&prolog_serial_mutex);
		script_lock = true;
	}

	slurm_attr_init(&timer_attr);
	timer_struct.job_id      = job_env->jobid;
	timer_struct.msg_timeout = msg_timeout;
	timer_struct.prolog_fini = &prolog_fini;
	timer_struct.timer_cond  = &timer_cond;
	timer_struct.timer_mutex = &timer_mutex;
	pthread_create(&timer_id, &timer_attr, &_prolog_timer, &timer_struct);
	START_TIMER;

	if (timeout == (uint16_t)NO_VAL)
		rc = _run_job_script("prolog", my_prolog, job_env->jobid,
				     -1, my_env, job_env->uid);
	else
		rc = _run_job_script("prolog", my_prolog, job_env->jobid,
				     timeout, my_env, job_env->uid);

	END_TIMER;
	info("%s: run job script took %s", __func__, TIME_STR);
	slurm_mutex_lock(&timer_mutex);
	prolog_fini = true;
	slurm_cond_broadcast(&timer_cond);
	slurm_mutex_unlock(&timer_mutex);

	diff_time = difftime(time(NULL), start_time);
	info("%s: prolog with lock for job %u ran for %d seconds",
	     __func__, job_env->jobid, diff_time);
	if (diff_time >= (msg_timeout / 2)) {
		info("prolog for job %u ran for %d seconds",
		     job_env->jobid, diff_time);
	}

	_remove_job_running_prolog(job_env->jobid);
	xfree(my_prolog);
	_destroy_env(my_env);

	pthread_join(timer_id, NULL);
	if (script_lock)
		slurm_mutex_unlock(&prolog_serial_mutex);

	return rc;
}
#endif

static int
_run_epilog(job_env_t *job_env)
{
	time_t start_time = time(NULL);
	static uint16_t msg_timeout = 0;
	static uint16_t timeout;
	int error_code, diff_time;
	char *my_epilog;
	char **my_env = _build_env(job_env);
	bool script_lock = false;

	if (msg_timeout == 0)
		msg_timeout = slurm_get_msg_timeout();

	if (timeout == 0)
		timeout = slurm_get_prolog_timeout();

	slurm_mutex_lock(&conf->config_mutex);
	my_epilog = xstrdup(conf->epilog);
	slurm_mutex_unlock(&conf->config_mutex);

	_wait_for_job_running_prolog(job_env->jobid);

	if (slurmctld_conf.prolog_flags & PROLOG_FLAG_SERIAL) {
		slurm_mutex_lock(&prolog_serial_mutex);
		script_lock = true;
	}

	if (timeout == (uint16_t)NO_VAL)
		error_code = _run_job_script("epilog", my_epilog, job_env->jobid,
					     -1, my_env, job_env->uid);
	else
		error_code = _run_job_script("epilog", my_epilog, job_env->jobid,
					     timeout, my_env, job_env->uid);

	xfree(my_epilog);
	_destroy_env(my_env);

	diff_time = difftime(time(NULL), start_time);
	if (diff_time >= (msg_timeout / 2)) {
		info("epilog for job %u ran for %d seconds",
		     job_env->jobid, diff_time);
	}

	if (script_lock)
		slurm_mutex_unlock(&prolog_serial_mutex);

	return error_code;
}


/**********************************************************************/
/* Because calling initgroups(2)/getgrouplist(3) can be expensive and */
/* is not cached by sssd or nscd, we cache the group access list.     */
/**********************************************************************/

typedef struct gid_cache_s {
	char *user;
	time_t timestamp;
	gid_t gid;
	gids_t *gids;
	struct gid_cache_s *next;
} gids_cache_t;

#define GIDS_HASH_LEN 64
static gids_cache_t *gids_hashtbl[GIDS_HASH_LEN] = {NULL};
static pthread_mutex_t gids_mutex = PTHREAD_MUTEX_INITIALIZER;

static gids_t *
_alloc_gids(int n, gid_t *gids)
{
	gids_t *new;

	new = (gids_t *)xmalloc(sizeof(gids_t));
	new->ngids = n;
	new->gids = gids;
	return new;
}

static void
_dealloc_gids(gids_t *p)
{
	xfree(p->gids);
	xfree(p);
}

/* Duplicate a gids_t struct.  */
static gids_t *
_gids_dup(gids_t *g)
{
	int buf_size;
	gids_t *n = xmalloc(sizeof(gids_t));
	n->ngids = g->ngids;
	buf_size = g->ngids * sizeof(gid_t);
	n->gids = xmalloc(buf_size);
	memcpy(n->gids, g->gids, buf_size);
	return n;
}

static gids_cache_t *
_alloc_gids_cache(char *user, gid_t gid, gids_t *gids, gids_cache_t *next)
{
	gids_cache_t *p;

	p = (gids_cache_t *)xmalloc(sizeof(gids_cache_t));
	p->user = xstrdup(user);
	p->timestamp = time(NULL);
	p->gid = gid;
	p->gids = gids;
	p->next = next;
	return p;
}

static void
_dealloc_gids_cache(gids_cache_t *p)
{
	xfree(p->user);
	_dealloc_gids(p->gids);
	xfree(p);
}

static size_t
_gids_hashtbl_idx(const char *user)
{
	uint64_t x = 0;
	int i = 0;
	/* copied from _get_hash_idx in slurmctld */
	/* step through string, multiply value times position
	 * to get a bit of entropy back */
	while (*user) {
		x += i++ * (int) *user++;
	}

	return x % GIDS_HASH_LEN;
}

void
gids_cache_purge(void)
{
	int i;
	gids_cache_t *p, *q;

	slurm_mutex_lock(&gids_mutex);
	for (i=0; i<GIDS_HASH_LEN; i++) {
		p = gids_hashtbl[i];
		while (p) {
			q = p->next;
			_dealloc_gids_cache(p);
			p = q;
		}
		gids_hashtbl[i] = NULL;
	}
	slurm_mutex_unlock(&gids_mutex);
}

static void
_gids_cache_register(char *user, gid_t gid, gids_t *gids)
{
	size_t idx;
	gids_cache_t *p, *q;

	idx = _gids_hashtbl_idx(user);
	q = gids_hashtbl[idx];
	p = _alloc_gids_cache(user, gid, gids, q);
	gids_hashtbl[idx] = p;
	debug2("Cached group access list for %s/%d", user, gid);
}

/* how many groups to use by default to avoid repeated calls to getgrouplist */
#define NGROUPS_START 64

static gids_t *_gids_cache_lookup(char *user, gid_t gid)
{
	size_t idx;
	gids_cache_t *p;
	bool found_but_old = false;
	time_t now = 0;
	int ngroups = NGROUPS_START;
	gid_t *groups;
	gids_t *ret_gids = NULL;

	idx = _gids_hashtbl_idx(user);
	slurm_mutex_lock(&gids_mutex);
	p = gids_hashtbl[idx];
	while (p) {
		if (xstrcmp(p->user, user) == 0 && p->gid == gid) {
			slurm_ctl_conf_t *cf = slurm_conf_lock();
			int group_ttl = cf->group_info & GROUP_TIME_MASK;
			slurm_conf_unlock();
			if (!group_ttl) {
				ret_gids = _gids_dup(p->gids);
				goto done;
			}
			now = time(NULL);
			if (difftime(now, p->timestamp) < group_ttl) {
				ret_gids = _gids_dup(p->gids);
				goto done;
			} else {
				found_but_old = true;
				break;
			}
		}
		p = p->next;
	}
	/* Cache lookup failed or cached value was too old, fetch new
	 * value and insert it into cache.  */
	groups = xmalloc(ngroups * sizeof(gid_t));
	while (getgrouplist(user, gid, groups, &ngroups) == -1) {
		/* group list larger than array, resize array to fit */
		groups = xrealloc(groups, ngroups * sizeof(gid_t));
	}
	if (found_but_old) {
		xfree(p->gids->gids);
		p->gids->gids = groups;
		p->gids->ngids = ngroups;
		p->timestamp = now;
		ret_gids = _gids_dup(p->gids);
	} else {
		gids_t *gids = _alloc_gids(ngroups, groups);
		_gids_cache_register(user, gid, gids);
		ret_gids = _gids_dup(gids);
	}
done:
	slurm_mutex_unlock(&gids_mutex);
	return ret_gids;
}


extern void
destroy_starting_step(void *x)
{
	xfree(x);
}


static int
_add_starting_step(uint16_t type, void *req)
{
	starting_step_t *starting_step;
	int rc = SLURM_SUCCESS;

	/* Add the step info to a list of starting processes that
	   cannot reliably be contacted. */
	slurm_mutex_lock(&conf->starting_steps_lock);
	starting_step = xmalloc(sizeof(starting_step_t));
	if (!starting_step) {
		error("%s failed to allocate memory", __func__);
		rc = SLURM_FAILURE;
		goto fail;
	}
	switch (type) {
	case LAUNCH_BATCH_JOB:
		starting_step->job_id =
			((batch_job_launch_msg_t *)req)->job_id;
		starting_step->step_id =
			((batch_job_launch_msg_t *)req)->step_id;
		break;
	case LAUNCH_TASKS:
		starting_step->job_id =
			((launch_tasks_request_msg_t *)req)->job_id;
		starting_step->step_id =
			((launch_tasks_request_msg_t *)req)->job_step_id;
		break;
	case REQUEST_LAUNCH_PROLOG:
		starting_step->job_id  = ((prolog_launch_msg_t *)req)->job_id;
		starting_step->step_id = SLURM_EXTERN_CONT;
		break;
	default:
		error("%s called with an invalid type: %u", __func__, type);
		rc = SLURM_FAILURE;
		xfree(starting_step);
		goto fail;
	}

	if (!list_append(conf->starting_steps, starting_step)) {
		error("%s failed to allocate memory for list", __func__);
		rc = SLURM_FAILURE;
		xfree(starting_step);
		goto fail;
	}

fail:
	slurm_mutex_unlock(&conf->starting_steps_lock);
	return rc;
}


static int
_remove_starting_step(uint16_t type, void *req)
{
	uint32_t job_id, step_id;
	ListIterator iter;
	starting_step_t *starting_step;
	int rc = SLURM_SUCCESS;
	bool found = false;

	slurm_mutex_lock(&conf->starting_steps_lock);

	switch(type) {
	case LAUNCH_BATCH_JOB:
		job_id =  ((batch_job_launch_msg_t *)req)->job_id;
		step_id = ((batch_job_launch_msg_t *)req)->step_id;
		break;
	case LAUNCH_TASKS:
		job_id =  ((launch_tasks_request_msg_t *)req)->job_id;
		step_id = ((launch_tasks_request_msg_t *)req)->job_step_id;
		break;
	default:
		error("%s called with an invalid type: %u", __func__, type);
		rc = SLURM_FAILURE;
		goto fail;
	}

	iter = list_iterator_create(conf->starting_steps);
	while ((starting_step = list_next(iter))) {
		if (starting_step->job_id  == job_id &&
		    starting_step->step_id == step_id) {
			starting_step = list_remove(iter);
			xfree(starting_step);

			found = true;
			slurm_cond_broadcast(&conf->starting_steps_cond);
			break;
		}
	}
	if (!found) {
		error("%s: step %u.%u not found", __func__, job_id, step_id);
		rc = SLURM_FAILURE;
	}
fail:
	slurm_mutex_unlock(&conf->starting_steps_lock);
	return rc;
}



static int _compare_starting_steps(void *listentry, void *key)
{
	starting_step_t *step0 = (starting_step_t *)listentry;
	starting_step_t *step1 = (starting_step_t *)key;

	if (step1->step_id != NO_VAL)
		return (step0->job_id  == step1->job_id &&
			step0->step_id == step1->step_id);
	else
		return (step0->job_id  == step1->job_id);
}


/* Wait for a step to get far enough in the launch process to have
   a socket open, ready to handle RPC calls.  Pass step_id = NO_VAL
   to wait on any step for the given job. */

static int _wait_for_starting_step(uint32_t job_id, uint32_t step_id)
{
	starting_step_t  starting_step;
	starting_step.job_id  = job_id;
	starting_step.step_id = step_id;
	int num_passes = 0;

	slurm_mutex_lock(&conf->starting_steps_lock);

	while (list_find_first( conf->starting_steps,
				&_compare_starting_steps,
				&starting_step )) {
		if (num_passes == 0) {
			if (step_id != NO_VAL)
				debug( "Blocked waiting for step %d.%d",
					job_id, step_id);
			else
				debug( "Blocked waiting for job %d, all steps",
					job_id);
		}
		num_passes++;

		slurm_cond_wait(&conf->starting_steps_cond,
				&conf->starting_steps_lock);
	}
	if (num_passes > 0) {
		if (step_id != NO_VAL)
			debug( "Finished wait for step %d.%d",
				job_id, step_id);
		else
			debug( "Finished wait for job %d, all steps",
				job_id);
	}
	slurm_mutex_unlock(&conf->starting_steps_lock);

	return SLURM_SUCCESS;
}


/* Return true if the step has not yet confirmed that its socket to
   handle RPC calls has been created.  Pass step_id = NO_VAL
   to return true if any of the job's steps are still starting. */
static bool _step_is_starting(uint32_t job_id, uint32_t step_id)
{
	starting_step_t  starting_step;
	starting_step.job_id  = job_id;
	starting_step.step_id = step_id;
	bool ret = false;

	slurm_mutex_lock(&conf->starting_steps_lock);

	if (list_find_first( conf->starting_steps,
			     &_compare_starting_steps,
			     &starting_step )) {
		ret = true;
	}

	slurm_mutex_unlock(&conf->starting_steps_lock);
	return ret;
}

/* Add this job to the list of jobs currently running their prolog */
static void _add_job_running_prolog(uint32_t job_id)
{
	uint32_t *job_running_prolog;

	/* Add the job to a list of jobs whose prologs are running */
	slurm_mutex_lock(&conf->prolog_running_lock);
	job_running_prolog = xmalloc(sizeof(uint32_t));
	if (!job_running_prolog) {
		error("_add_job_running_prolog failed to allocate memory");
		goto fail;
	}

	*job_running_prolog = job_id;
	if (!list_append(conf->prolog_running_jobs, job_running_prolog)) {
		error("_add_job_running_prolog failed to append job to list");
		xfree(job_running_prolog);
	}

fail:
	slurm_mutex_unlock(&conf->prolog_running_lock);
}

/* Remove this job from the list of jobs currently running their prolog */
static void _remove_job_running_prolog(uint32_t job_id)
{
	ListIterator iter;
	uint32_t *job_running_prolog;
	bool found = false;

	slurm_mutex_lock(&conf->prolog_running_lock);

	iter = list_iterator_create(conf->prolog_running_jobs);
	while ((job_running_prolog = list_next(iter))) {
		if (*job_running_prolog  == job_id) {
			job_running_prolog = list_remove(iter);
			xfree(job_running_prolog);

			found = true;
			slurm_cond_broadcast(&conf->prolog_running_cond);
			break;
		}
	}
	if (!found)
		error("_remove_job_running_prolog: job not found");

	slurm_mutex_unlock(&conf->prolog_running_lock);
}

static int _match_jobid(void *listentry, void *key)
{
	uint32_t *job0 = (uint32_t *)listentry;
	uint32_t *job1 = (uint32_t *)key;

	return (*job0 == *job1);
}

static int _prolog_is_running (uint32_t jobid)
{
	int rc = 0;
	if (list_find_first (conf->prolog_running_jobs,
	                     (ListFindF) _match_jobid, &jobid))
		rc = 1;
	return (rc);
}

/* Wait for the job's prolog to complete */
static void _wait_for_job_running_prolog(uint32_t job_id)
{
	debug( "Waiting for job %d's prolog to complete", job_id);
	slurm_mutex_lock(&conf->prolog_running_lock);

	while (_prolog_is_running (job_id)) {
		slurm_cond_wait(&conf->prolog_running_cond,
				&conf->prolog_running_lock);
	}

	slurm_mutex_unlock(&conf->prolog_running_lock);
	debug( "Finished wait for job %d's prolog to complete", job_id);
}


static void
_rpc_forward_data(slurm_msg_t *msg)
{
	forward_data_msg_t *req = (forward_data_msg_t *)msg->data;
	uint32_t req_uid;
	struct sockaddr_un sa;
	int fd = -1, rc = 0;

	debug3("Entering _rpc_forward_data, address: %s, len: %u",
	       req->address, req->len);

	/* sanity check */
	if (strlen(req->address) > sizeof(sa.sun_path) - 1) {
		slurm_seterrno(EINVAL);
		rc = errno;
		goto done;
	}

	/* connect to specified address */
	fd = socket(AF_UNIX, SOCK_STREAM, 0);
	if (fd < 0) {
		rc = errno;
		error("failed creating UNIX domain socket: %m");
		goto done;
	}
	memset(&sa, 0, sizeof(sa));
	sa.sun_family = AF_UNIX;
	strcpy(sa.sun_path, req->address);
	while (((rc = connect(fd, (struct sockaddr *)&sa, SUN_LEN(&sa))) < 0) &&
	       (errno == EINTR));
	if (rc < 0) {
		rc = errno;
		debug2("failed connecting to specified socket '%s': %m",
		       req->address);
		goto done;
	}

	req_uid = (uint32_t)g_slurm_auth_get_uid(msg->auth_cred,
						 conf->auth_info);
	/*
	 * although always in localhost, we still convert it to network
	 * byte order, to make it consistent with pack/unpack.
	 */
	req_uid = htonl(req_uid);
	safe_write(fd, &req_uid, sizeof(uint32_t));
	req_uid = htonl(req->len);
	safe_write(fd, &req_uid, sizeof(uint32_t));
	safe_write(fd, req->data, req->len);

rwfail:
done:
	if (fd >= 0){
		close(fd);
	}
	slurm_send_rc_msg(msg, rc);
}

static void _launch_complete_add(uint32_t job_id)
{
	int j, empty;

	slurm_mutex_lock(&job_state_mutex);
	empty = -1;
	for (j = 0; j < JOB_STATE_CNT; j++) {
		if (job_id == active_job_id[j])
			break;
		if ((active_job_id[j] == 0) && (empty == -1))
			empty = j;
	}
	if (j >= JOB_STATE_CNT || job_id != active_job_id[j]) {
		if (empty == -1)	/* Discard oldest job */
			empty = 0;
		for (j = empty + 1; j < JOB_STATE_CNT; j++) {
			active_job_id[j - 1] = active_job_id[j];
		}
		active_job_id[JOB_STATE_CNT - 1] = 0;
		for (j = 0; j < JOB_STATE_CNT; j++) {
			if (active_job_id[j] == 0) {
				active_job_id[j] = job_id;
				break;
			}
		}
	}
	slurm_cond_signal(&job_state_cond);
	slurm_mutex_unlock(&job_state_mutex);
	_launch_complete_log("job add", job_id);
}

static void _launch_complete_log(char *type, uint32_t job_id)
{
#if 0
	int j;

	info("active %s %u", type, job_id);
	slurm_mutex_lock(&job_state_mutex);
	for (j = 0; j < JOB_STATE_CNT; j++) {
		if (active_job_id[j] != 0) {
			info("active_job_id[%d]=%u", j, active_job_id[j]);
		}
	}
	slurm_mutex_unlock(&job_state_mutex);
#endif
}

/* Test if we have a specific job ID still running */
static bool _launch_job_test(uint32_t job_id)
{
	bool found = false;
	int j;

	slurm_mutex_lock(&job_state_mutex);
	for (j = 0; j < JOB_STATE_CNT; j++) {
		if (job_id == active_job_id[j]) {
			found = true;
			break;
		}
	}
	slurm_mutex_unlock(&job_state_mutex);
	return found;
}


static void _launch_complete_rm(uint32_t job_id)
{
	int j;

	slurm_mutex_lock(&job_state_mutex);
	for (j = 0; j < JOB_STATE_CNT; j++) {
		if (job_id == active_job_id[j])
			break;
	}
	if (j < JOB_STATE_CNT && job_id == active_job_id[j]) {
		for (j = j + 1; j < JOB_STATE_CNT; j++) {
			active_job_id[j - 1] = active_job_id[j];
		}
		active_job_id[JOB_STATE_CNT - 1] = 0;
	}
	slurm_mutex_unlock(&job_state_mutex);
	_launch_complete_log("job remove", job_id);
}

static void _launch_complete_wait(uint32_t job_id)
{
	int i, j, empty;
	time_t start = time(NULL);
	struct timeval now;
	struct timespec timeout;

	slurm_mutex_lock(&job_state_mutex);
	for (i = 0; ; i++) {
		empty = -1;
		for (j = 0; j < JOB_STATE_CNT; j++) {
			if (job_id == active_job_id[j])
				break;
			if ((active_job_id[j] == 0) && (empty == -1))
				empty = j;
		}
		if (j < JOB_STATE_CNT)	/* Found job, ready to return */
			break;
		if (difftime(time(NULL), start) <= 9) {  /* Retry for 9 secs */
			debug2("wait for launch of job %u before suspending it",
			       job_id);
			gettimeofday(&now, NULL);
			timeout.tv_sec  = now.tv_sec + 1;
			timeout.tv_nsec = now.tv_usec * 1000;
			slurm_cond_timedwait(&job_state_cond,&job_state_mutex,
					     &timeout);
			continue;
		}
		if (empty == -1)	/* Discard oldest job */
			empty = 0;
		for (j = empty + 1; j < JOB_STATE_CNT; j++) {
			active_job_id[j - 1] = active_job_id[j];
		}
		active_job_id[JOB_STATE_CNT - 1] = 0;
		for (j = 0; j < JOB_STATE_CNT; j++) {
			if (active_job_id[j] == 0) {
				active_job_id[j] = job_id;
				break;
			}
		}
		break;
	}
	slurm_mutex_unlock(&job_state_mutex);
	_launch_complete_log("job wait", job_id);
}

static bool
_requeue_setup_env_fail(void)
{
	static time_t config_update = 0;
	static bool requeue = false;

	if (config_update != conf->last_update) {
		char *sched_params = slurm_get_sched_params();
		requeue = (sched_params &&
			   (strstr(sched_params, "no_env_cache") ||
			    strstr(sched_params, "requeue_setup_env_fail")));
		xfree(sched_params);
		config_update = conf->last_update;
	}

	return requeue;
}<|MERGE_RESOLUTION|>--- conflicted
+++ resolved
@@ -1713,19 +1713,12 @@
 	else if (req->work_dir)
 		xstrfmtcat(path_name, "%s/%s", req->work_dir, err_name);
 	else
-<<<<<<< HEAD
 		xstrfmtcat(path_name, "/%s", err_name);
 	xfree(err_name);
 
-	if ((fd = open(path_name, (O_CREAT|O_APPEND|O_WRONLY), 0644)) == -1) {
-		error("Unable to open %s: %s", path_name,
-		      slurm_strerror(errno));
-		xfree(path_name);
-=======
-		snprintf(path_name, MAXPATHLEN, "/%s", err_name_ptr);
 	if ((fd = _open_as_other(path_name, req)) == -1) {
 		error("Unable to open %s: Permission denied", path_name);
->>>>>>> 6e0c0367
+		xfree(path_name);
 		return;
 	}
 	xfree(path_name);
