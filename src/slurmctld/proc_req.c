/*****************************************************************************\
 *  proc_req.c - process incoming messages to slurmctld
 *****************************************************************************
 *  Copyright (C) 2002-2007 The Regents of the University of California.
 *  Copyright (C) 2008-2011 Lawrence Livermore National Security.
 *  Produced at Lawrence Livermore National Laboratory (cf, DISCLAIMER).
 *  Written by Morris Jette <jette@llnl.gov>, et. al.
 *  CODE-OCEC-09-009. All rights reserved.
 *
 *  This file is part of SLURM, a resource management program.
 *  For details, see <http://slurm.schedmd.com/>.
 *  Please also read the included file: DISCLAIMER.
 *
 *  SLURM is free software; you can redistribute it and/or modify it under
 *  the terms of the GNU General Public License as published by the Free
 *  Software Foundation; either version 2 of the License, or (at your option)
 *  any later version.
 *
 *  In addition, as a special exception, the copyright holders give permission
 *  to link the code of portions of this program with the OpenSSL library under
 *  certain conditions as described in each individual source file, and
 *  distribute linked combinations including the two. You must obey the GNU
 *  General Public License in all respects for all of the code used other than
 *  OpenSSL. If you modify file(s) with this exception, you may extend this
 *  exception to your version of the file(s), but you are not obligated to do
 *  so. If you do not wish to do so, delete this exception statement from your
 *  version.  If you delete this exception statement from all source files in
 *  the program, then also delete it here.
 *
 *  SLURM is distributed in the hope that it will be useful, but WITHOUT ANY
 *  WARRANTY; without even the implied warranty of MERCHANTABILITY or FITNESS
 *  FOR A PARTICULAR PURPOSE.  See the GNU General Public License for more
 *  details.
 *
 *  You should have received a copy of the GNU General Public License along
 *  with SLURM; if not, write to the Free Software Foundation, Inc.,
 *  51 Franklin Street, Fifth Floor, Boston, MA 02110-1301  USA.
\*****************************************************************************/

#ifdef HAVE_CONFIG_H
#  include "config.h"
#endif

#ifdef WITH_PTHREADS
#  include <pthread.h>
#endif				/* WITH_PTHREADS */

#include <errno.h>
#include <signal.h>
#include <stdio.h>
#include <stdlib.h>
#include <string.h>

#include "slurm/slurm_errno.h"

#include "src/common/assoc_mgr.h"
#include "src/common/checkpoint.h"
#include "src/common/daemonize.h"
#include "src/common/fd.h"
#include "src/common/forward.h"
#include "src/common/gres.h"
#include "src/common/hostlist.h"
#include "src/common/layouts_mgr.h"
#include "src/common/log.h"
#include "src/common/macros.h"
#include "src/common/node_select.h"
#include "src/common/pack.h"
#include "src/common/read_config.h"
#include "src/common/slurm_acct_gather.h"
#include "src/common/slurm_auth.h"
#include "src/common/slurm_cred.h"
#include "src/common/slurm_ext_sensors.h"
#include "src/common/slurm_priority.h"
#include "src/common/slurm_protocol_api.h"
#include "src/common/slurm_protocol_interface.h"
#include "src/common/slurm_topology.h"
#include "src/common/switch.h"
#include "src/common/xstring.h"
#include "src/common/layouts_mgr.h"

#include "src/slurmctld/agent.h"
#include "src/slurmctld/burst_buffer.h"
#include "src/slurmctld/front_end.h"
#include "src/slurmctld/gang.h"
#include "src/slurmctld/job_scheduler.h"
#include "src/slurmctld/licenses.h"
#include "src/slurmctld/locks.h"
#include "src/slurmctld/powercapping.h"
#include "src/slurmctld/proc_req.h"
#include "src/slurmctld/read_config.h"
#include "src/slurmctld/reservation.h"
#include "src/slurmctld/sched_plugin.h"
#include "src/slurmctld/slurmctld.h"
#include "src/slurmctld/srun_comm.h"
#include "src/slurmctld/state_save.h"
#include "src/slurmctld/trigger_mgr.h"

#include "src/plugins/select/bluegene/bg_enums.h"

static pthread_mutex_t rpc_mutex = PTHREAD_MUTEX_INITIALIZER;
static int rpc_type_size = 0;	/* Size of rpc_type_* arrays */
static uint16_t *rpc_type_id = NULL;
static uint32_t *rpc_type_cnt = NULL;
static uint64_t *rpc_type_time = NULL;
static int rpc_user_size = 0;	/* Size of rpc_user_* arrays */
static uint32_t *rpc_user_id = NULL;
static uint32_t *rpc_user_cnt = NULL;
static uint64_t *rpc_user_time = NULL;

static pthread_mutex_t throttle_mutex = PTHREAD_MUTEX_INITIALIZER;
static pthread_cond_t throttle_cond = PTHREAD_COND_INITIALIZER;

static void         _fill_ctld_conf(slurm_ctl_conf_t * build_ptr);
static void         _kill_job_on_msg_fail(uint32_t job_id);
static int          _is_prolog_finished(uint32_t job_id);
static int	    _launch_batch_step(job_desc_msg_t *job_desc_msg,
				       uid_t uid, uint32_t *step_id,
				       uint16_t protocol_version);
static int          _make_step_cred(struct step_record *step_rec,
				    slurm_cred_t **slurm_cred,
				    uint16_t protocol_version);
static void         _throttle_fini(int *active_rpc_cnt);
static void         _throttle_start(int *active_rpc_cnt);

inline static void  _slurm_rpc_accounting_first_reg(slurm_msg_t *msg);
inline static void  _slurm_rpc_accounting_register_ctld(slurm_msg_t *msg);
inline static void  _slurm_rpc_accounting_update_msg(slurm_msg_t *msg);
inline static void  _slurm_rpc_allocate_resources(slurm_msg_t * msg);
inline static void  _slurm_rpc_block_info(slurm_msg_t * msg);
inline static void  _slurm_rpc_burst_buffer_info(slurm_msg_t * msg);
inline static void  _slurm_rpc_checkpoint(slurm_msg_t * msg);
inline static void  _slurm_rpc_checkpoint_comp(slurm_msg_t * msg);
inline static void  _slurm_rpc_checkpoint_task_comp(slurm_msg_t * msg);
inline static void  _slurm_rpc_delete_partition(slurm_msg_t * msg);
inline static void  _slurm_rpc_complete_job_allocation(slurm_msg_t * msg);
inline static void  _slurm_rpc_complete_batch_script(slurm_msg_t * msg,
						     bool locked);
inline static void  _slurm_rpc_complete_prolog(slurm_msg_t * msg);
inline static void  _slurm_rpc_dump_conf(slurm_msg_t * msg);
inline static void  _slurm_rpc_dump_front_end(slurm_msg_t * msg);
inline static void  _slurm_rpc_dump_jobs(slurm_msg_t * msg);
inline static void  _slurm_rpc_dump_jobs_user(slurm_msg_t * msg);
inline static void  _slurm_rpc_dump_job_single(slurm_msg_t * msg);
inline static void  _slurm_rpc_dump_licenses(slurm_msg_t * msg);
inline static void  _slurm_rpc_dump_nodes(slurm_msg_t * msg);
inline static void  _slurm_rpc_dump_node_single(slurm_msg_t * msg);
inline static void  _slurm_rpc_dump_partitions(slurm_msg_t * msg);
inline static void  _slurm_rpc_dump_spank(slurm_msg_t * msg);
inline static void  _slurm_rpc_dump_stats(slurm_msg_t * msg);
inline static void  _slurm_rpc_end_time(slurm_msg_t * msg);
inline static void  _slurm_rpc_epilog_complete(slurm_msg_t * msg,
					       bool *run_scheduler,
					       bool running_composite);
inline static void  _slurm_rpc_get_shares(slurm_msg_t *msg);
inline static void  _slurm_rpc_get_topo(slurm_msg_t * msg);
inline static void  _slurm_rpc_get_powercap(slurm_msg_t * msg);
inline static void  _slurm_rpc_get_priority_factors(slurm_msg_t *msg);
inline static void  _slurm_rpc_job_notify(slurm_msg_t * msg);
inline static void  _slurm_rpc_job_ready(slurm_msg_t * msg);
inline static void  _slurm_rpc_job_sbcast_cred(slurm_msg_t * msg);
inline static void  _slurm_rpc_job_step_kill(slurm_msg_t * msg);
inline static void  _slurm_rpc_job_step_create(slurm_msg_t * msg);
inline static void  _slurm_rpc_job_step_get_info(slurm_msg_t * msg);
inline static void  _slurm_rpc_job_will_run(slurm_msg_t * msg);
inline static void  _slurm_rpc_job_alloc_info(slurm_msg_t * msg);
inline static void  _slurm_rpc_job_alloc_info_lite(slurm_msg_t * msg);
inline static void  _slurm_rpc_kill_job2(slurm_msg_t *msg);
inline static void  _slurm_rpc_node_registration(slurm_msg_t *msg,
						 bool running_composite);
inline static void  _slurm_rpc_ping(slurm_msg_t * msg);
inline static void  _slurm_rpc_reboot_nodes(slurm_msg_t * msg);
inline static void  _slurm_rpc_reconfigure_controller(slurm_msg_t * msg);
inline static void  _slurm_rpc_resv_create(slurm_msg_t * msg);
inline static void  _slurm_rpc_resv_update(slurm_msg_t * msg);
inline static void  _slurm_rpc_resv_delete(slurm_msg_t * msg);
inline static void  _slurm_rpc_resv_show(slurm_msg_t * msg);
inline static void  _slurm_rpc_layout_show(slurm_msg_t * msg);
inline static void  _slurm_rpc_requeue(slurm_msg_t * msg);
inline static void  _slurm_rpc_takeover(slurm_msg_t * msg);
inline static void  _slurm_rpc_set_debug_flags(slurm_msg_t *msg);
inline static void  _slurm_rpc_set_debug_level(slurm_msg_t *msg);
inline static void  _slurm_rpc_set_schedlog_level(slurm_msg_t *msg);
inline static void  _slurm_rpc_shutdown_controller(slurm_msg_t * msg);
inline static void  _slurm_rpc_shutdown_controller_immediate(slurm_msg_t *
							     msg);
inline static void  _slurm_rpc_step_complete(slurm_msg_t * msg, bool locked);
inline static void  _slurm_rpc_step_layout(slurm_msg_t * msg);
inline static void  _slurm_rpc_step_update(slurm_msg_t * msg);
inline static void  _slurm_rpc_submit_batch_job(slurm_msg_t * msg);
inline static void  _slurm_rpc_suspend(slurm_msg_t * msg);
inline static void  _slurm_rpc_trigger_clear(slurm_msg_t * msg);
inline static void  _slurm_rpc_trigger_get(slurm_msg_t * msg);
inline static void  _slurm_rpc_trigger_set(slurm_msg_t * msg);
inline static void  _slurm_rpc_trigger_pull(slurm_msg_t * msg);
inline static void  _slurm_rpc_update_front_end(slurm_msg_t * msg);
inline static void  _slurm_rpc_update_job(slurm_msg_t * msg);
inline static void  _slurm_rpc_update_node(slurm_msg_t * msg);
inline static void  _slurm_rpc_update_layout(slurm_msg_t * msg);
inline static void  _slurm_rpc_update_partition(slurm_msg_t * msg);
inline static void  _slurm_rpc_update_powercap(slurm_msg_t * msg);
inline static void  _slurm_rpc_update_block(slurm_msg_t * msg);
inline static void  _update_cred_key(void);

static void  _slurm_rpc_composite_msg(slurm_msg_t *msg);
static void  _slurm_rpc_comp_msg_list(composite_msg_t * comp_msg,
				      bool *run_scheduler,
				      List msg_list_in,
				      struct timeval *start_tv,
				      int timeout);
static void  _slurm_rpc_assoc_mgr_info(slurm_msg_t * msg);

extern diag_stats_t slurmctld_diag_stats;

/*
 * slurmctld_req  - Process an individual RPC request
 * IN/OUT msg - the request message, data associated with the message is freed
 */
void slurmctld_req(slurm_msg_t *msg, connection_arg_t *arg)
{
	DEF_TIMERS;
	int i, rpc_type_index = -1, rpc_user_index = -1;
	uint32_t rpc_uid;

	/* Just to validate the cred */
	rpc_uid = (uint32_t) g_slurm_auth_get_uid(msg->auth_cred,
						  slurm_get_auth_info());
	if (g_slurm_auth_errno(msg->auth_cred) != SLURM_SUCCESS) {
		error("Bad authentication: %s",
		      g_slurm_auth_errstr(g_slurm_auth_errno(msg->auth_cred)));
		return;
	}
	START_TIMER;
	slurm_mutex_lock(&rpc_mutex);
	if (rpc_type_size == 0) {
		rpc_type_size = 100;  /* Capture info for first 100 RPC types */
		rpc_type_id   = xmalloc(sizeof(uint16_t) * rpc_type_size);
		rpc_type_cnt  = xmalloc(sizeof(uint32_t) * rpc_type_size);
		rpc_type_time = xmalloc(sizeof(uint64_t) * rpc_type_size);
	}
	for (i = 0; i < rpc_type_size; i++) {
		if (rpc_type_id[i] == 0)
			rpc_type_id[i] = msg->msg_type;
		else if (rpc_type_id[i] != msg->msg_type)
			continue;
		rpc_type_index = i;
		break;
	}
	if (rpc_user_size == 0) {
		rpc_user_size = 200;  /* Capture info for first 200 RPC users */
		rpc_user_id   = xmalloc(sizeof(uint32_t) * rpc_user_size);
		rpc_user_cnt  = xmalloc(sizeof(uint32_t) * rpc_user_size);
		rpc_user_time = xmalloc(sizeof(uint64_t) * rpc_user_size);
	}
	for (i = 0; i < rpc_user_size; i++) {
		if ((rpc_user_id[i] == 0) && (i != 0))
			rpc_user_id[i] = rpc_uid;
		else if (rpc_user_id[i] != rpc_uid)
			continue;
		rpc_user_index = i;
		break;
	}
	slurm_mutex_unlock(&rpc_mutex);

	/* Debug the protocol layer.
	 */
	if (slurmctld_conf.debug_flags & DEBUG_FLAG_PROTOCOL) {
		char *p;
		char inetbuf[64];

		p = rpc_num2string(msg->msg_type);
		slurm_print_slurm_addr(&arg->cli_addr,
					inetbuf,
					sizeof(inetbuf));
		info("%s: received opcode %s from %s", __func__, p, inetbuf);
	}

	switch (msg->msg_type) {
	case REQUEST_RESOURCE_ALLOCATION:
		_slurm_rpc_allocate_resources(msg);
		break;
	case REQUEST_BUILD_INFO:
		_slurm_rpc_dump_conf(msg);
		break;
	case REQUEST_JOB_INFO:
		_slurm_rpc_dump_jobs(msg);
		break;
	case REQUEST_JOB_USER_INFO:
		_slurm_rpc_dump_jobs_user(msg);
		break;
	case REQUEST_JOB_INFO_SINGLE:
		_slurm_rpc_dump_job_single(msg);
		break;
	case REQUEST_SHARE_INFO:
		_slurm_rpc_get_shares(msg);
		break;
	case REQUEST_PRIORITY_FACTORS:
		_slurm_rpc_get_priority_factors(msg);
		break;
	case REQUEST_JOB_END_TIME:
		_slurm_rpc_end_time(msg);
		break;
	case REQUEST_FRONT_END_INFO:
		_slurm_rpc_dump_front_end(msg);
		break;
	case REQUEST_NODE_INFO:
		_slurm_rpc_dump_nodes(msg);
		break;
	case REQUEST_NODE_INFO_SINGLE:
		_slurm_rpc_dump_node_single(msg);
		break;
	case REQUEST_PARTITION_INFO:
		_slurm_rpc_dump_partitions(msg);
		break;
	case MESSAGE_EPILOG_COMPLETE:
		i = 0;
		_slurm_rpc_epilog_complete(msg, (bool *)&i, 0);
		break;
	case REQUEST_CANCEL_JOB_STEP:
		_slurm_rpc_job_step_kill(msg);
		break;
	case REQUEST_COMPLETE_JOB_ALLOCATION:
		_slurm_rpc_complete_job_allocation(msg);
		break;
	case REQUEST_COMPLETE_PROLOG:
		_slurm_rpc_complete_prolog(msg);
		break;
	case REQUEST_COMPLETE_BATCH_JOB:
	case REQUEST_COMPLETE_BATCH_SCRIPT:
		_slurm_rpc_complete_batch_script(msg, 0);
		break;
	case REQUEST_JOB_STEP_CREATE:
		_slurm_rpc_job_step_create(msg);
		break;
	case REQUEST_JOB_STEP_INFO:
		_slurm_rpc_job_step_get_info(msg);
		break;
	case REQUEST_JOB_WILL_RUN:
		_slurm_rpc_job_will_run(msg);
		break;
	case MESSAGE_NODE_REGISTRATION_STATUS:
		_slurm_rpc_node_registration(msg, 0);
		break;
	case REQUEST_JOB_ALLOCATION_INFO:
		_slurm_rpc_job_alloc_info(msg);
		break;
	case REQUEST_JOB_ALLOCATION_INFO_LITE:
		_slurm_rpc_job_alloc_info_lite(msg);
		break;
	case REQUEST_JOB_SBCAST_CRED:
		_slurm_rpc_job_sbcast_cred(msg);
		break;
	case REQUEST_PING:
		_slurm_rpc_ping(msg);
		break;
	case REQUEST_RECONFIGURE:
		_slurm_rpc_reconfigure_controller(msg);
		break;
	case REQUEST_CONTROL:
		_slurm_rpc_shutdown_controller(msg);
		break;
	case REQUEST_TAKEOVER:
		_slurm_rpc_takeover(msg);
		break;
	case REQUEST_SHUTDOWN:
		_slurm_rpc_shutdown_controller(msg);
		break;
	case REQUEST_SHUTDOWN_IMMEDIATE:
		_slurm_rpc_shutdown_controller_immediate(msg);
		break;
	case REQUEST_SUBMIT_BATCH_JOB:
		_slurm_rpc_submit_batch_job(msg);
		break;
	case REQUEST_UPDATE_FRONT_END:
		_slurm_rpc_update_front_end(msg);
		break;
	case REQUEST_UPDATE_JOB:
		_slurm_rpc_update_job(msg);
		break;
	case REQUEST_UPDATE_NODE:
		_slurm_rpc_update_node(msg);
		break;
	case REQUEST_UPDATE_LAYOUT:
		_slurm_rpc_update_layout(msg);
		break;
	case REQUEST_CREATE_PARTITION:
	case REQUEST_UPDATE_PARTITION:
		_slurm_rpc_update_partition(msg);
		break;
	case REQUEST_UPDATE_POWERCAP:
		_slurm_rpc_update_powercap(msg);
		break;
	case REQUEST_DELETE_PARTITION:
		_slurm_rpc_delete_partition(msg);
		break;
	case REQUEST_CREATE_RESERVATION:
		_slurm_rpc_resv_create(msg);
		break;
	case REQUEST_UPDATE_RESERVATION:
		_slurm_rpc_resv_update(msg);
		break;
	case REQUEST_DELETE_RESERVATION:
		_slurm_rpc_resv_delete(msg);
		break;
	case REQUEST_UPDATE_BLOCK:
		_slurm_rpc_update_block(msg);
		break;
	case REQUEST_RESERVATION_INFO:
		_slurm_rpc_resv_show(msg);
		break;
	case REQUEST_LAYOUT_INFO:
		_slurm_rpc_layout_show(msg);
		break;
	case REQUEST_NODE_REGISTRATION_STATUS:
		error("slurmctld is talking with itself. "
		      "SlurmctldPort == SlurmdPort");
		slurm_send_rc_msg(msg, EINVAL);
		break;
	case REQUEST_CHECKPOINT:
		_slurm_rpc_checkpoint(msg);
		break;
	case REQUEST_CHECKPOINT_COMP:
		_slurm_rpc_checkpoint_comp(msg);
		break;
	case REQUEST_CHECKPOINT_TASK_COMP:
		_slurm_rpc_checkpoint_task_comp(msg);
		break;
	case REQUEST_SUSPEND:
		_slurm_rpc_suspend(msg);
		break;
	case REQUEST_JOB_REQUEUE:
		_slurm_rpc_requeue(msg);
		break;
	case REQUEST_JOB_READY:
		_slurm_rpc_job_ready(msg);
		break;
	case REQUEST_BLOCK_INFO:
		_slurm_rpc_block_info(msg);
		break;
	case REQUEST_BURST_BUFFER_INFO:
		_slurm_rpc_burst_buffer_info(msg);
		break;
	case REQUEST_STEP_COMPLETE:
		_slurm_rpc_step_complete(msg, 0);
		break;
	case REQUEST_STEP_LAYOUT:
		_slurm_rpc_step_layout(msg);
		break;
	case REQUEST_UPDATE_JOB_STEP:
		_slurm_rpc_step_update(msg);
		break;
	case REQUEST_TRIGGER_SET:
		_slurm_rpc_trigger_set(msg);
		break;
	case REQUEST_TRIGGER_GET:
		_slurm_rpc_trigger_get(msg);
		break;
	case REQUEST_TRIGGER_CLEAR:
		_slurm_rpc_trigger_clear(msg);
		break;
	case REQUEST_TRIGGER_PULL:
		_slurm_rpc_trigger_pull(msg);
		break;
	case REQUEST_JOB_NOTIFY:
		_slurm_rpc_job_notify(msg);
		break;
	case REQUEST_SET_DEBUG_FLAGS:
		_slurm_rpc_set_debug_flags(msg);
		break;
	case REQUEST_SET_DEBUG_LEVEL:
		_slurm_rpc_set_debug_level(msg);
		break;
	case REQUEST_SET_SCHEDLOG_LEVEL:
		_slurm_rpc_set_schedlog_level(msg);
		break;
	case ACCOUNTING_UPDATE_MSG:
		_slurm_rpc_accounting_update_msg(msg);
		break;
	case ACCOUNTING_FIRST_REG:
		_slurm_rpc_accounting_first_reg(msg);
		break;
	case ACCOUNTING_REGISTER_CTLD:
		_slurm_rpc_accounting_register_ctld(msg);
		break;
	case REQUEST_TOPO_INFO:
		_slurm_rpc_get_topo(msg);
		break;
	case REQUEST_POWERCAP_INFO:
		_slurm_rpc_get_powercap(msg);
		break;
	case REQUEST_SPANK_ENVIRONMENT:
		_slurm_rpc_dump_spank(msg);
		break;
	case REQUEST_REBOOT_NODES:
		_slurm_rpc_reboot_nodes(msg);
		break;
	case REQUEST_STATS_INFO:
		_slurm_rpc_dump_stats(msg);
		break;
	case REQUEST_LICENSE_INFO:
		_slurm_rpc_dump_licenses(msg);
		break;
	case REQUEST_KILL_JOB:
		_slurm_rpc_kill_job2(msg);
		break;
	case MESSAGE_COMPOSITE:
		_slurm_rpc_composite_msg(msg);
		break;
	case REQUEST_ASSOC_MGR_INFO:
		_slurm_rpc_assoc_mgr_info(msg);
		break;
	default:
		error("invalid RPC msg_type=%u", msg->msg_type);
		slurm_send_rc_msg(msg, EINVAL);
		break;
	}

	END_TIMER;
	slurm_mutex_lock(&rpc_mutex);
	if (rpc_type_index >= 0) {
		rpc_type_cnt[rpc_type_index]++;
		rpc_type_time[rpc_type_index] += DELTA_TIMER;
	}
	if (rpc_user_index >= 0) {
		rpc_user_cnt[rpc_user_index]++;
		rpc_user_time[rpc_user_index] += DELTA_TIMER;
	}
	slurm_mutex_unlock(&rpc_mutex);
}

/* These functions prevent certain RPCs from keeping the slurmctld write locks
 * constantly set, which can prevent other RPCs and system functions from being
 * processed. For example, a steady stream of batch submissions can prevent
 * squeue from responding or jobs from being scheduled. */
static void _throttle_start(int *active_rpc_cnt)
{
	slurm_mutex_lock(&throttle_mutex);
	while (1) {
		if (*active_rpc_cnt == 0) {
			(*active_rpc_cnt)++;
			break;
		}
#if 1
		pthread_cond_wait(&throttle_cond, &throttle_mutex);
#else
		/* While an RPC is being throttled due to a running RPC of the
		 * same type, do not count that thread against the daemon's
		 * thread limit. In extreme environments, this logic can result
		 * in the slurmctld spawning so many pthreads that it exhausts
		 * system resources and fails. */
		server_thread_decr();
		pthread_cond_wait(&throttle_cond, &throttle_mutex);
		server_thread_incr();
#endif
	}
	slurm_mutex_unlock(&throttle_mutex);
	if (LOTS_OF_AGENTS)
		usleep(1000);
	else
		usleep(1);
}
static void _throttle_fini(int *active_rpc_cnt)
{
	slurm_mutex_lock(&throttle_mutex);
	(*active_rpc_cnt)--;
	pthread_cond_broadcast(&throttle_cond);
	slurm_mutex_unlock(&throttle_mutex);
}

/*
 * _fill_ctld_conf - make a copy of current slurm configuration
 *	this is done with locks set so the data can change at other times
 * OUT conf_ptr - place to copy configuration to
 */
static void _fill_ctld_conf(slurm_ctl_conf_t * conf_ptr)
{
	char *licenses_used = get_licenses_used();  /* Do before config lock */
	slurm_ctl_conf_t *conf = slurm_conf_lock();

	memset(conf_ptr, 0, sizeof(slurm_ctl_conf_t));

	conf_ptr->last_update         = time(NULL);
	conf_ptr->accounting_storage_enforce =
		conf->accounting_storage_enforce;
	conf_ptr->accounting_storage_host =
		xstrdup(conf->accounting_storage_host);
	conf_ptr->accounting_storage_backup_host =
		xstrdup(conf->accounting_storage_backup_host);
	conf_ptr->accounting_storage_loc =
		xstrdup(conf->accounting_storage_loc);
	conf_ptr->accounting_storage_port = conf->accounting_storage_port;
	conf_ptr->accounting_storage_tres =
		xstrdup(conf->accounting_storage_tres);
	conf_ptr->accounting_storage_type =
		xstrdup(conf->accounting_storage_type);
	conf_ptr->accounting_storage_user =
		xstrdup(conf->accounting_storage_user);
	conf_ptr->acctng_store_job_comment = conf->acctng_store_job_comment;

	conf_ptr->acct_gather_conf = acct_gather_conf_values();
	conf_ptr->acct_gather_energy_type =
		xstrdup(conf->acct_gather_energy_type);
	conf_ptr->acct_gather_filesystem_type =
		xstrdup(conf->acct_gather_filesystem_type);
	conf_ptr->acct_gather_infiniband_type =
		xstrdup(conf->acct_gather_infiniband_type);
	conf_ptr->acct_gather_profile_type =
		xstrdup(conf->acct_gather_profile_type);
	conf_ptr->acct_gather_node_freq = conf->acct_gather_node_freq;

	conf_ptr->authinfo            = xstrdup(conf->authinfo);
	conf_ptr->authtype            = xstrdup(conf->authtype);

	conf_ptr->backup_addr         = xstrdup(conf->backup_addr);
	conf_ptr->backup_controller   = xstrdup(conf->backup_controller);
	conf_ptr->batch_start_timeout = conf->batch_start_timeout;
	conf_ptr->boot_time           = slurmctld_config.boot_time;
	conf_ptr->bb_type             = xstrdup(conf->bb_type);

	conf_ptr->checkpoint_type     = xstrdup(conf->checkpoint_type);
	conf_ptr->chos_loc            = xstrdup(conf->chos_loc);
	conf_ptr->cluster_name        = xstrdup(conf->cluster_name);
	conf_ptr->complete_wait       = conf->complete_wait;
	conf_ptr->control_addr        = xstrdup(conf->control_addr);
	conf_ptr->control_machine     = xstrdup(conf->control_machine);
	conf_ptr->core_spec_plugin    = xstrdup(conf->core_spec_plugin);
	conf_ptr->cpu_freq_def        = conf->cpu_freq_def;
	conf_ptr->cpu_freq_govs       = conf->cpu_freq_govs;
	conf_ptr->crypto_type         = xstrdup(conf->crypto_type);

	conf_ptr->def_mem_per_cpu     = conf->def_mem_per_cpu;
	conf_ptr->debug_flags         = conf->debug_flags;
	conf_ptr->disable_root_jobs   = conf->disable_root_jobs;

	conf_ptr->eio_timeout         = conf->eio_timeout;
	conf_ptr->enforce_part_limits = conf->enforce_part_limits;
	conf_ptr->epilog              = xstrdup(conf->epilog);
	conf_ptr->epilog_msg_time     = conf->epilog_msg_time;
	conf_ptr->epilog_slurmctld    = xstrdup(conf->epilog_slurmctld);
	ext_sensors_g_get_config(&conf_ptr->ext_sensors_conf);
	conf_ptr->ext_sensors_type    = xstrdup(conf->ext_sensors_type);
	conf_ptr->ext_sensors_freq    = conf->ext_sensors_freq;

	conf_ptr->fast_schedule       = conf->fast_schedule;
	conf_ptr->first_job_id        = conf->first_job_id;
	conf_ptr->fs_dampening_factor = conf->fs_dampening_factor;

	conf_ptr->gres_plugins        = xstrdup(conf->gres_plugins);
	conf_ptr->group_info          = conf->group_info;

	conf_ptr->inactive_limit      = conf->inactive_limit;

	conf_ptr->hash_val            = conf->hash_val;
	conf_ptr->health_check_interval = conf->health_check_interval;
	conf_ptr->health_check_node_state = conf->health_check_node_state;
	conf_ptr->health_check_program = xstrdup(conf->health_check_program);

	conf_ptr->job_acct_gather_freq  = xstrdup(conf->job_acct_gather_freq);
	conf_ptr->job_acct_gather_type  = xstrdup(conf->job_acct_gather_type);
	conf_ptr->job_acct_gather_params= xstrdup(conf->job_acct_gather_params);

	conf_ptr->job_ckpt_dir        = xstrdup(conf->job_ckpt_dir);
	conf_ptr->job_comp_host       = xstrdup(conf->job_comp_host);
	conf_ptr->job_comp_loc        = xstrdup(conf->job_comp_loc);
	conf_ptr->job_comp_port       = conf->job_comp_port;
	conf_ptr->job_comp_type       = xstrdup(conf->job_comp_type);
	conf_ptr->job_comp_user       = xstrdup(conf->job_comp_user);
	conf_ptr->job_container_plugin = xstrdup(conf->job_container_plugin);

	conf_ptr->job_credential_private_key =
		xstrdup(conf->job_credential_private_key);
	conf_ptr->job_credential_public_certificate =
		xstrdup(conf->job_credential_public_certificate);
	conf_ptr->job_file_append     = conf->job_file_append;
	conf_ptr->job_requeue         = conf->job_requeue;
	conf_ptr->job_submit_plugins  = xstrdup(conf->job_submit_plugins);

	conf_ptr->get_env_timeout     = conf->get_env_timeout;

	conf_ptr->keep_alive_time     = conf->keep_alive_time;
	conf_ptr->kill_wait           = conf->kill_wait;
	conf_ptr->kill_on_bad_exit    = conf->kill_on_bad_exit;

	conf_ptr->launch_params       = xstrdup(conf->launch_params);
	conf_ptr->launch_type         = xstrdup(conf->launch_type);
	conf_ptr->layouts             = xstrdup(conf->layouts);
	conf_ptr->licenses            = xstrdup(conf->licenses);
	conf_ptr->licenses_used       = licenses_used;
	conf_ptr->log_fmt             = conf->log_fmt;

	conf_ptr->mail_prog           = xstrdup(conf->mail_prog);
	conf_ptr->max_array_sz        = conf->max_array_sz;
	conf_ptr->max_job_cnt         = conf->max_job_cnt;
	conf_ptr->max_job_id          = conf->max_job_id;
	conf_ptr->max_mem_per_cpu     = conf->max_mem_per_cpu;
	conf_ptr->max_step_cnt        = conf->max_step_cnt;
	conf_ptr->max_tasks_per_node  = conf->max_tasks_per_node;
	conf_ptr->mem_limit_enforce   = conf->mem_limit_enforce;
	conf_ptr->min_job_age         = conf->min_job_age;
	conf_ptr->mpi_default         = xstrdup(conf->mpi_default);
	conf_ptr->mpi_params          = xstrdup(conf->mpi_params);
	conf_ptr->msg_aggr_params     = xstrdup(conf->msg_aggr_params);
	conf_ptr->msg_timeout         = conf->msg_timeout;

	conf_ptr->next_job_id         = get_next_job_id();
	conf_ptr->node_prefix         = xstrdup(conf->node_prefix);

	conf_ptr->over_time_limit     = conf->over_time_limit;

	conf_ptr->plugindir           = xstrdup(conf->plugindir);
	conf_ptr->plugstack           = xstrdup(conf->plugstack);
	conf_ptr->power_parameters    = xstrdup(conf->power_parameters);
	conf_ptr->power_plugin        = xstrdup(conf->power_plugin);

	conf_ptr->preempt_mode        = conf->preempt_mode;
	conf_ptr->preempt_type        = xstrdup(conf->preempt_type);
	conf_ptr->priority_decay_hl   = conf->priority_decay_hl;
	conf_ptr->priority_calc_period = conf->priority_calc_period;
	conf_ptr->priority_favor_small= conf->priority_favor_small;
	conf_ptr->priority_flags      = conf->priority_flags;
	conf_ptr->priority_max_age    = conf->priority_max_age;
	conf_ptr->priority_params     = xstrdup(conf->priority_params);
	conf_ptr->priority_reset_period = conf->priority_reset_period;
	conf_ptr->priority_type       = xstrdup(conf->priority_type);
	conf_ptr->priority_weight_age = conf->priority_weight_age;
	conf_ptr->priority_weight_fs  = conf->priority_weight_fs;
	conf_ptr->priority_weight_js  = conf->priority_weight_js;
	conf_ptr->priority_weight_part= conf->priority_weight_part;
	conf_ptr->priority_weight_qos = conf->priority_weight_qos;
	conf_ptr->priority_weight_tres = xstrdup(conf->priority_weight_tres);

	conf_ptr->private_data        = conf->private_data;
	conf_ptr->proctrack_type      = xstrdup(conf->proctrack_type);
	conf_ptr->prolog              = xstrdup(conf->prolog);
	conf_ptr->prolog_epilog_timeout = conf->prolog_epilog_timeout;
	conf_ptr->prolog_slurmctld    = xstrdup(conf->prolog_slurmctld);
	conf_ptr->prolog_flags        = conf->prolog_flags;
	conf_ptr->propagate_prio_process =
		slurmctld_conf.propagate_prio_process;
	conf_ptr->propagate_rlimits   = xstrdup(conf->propagate_rlimits);
	conf_ptr->propagate_rlimits_except = xstrdup(conf->
						     propagate_rlimits_except);

	conf_ptr->reboot_program      = xstrdup(conf->reboot_program);
	conf_ptr->reconfig_flags      = conf->reconfig_flags;
	conf_ptr->requeue_exit        = xstrdup(conf->requeue_exit);
	conf_ptr->requeue_exit_hold   = xstrdup(conf->requeue_exit_hold);
	conf_ptr->resume_program      = xstrdup(conf->resume_program);
	conf_ptr->resume_rate         = conf->resume_rate;
	conf_ptr->resume_timeout      = conf->resume_timeout;
	conf_ptr->resv_epilog         = xstrdup(conf->resv_epilog);
	conf_ptr->resv_over_run       = conf->resv_over_run;
	conf_ptr->resv_prolog         = xstrdup(conf->resv_prolog);
	conf_ptr->ret2service         = conf->ret2service;

	conf_ptr->salloc_default_command = xstrdup(conf->
						   salloc_default_command);
	if (conf->sched_params)
		conf_ptr->sched_params = xstrdup(conf->sched_params);
	else
		conf_ptr->sched_params = slurm_sched_g_get_conf();
	conf_ptr->schedport           = conf->schedport;
	conf_ptr->schedrootfltr       = conf->schedrootfltr;
	conf_ptr->sched_logfile       = xstrdup(conf->sched_logfile);
	conf_ptr->sched_log_level     = conf->sched_log_level;
	conf_ptr->sched_time_slice    = conf->sched_time_slice;
	conf_ptr->schedtype           = xstrdup(conf->schedtype);
	conf_ptr->select_type         = xstrdup(conf->select_type);
	select_g_get_info_from_plugin(SELECT_CONFIG_INFO, NULL,
				      &conf_ptr->select_conf_key_pairs);
	conf_ptr->select_type_param   = conf->select_type_param;
	conf_ptr->slurm_user_id       = conf->slurm_user_id;
	conf_ptr->slurm_user_name     = xstrdup(conf->slurm_user_name);
	conf_ptr->slurmctld_debug     = conf->slurmctld_debug;
	conf_ptr->slurmctld_logfile   = xstrdup(conf->slurmctld_logfile);
	conf_ptr->slurmctld_pidfile   = xstrdup(conf->slurmctld_pidfile);
	conf_ptr->slurmctld_plugstack = xstrdup(conf->slurmctld_plugstack);
	conf_ptr->slurmctld_port      = conf->slurmctld_port;
	conf_ptr->slurmctld_port_count = conf->slurmctld_port_count;
	conf_ptr->slurmctld_timeout   = conf->slurmctld_timeout;
	conf_ptr->slurmd_debug        = conf->slurmd_debug;
	conf_ptr->slurmd_logfile      = xstrdup(conf->slurmd_logfile);
	conf_ptr->slurmd_pidfile      = xstrdup(conf->slurmd_pidfile);
	conf_ptr->slurmd_plugstack    = xstrdup(conf->slurmd_plugstack);
	conf_ptr->slurmd_port         = conf->slurmd_port;
	conf_ptr->slurmd_spooldir     = xstrdup(conf->slurmd_spooldir);
	conf_ptr->slurmd_timeout      = conf->slurmd_timeout;
	conf_ptr->slurmd_user_id      = conf->slurmd_user_id;
	conf_ptr->slurmd_user_name    = xstrdup(conf->slurmd_user_name);
	conf_ptr->slurm_conf          = xstrdup(conf->slurm_conf);
	conf_ptr->srun_epilog         = xstrdup(conf->srun_epilog);

	conf_ptr->srun_port_range = xmalloc(2 * sizeof(uint16_t));
	if (conf->srun_port_range) {
		conf_ptr->srun_port_range[0] = conf->srun_port_range[0];
		conf_ptr->srun_port_range[1] = conf->srun_port_range[1];
	} else {
		conf_ptr->srun_port_range[0] = 0;
		conf_ptr->srun_port_range[1] = 0;
	}

	conf_ptr->srun_prolog         = xstrdup(conf->srun_prolog);
	conf_ptr->state_save_location = xstrdup(conf->state_save_location);
	conf_ptr->suspend_exc_nodes   = xstrdup(conf->suspend_exc_nodes);
	conf_ptr->suspend_exc_parts   = xstrdup(conf->suspend_exc_parts);
	conf_ptr->suspend_program     = xstrdup(conf->suspend_program);
	conf_ptr->suspend_rate        = conf->suspend_rate;
	conf_ptr->suspend_time        = conf->suspend_time;
	conf_ptr->suspend_timeout     = conf->suspend_timeout;
	conf_ptr->switch_type         = xstrdup(conf->switch_type);

	conf_ptr->task_epilog         = xstrdup(conf->task_epilog);
	conf_ptr->task_prolog         = xstrdup(conf->task_prolog);
	conf_ptr->task_plugin         = xstrdup(conf->task_plugin);
	conf_ptr->task_plugin_param   = conf->task_plugin_param;
	conf_ptr->tmp_fs              = xstrdup(conf->tmp_fs);
	conf_ptr->topology_param      = xstrdup(conf->topology_param);
	conf_ptr->topology_plugin     = xstrdup(conf->topology_plugin);
	conf_ptr->track_wckey         = conf->track_wckey;
	conf_ptr->tree_width          = conf->tree_width;

	conf_ptr->wait_time           = conf->wait_time;

	conf_ptr->use_pam             = conf->use_pam;
	conf_ptr->use_spec_resources  = conf->use_spec_resources;
	conf_ptr->unkillable_program  = xstrdup(conf->unkillable_program);
	conf_ptr->unkillable_timeout  = conf->unkillable_timeout;
	conf_ptr->version             = xstrdup(SLURM_VERSION_STRING);
	conf_ptr->vsize_factor        = conf->vsize_factor;

	slurm_conf_unlock();
	return;
}

/*
 * validate_slurm_user - validate that the uid is authorized to see
 *      privileged data (either user root or SlurmUser)
 * IN uid - user to validate
 * RET true if permitted to run, false otherwise
 */
extern bool validate_slurm_user(uid_t uid)
{
	if ((uid == 0) || (uid == getuid()))
		return true;
	else
		return false;
}

/*
 * validate_super_user - validate that the uid is authorized at the
 *      root, SlurmUser, or SLURMDB_ADMIN_SUPER_USER level
 * IN uid - user to validate
 * RET true if permitted to run, false otherwise
 */
extern bool validate_super_user(uid_t uid)
{
	if ((uid == 0) || (uid == getuid()) ||
	    assoc_mgr_get_admin_level(acct_db_conn, uid) >=
	    SLURMDB_ADMIN_SUPER_USER)
		return true;
	else
		return false;
}

/*
 * validate_operator - validate that the uid is authorized at the
 *      root, SlurmUser, or SLURMDB_ADMIN_OPERATOR level
 * IN uid - user to validate
 * RET true if permitted to run, false otherwise
 */
extern bool validate_operator(uid_t uid)
{
	if ((uid == 0) || (uid == getuid()) ||
	    assoc_mgr_get_admin_level(acct_db_conn, uid) >=
	    SLURMDB_ADMIN_OPERATOR)
		return true;
	else
		return false;
}

/* _kill_job_on_msg_fail - The request to create a job record successed,
 *	but the reply message to srun failed. We kill the job to avoid
 *	leaving it orphaned */
static void _kill_job_on_msg_fail(uint32_t job_id)
{
	/* Locks: Write job, write node */
	slurmctld_lock_t job_write_lock = {
		NO_LOCK, WRITE_LOCK, WRITE_LOCK, NO_LOCK };

	error("Job allocate response msg send failure, killing JobId=%u",
	      job_id);
	lock_slurmctld(job_write_lock);
	job_complete(job_id, 0, false, false, 0);
	unlock_slurmctld(job_write_lock);
}

/* create a credential for a given job step, return error code */
static int _make_step_cred(struct step_record *step_ptr,
			   slurm_cred_t **slurm_cred, uint16_t protocol_version)
{
	slurm_cred_arg_t cred_arg;
	struct job_record* job_ptr = step_ptr->job_ptr;
	job_resources_t *job_resrcs_ptr = job_ptr->job_resrcs;

	xassert(job_resrcs_ptr && job_resrcs_ptr->cpus);

	memset(&cred_arg, 0, sizeof(slurm_cred_arg_t));

	cred_arg.jobid    = job_ptr->job_id;
	cred_arg.stepid   = step_ptr->step_id;
	cred_arg.uid      = job_ptr->user_id;

	cred_arg.job_constraints = job_ptr->details->features;
	cred_arg.job_core_bitmap = job_resrcs_ptr->core_bitmap;
	cred_arg.job_core_spec   = job_ptr->details->core_spec;
	cred_arg.job_hostlist    = job_resrcs_ptr->nodes;
	cred_arg.job_mem_limit   = job_ptr->details->pn_min_memory;
	cred_arg.job_nhosts      = job_resrcs_ptr->nhosts;
	cred_arg.job_gres_list   = job_ptr->gres_list;
	cred_arg.step_gres_list  = step_ptr->gres_list;

	cred_arg.step_core_bitmap = step_ptr->core_bitmap_job;
#ifdef HAVE_FRONT_END
	xassert(job_ptr->batch_host);
	cred_arg.step_hostlist   = job_ptr->batch_host;
#else
	cred_arg.step_hostlist   = step_ptr->step_layout->node_list;
#endif
	if (step_ptr->pn_min_memory)
		cred_arg.step_mem_limit  = step_ptr->pn_min_memory;

	cred_arg.cores_per_socket    = job_resrcs_ptr->cores_per_socket;
	cred_arg.sockets_per_node    = job_resrcs_ptr->sockets_per_node;
	cred_arg.sock_core_rep_count = job_resrcs_ptr->sock_core_rep_count;

	*slurm_cred = slurm_cred_create(slurmctld_config.cred_ctx, &cred_arg,
					protocol_version);
	if (*slurm_cred == NULL) {
		error("slurm_cred_create error");
		return ESLURM_INVALID_JOB_CREDENTIAL;
	}

	return SLURM_SUCCESS;
}

/* _slurm_rpc_allocate_resources:  process RPC to allocate resources for
 *	a job */
static void _slurm_rpc_allocate_resources(slurm_msg_t * msg)
{
	static int active_rpc_cnt = 0;
	int i, error_code = SLURM_SUCCESS;
	slurm_msg_t response_msg;
	DEF_TIMERS;
	job_desc_msg_t *job_desc_msg = (job_desc_msg_t *) msg->data;
	resource_allocation_response_msg_t alloc_msg;
	/* Locks: Read config, read job, read node, read partition */
	slurmctld_lock_t job_read_lock = {
		READ_LOCK, READ_LOCK, READ_LOCK, READ_LOCK };
	/* Locks: Read config, write job, write node, read partition */
	slurmctld_lock_t job_write_lock = {
		READ_LOCK, WRITE_LOCK, WRITE_LOCK, READ_LOCK };
	uid_t uid = g_slurm_auth_get_uid(msg->auth_cred, slurm_get_auth_info());
	int immediate = job_desc_msg->immediate;
	bool do_unlock = false;
	bool job_waiting = false;
	struct job_record *job_ptr = NULL;
	uint16_t port;	/* dummy value */
	slurm_addr_t resp_addr;
	char *err_msg = NULL;

	START_TIMER;

	/* Zero out the record as not all fields may be set.
	 */
	memset(&alloc_msg, 0, sizeof(resource_allocation_response_msg_t));

	if ((uid != job_desc_msg->user_id) && (!validate_slurm_user(uid))) {
		error_code = ESLURM_USER_ID_MISSING;
		error("Security violation, RESOURCE_ALLOCATE from uid=%d",
		      uid);
	}
	debug2("sched: Processing RPC: REQUEST_RESOURCE_ALLOCATION from uid=%d",
	       uid);

	/* do RPC call */
	if ((job_desc_msg->alloc_node == NULL) ||
	    (job_desc_msg->alloc_node[0] == '\0')) {
		error_code = ESLURM_INVALID_NODE_NAME;
		error("REQUEST_RESOURCE_ALLOCATE lacks alloc_node from uid=%d",
		      uid);
	}

	if (error_code == SLURM_SUCCESS) {
		/* Locks are for job_submit plugin use */
		lock_slurmctld(job_read_lock);
		error_code = validate_job_create_req(job_desc_msg,uid,&err_msg);
		unlock_slurmctld(job_read_lock);
	}

#if HAVE_ALPS_CRAY
	/*
	 * Catch attempts to nest salloc sessions. It is not possible to use an
	 * ALPS session which has the same alloc_sid, it fails even if PAGG
	 * container IDs are used.
	 */
	if (allocated_session_in_use(job_desc_msg)) {
		error_code = ESLURM_RESERVATION_BUSY;
		error("attempt to nest ALPS allocation on %s:%d by uid=%d",
			job_desc_msg->alloc_node, job_desc_msg->alloc_sid, uid);
	}
#endif
	if (!slurm_get_peer_addr(msg->conn_fd, &resp_addr)) {
		job_desc_msg->resp_host = xmalloc(16);
		slurm_get_ip_str(&resp_addr, &port,
				 job_desc_msg->resp_host, 16);
		dump_job_desc(job_desc_msg);
		if (error_code == SLURM_SUCCESS) {
			do_unlock = true;
			_throttle_start(&active_rpc_cnt);
			lock_slurmctld(job_write_lock);

			error_code = job_allocate(job_desc_msg, immediate,
						  false, NULL,
						  true, uid, &job_ptr,
						  &err_msg,
						  msg->protocol_version);
			/* unlock after finished using the job structure data */
			END_TIMER2("_slurm_rpc_allocate_resources");
		}
	} else if (errno)
		error_code = errno;
	else
		error_code = SLURM_ERROR;

	/* return result */
	if ((error_code == ESLURM_REQUESTED_PART_CONFIG_UNAVAILABLE) ||
	    (error_code == ESLURM_POWER_NOT_AVAIL) ||
	    (error_code == ESLURM_POWER_RESERVED) ||
	    (error_code == ESLURM_RESERVATION_NOT_USABLE) ||
	    (error_code == ESLURM_QOS_THRES) ||
	    (error_code == ESLURM_NODE_NOT_AVAIL) ||
	    (error_code == ESLURM_JOB_HELD))
		job_waiting = true;

	if ((error_code == SLURM_SUCCESS) ||
	    ((immediate == 0) && job_waiting)) {
		xassert(job_ptr);
		info("sched: _slurm_rpc_allocate_resources JobId=%u "
		     "NodeList=%s %s",job_ptr->job_id,
		     job_ptr->nodes, TIME_STR);

		/* send job_ID and node_name_ptr */
		if (job_ptr->job_resrcs && job_ptr->job_resrcs->cpu_array_cnt) {
			alloc_msg.num_cpu_groups = job_ptr->job_resrcs->
				cpu_array_cnt;
			alloc_msg.cpu_count_reps = xmalloc(sizeof(uint32_t) *
							   job_ptr->job_resrcs->
							   cpu_array_cnt);
			memcpy(alloc_msg.cpu_count_reps,
			       job_ptr->job_resrcs->cpu_array_reps,
			       (sizeof(uint32_t) * job_ptr->job_resrcs->
				cpu_array_cnt));
			alloc_msg.cpus_per_node  = xmalloc(sizeof(uint16_t) *
							   job_ptr->job_resrcs->
							   cpu_array_cnt);
			memcpy(alloc_msg.cpus_per_node,
			       job_ptr->job_resrcs->cpu_array_value,
			       (sizeof(uint16_t) * job_ptr->job_resrcs->
				cpu_array_cnt));
		}
		if (job_ptr->details->env_cnt) {
			alloc_msg.env_size = job_ptr->details->env_cnt;
			alloc_msg.environment = xmalloc(sizeof(char *) *
							alloc_msg.env_size);
			for (i = 0; i < alloc_msg.env_size; i++) {
				alloc_msg.environment[i] =
					xstrdup(job_ptr->details->env_sup[i]);
			}
		}
		alloc_msg.error_code     = error_code;
		alloc_msg.job_id         = job_ptr->job_id;
		alloc_msg.node_cnt       = job_ptr->node_cnt;
		alloc_msg.node_list      = xstrdup(job_ptr->nodes);
		alloc_msg.partition      = xstrdup(job_ptr->partition);
		alloc_msg.alias_list     = xstrdup(job_ptr->alias_list);
		alloc_msg.select_jobinfo =
			select_g_select_jobinfo_copy(job_ptr->select_jobinfo);
		if (job_ptr->details) {
			alloc_msg.pn_min_memory = job_ptr->details->
						  pn_min_memory;
		} else {
			alloc_msg.pn_min_memory = 0;
		}
		if (job_ptr->account)
			alloc_msg.account = xstrdup(job_ptr->account);
		if (job_ptr->qos_ptr) {
			slurmdb_qos_rec_t *qos;

			qos = (slurmdb_qos_rec_t *)job_ptr->qos_ptr;
			if (strcmp(qos->description, "Normal QOS default") == 0)
				alloc_msg.qos = xstrdup("normal");
			else
				alloc_msg.qos = xstrdup(qos->description);
		}
		if (job_ptr->resv_name)
			alloc_msg.resv_name = xstrdup(job_ptr->resv_name);

		/* This check really isn't needed, but just doing it
		 * to be more complete.
		 */
		if (do_unlock) {
			unlock_slurmctld(job_write_lock);
			_throttle_fini(&active_rpc_cnt);
		}

		slurm_msg_t_init(&response_msg);
		response_msg.flags = msg->flags;
		response_msg.protocol_version = msg->protocol_version;
		response_msg.msg_type = RESPONSE_RESOURCE_ALLOCATION;
		response_msg.data = &alloc_msg;

		if (slurm_send_node_msg(msg->conn_fd, &response_msg) < 0)
			_kill_job_on_msg_fail(job_ptr->job_id);

		slurm_free_resource_allocation_response_msg_members(&alloc_msg);

		schedule_job_save();	/* has own locks */
		schedule_node_save();	/* has own locks */
	} else {	/* allocate error */
		if (do_unlock) {
			unlock_slurmctld(job_write_lock);
			_throttle_fini(&active_rpc_cnt);
		}
		info("_slurm_rpc_allocate_resources: %s ",
		     slurm_strerror(error_code));
		if (err_msg)
			slurm_send_rc_err_msg(msg, error_code, err_msg);
		else
			slurm_send_rc_msg(msg, error_code);
	}
	xfree(err_msg);
}

/* _slurm_rpc_dump_conf - process RPC for Slurm configuration information */
static void _slurm_rpc_dump_conf(slurm_msg_t * msg)
{
	DEF_TIMERS;
	slurm_msg_t response_msg;
	last_update_msg_t *last_time_msg = (last_update_msg_t *) msg->data;
	slurm_ctl_conf_info_msg_t config_tbl;
	/* Locks: Read config, partition*/
	slurmctld_lock_t config_read_lock = {
		READ_LOCK, NO_LOCK, NO_LOCK, READ_LOCK };
	uid_t uid = g_slurm_auth_get_uid(msg->auth_cred, slurm_get_auth_info());

	START_TIMER;
	debug2("Processing RPC: REQUEST_BUILD_INFO from uid=%d",
	       uid);
	lock_slurmctld(config_read_lock);

	/* check to see if configuration data has changed */
	if ((last_time_msg->last_update - 1) >= slurmctld_conf.last_update) {
		unlock_slurmctld(config_read_lock);
		debug2("_slurm_rpc_dump_conf, no change");
		slurm_send_rc_msg(msg, SLURM_NO_CHANGE_IN_DATA);
	} else {
		_fill_ctld_conf(&config_tbl);
		unlock_slurmctld(config_read_lock);
		END_TIMER2("_slurm_rpc_dump_conf");

		/* init response_msg structure */
		slurm_msg_t_init(&response_msg);
		response_msg.flags = msg->flags;
		response_msg.protocol_version = msg->protocol_version;
		response_msg.address = msg->address;
		response_msg.msg_type = RESPONSE_BUILD_INFO;
		response_msg.data = &config_tbl;

		/* send message */
		slurm_send_node_msg(msg->conn_fd, &response_msg);
		free_slurm_conf(&config_tbl, false);
	}
}

/* _slurm_rpc_dump_jobs - process RPC for job state information */
static void _slurm_rpc_dump_jobs(slurm_msg_t * msg)
{
	DEF_TIMERS;
	char *dump;
	int dump_size;
	slurm_msg_t response_msg;
	job_info_request_msg_t *job_info_request_msg =
		(job_info_request_msg_t *) msg->data;
	/* Locks: Read config job, write partition (for hiding) */
	slurmctld_lock_t job_read_lock = {
		READ_LOCK, READ_LOCK, NO_LOCK, WRITE_LOCK };
	uid_t uid = g_slurm_auth_get_uid(msg->auth_cred, slurm_get_auth_info());

	START_TIMER;
	debug3("Processing RPC: REQUEST_JOB_INFO from uid=%d", uid);
	lock_slurmctld(job_read_lock);

	if ((job_info_request_msg->last_update - 1) >= last_job_update) {
		unlock_slurmctld(job_read_lock);
		debug3("_slurm_rpc_dump_jobs, no change");
		slurm_send_rc_msg(msg, SLURM_NO_CHANGE_IN_DATA);
	} else {
		pack_all_jobs(&dump, &dump_size,
			      job_info_request_msg->show_flags,
			      g_slurm_auth_get_uid(msg->auth_cred,
						   slurm_get_auth_info()),
			      NO_VAL, msg->protocol_version);
		unlock_slurmctld(job_read_lock);
		END_TIMER2("_slurm_rpc_dump_jobs");
#if 0
		info("_slurm_rpc_dump_jobs, size=%d %s", dump_size, TIME_STR);
#endif

		/* init response_msg structure */
		slurm_msg_t_init(&response_msg);
		response_msg.flags = msg->flags;
		response_msg.protocol_version = msg->protocol_version;
		response_msg.address = msg->address;
		response_msg.msg_type = RESPONSE_JOB_INFO;
		response_msg.data = dump;
		response_msg.data_size = dump_size;

		/* send message */
		slurm_send_node_msg(msg->conn_fd, &response_msg);
		xfree(dump);
	}
}

<<<<<<< HEAD
=======
/* _slurm_rpc_dump_sicp - process RPC for SICP job state information */
static void _slurm_rpc_dump_sicp(slurm_msg_t * msg)
{
	DEF_TIMERS;
	char *dump;
	int dump_size;
	slurm_msg_t response_msg;
	/* Locks: Read config job, write partition (for hiding) */
	slurmctld_lock_t job_read_lock = {
		READ_LOCK, READ_LOCK, NO_LOCK, WRITE_LOCK };
	uid_t uid = g_slurm_auth_get_uid(msg->auth_cred, slurm_get_auth_info());

	START_TIMER;
	debug2("Processing RPC: REQUEST_SICP_INFO from uid=%d", uid);
	lock_slurmctld(job_read_lock);
	pack_all_sicp(&dump, &dump_size,
		      g_slurm_auth_get_uid(msg->auth_cred, slurm_get_auth_info()),
		      msg->protocol_version);
	unlock_slurmctld(job_read_lock);
	END_TIMER2("_slurm_rpc_dump_sicp");

	/* init response_msg structure */
	slurm_msg_t_init(&response_msg);
	response_msg.flags = msg->flags;
	response_msg.protocol_version = msg->protocol_version;
	response_msg.address = msg->address;
	response_msg.msg_type = RESPONSE_SICP_INFO;
	response_msg.data = dump;
	response_msg.data_size = dump_size;

	/* send message */
	slurm_send_node_msg(msg->conn_fd, &response_msg);
	xfree(dump);
}

>>>>>>> b2c0bb97
/* _slurm_rpc_dump_jobs - process RPC for job state information */
static void _slurm_rpc_dump_jobs_user(slurm_msg_t * msg)
{
	DEF_TIMERS;
	char *dump;
	int dump_size;
	slurm_msg_t response_msg;
	job_user_id_msg_t *job_info_request_msg =
		(job_user_id_msg_t *) msg->data;
	/* Locks: Read config job, write node (for hiding) */
	slurmctld_lock_t job_read_lock = {
		READ_LOCK, READ_LOCK, NO_LOCK, WRITE_LOCK };
	uid_t uid = g_slurm_auth_get_uid(msg->auth_cred, slurm_get_auth_info());

	START_TIMER;
	debug3("Processing RPC: REQUEST_JOB_USER_INFO from uid=%d", uid);
	lock_slurmctld(job_read_lock);
	pack_all_jobs(&dump, &dump_size,
		      job_info_request_msg->show_flags,
		      g_slurm_auth_get_uid(msg->auth_cred,
					   slurm_get_auth_info()),
		      job_info_request_msg->user_id, msg->protocol_version);
	unlock_slurmctld(job_read_lock);
	END_TIMER2("_slurm_rpc_dump_job_user");
#if 0
	info("_slurm_rpc_dump_user_jobs, size=%d %s", dump_size, TIME_STR);
#endif

	/* init response_msg structure */
	slurm_msg_t_init(&response_msg);
	response_msg.flags = msg->flags;
	response_msg.protocol_version = msg->protocol_version;
	response_msg.address = msg->address;
	response_msg.msg_type = RESPONSE_JOB_INFO;
	response_msg.data = dump;
	response_msg.data_size = dump_size;

	/* send message */
	slurm_send_node_msg(msg->conn_fd, &response_msg);
	xfree(dump);
}

/* _slurm_rpc_dump_job_single - process RPC for one job's state information */
static void _slurm_rpc_dump_job_single(slurm_msg_t * msg)
{
	DEF_TIMERS;
	char *dump = NULL;
	int dump_size, rc;
	slurm_msg_t response_msg;
	job_id_msg_t *job_id_msg = (job_id_msg_t *) msg->data;
	/* Locks: Read config, job, and node info */
	slurmctld_lock_t job_read_lock = {
		READ_LOCK, READ_LOCK, NO_LOCK, READ_LOCK };
	uid_t uid = g_slurm_auth_get_uid(msg->auth_cred, slurm_get_auth_info());

	START_TIMER;
	debug3("Processing RPC: REQUEST_JOB_INFO_SINGLE from uid=%d", uid);
	lock_slurmctld(job_read_lock);

	rc = pack_one_job(&dump, &dump_size, job_id_msg->job_id,
			  job_id_msg->show_flags,
			  g_slurm_auth_get_uid(msg->auth_cred,
					       slurm_get_auth_info()),
			  msg->protocol_version);
	unlock_slurmctld(job_read_lock);
	END_TIMER2("_slurm_rpc_dump_job_single");
#if 0
	info("_slurm_rpc_dump_job_single, size=%d %s", dump_size, TIME_STR);
#endif

	/* init response_msg structure */
	if (rc != SLURM_SUCCESS) {
		slurm_send_rc_msg(msg, rc);
	} else {
		slurm_msg_t_init(&response_msg);
		response_msg.flags = msg->flags;
		response_msg.protocol_version = msg->protocol_version;
		response_msg.address = msg->address;
		response_msg.msg_type = RESPONSE_JOB_INFO;
		response_msg.data = dump;
		response_msg.data_size = dump_size;
		slurm_send_node_msg(msg->conn_fd, &response_msg);
	}
	xfree(dump);
}

static void  _slurm_rpc_get_shares(slurm_msg_t *msg)
{
	DEF_TIMERS;
	shares_request_msg_t *req_msg = (shares_request_msg_t *) msg->data;
	shares_response_msg_t resp_msg;
	slurm_msg_t response_msg;

	uid_t uid = g_slurm_auth_get_uid(msg->auth_cred, slurm_get_auth_info());

	START_TIMER;
	debug2("Processing RPC: REQUEST_SHARE_INFO from uid=%d", uid);

	memset(&resp_msg, 0, sizeof(shares_response_msg_t));
	assoc_mgr_get_shares(acct_db_conn, uid, req_msg, &resp_msg);

	slurm_msg_t_init(&response_msg);
	response_msg.flags = msg->flags;
	response_msg.protocol_version = msg->protocol_version;
	response_msg.address  = msg->address;
	response_msg.msg_type = RESPONSE_SHARE_INFO;
	response_msg.data     = &resp_msg;
	slurm_send_node_msg(msg->conn_fd, &response_msg);
	FREE_NULL_LIST(resp_msg.assoc_shares_list);
	/* don't free the resp_msg.tres_names */
	END_TIMER2("_slurm_rpc_get_share");
	debug2("_slurm_rpc_get_shares %s", TIME_STR);
}

static void  _slurm_rpc_get_priority_factors(slurm_msg_t *msg)
{
	DEF_TIMERS;
	priority_factors_request_msg_t *req_msg =
		(priority_factors_request_msg_t *) msg->data;
	priority_factors_response_msg_t resp_msg;
	slurm_msg_t response_msg;

	uid_t uid = g_slurm_auth_get_uid(msg->auth_cred, slurm_get_auth_info());

	START_TIMER;
	debug2("Processing RPC: REQUEST_PRIORITY_FACTORS from uid=%d", uid);
	resp_msg.priority_factors_list = priority_g_get_priority_factors_list(
		req_msg, uid);
	slurm_msg_t_init(&response_msg);
	response_msg.flags = msg->flags;
	response_msg.protocol_version = msg->protocol_version;
	response_msg.address  = msg->address;
	response_msg.msg_type = RESPONSE_PRIORITY_FACTORS;
	response_msg.data     = &resp_msg;
	slurm_send_node_msg(msg->conn_fd, &response_msg);
	FREE_NULL_LIST(resp_msg.priority_factors_list);
	END_TIMER2("_slurm_rpc_get_priority_factors");
	debug2("_slurm_rpc_get_priority_factors %s", TIME_STR);
}

/* _slurm_rpc_end_time - Process RPC for job end time */
static void _slurm_rpc_end_time(slurm_msg_t * msg)
{
	DEF_TIMERS;
	job_alloc_info_msg_t *time_req_msg =
		(job_alloc_info_msg_t *) msg->data;
	srun_timeout_msg_t timeout_msg;
	slurm_msg_t response_msg;
	int rc;
	/* Locks: Read job */
	slurmctld_lock_t job_read_lock = {
		NO_LOCK, READ_LOCK, NO_LOCK, NO_LOCK };
	uid_t uid = g_slurm_auth_get_uid(msg->auth_cred, slurm_get_auth_info());

	START_TIMER;
	debug2("Processing RPC: REQUEST_JOB_END_TIME from uid=%d", uid);
	lock_slurmctld(job_read_lock);
	rc = job_end_time(time_req_msg, &timeout_msg);
	unlock_slurmctld(job_read_lock);
	END_TIMER2("_slurm_rpc_end_time");

	if (rc != SLURM_SUCCESS) {
		slurm_send_rc_msg(msg, rc);
	} else {
		slurm_msg_t_init(&response_msg);
		response_msg.flags = msg->flags;
		response_msg.protocol_version = msg->protocol_version;
		response_msg.address  = msg->address;
		response_msg.msg_type = SRUN_TIMEOUT;
		response_msg.data     = &timeout_msg;
		slurm_send_node_msg(msg->conn_fd, &response_msg);
	}
	debug2("_slurm_rpc_end_time jobid=%u %s",
	       time_req_msg->job_id, TIME_STR);
}

/* _slurm_rpc_dump_front_end - process RPC for front_end state information */
static void _slurm_rpc_dump_front_end(slurm_msg_t * msg)
{
	DEF_TIMERS;
	char *dump = NULL;
	int dump_size = 0;
	slurm_msg_t response_msg;
	front_end_info_request_msg_t *front_end_req_msg =
		(front_end_info_request_msg_t *) msg->data;
	/* Locks: Read config, read node */
	slurmctld_lock_t node_read_lock = {
		READ_LOCK, NO_LOCK, NO_LOCK, READ_LOCK };
	uid_t uid = g_slurm_auth_get_uid(msg->auth_cred, slurm_get_auth_info());

	START_TIMER;
	debug3("Processing RPC: REQUEST_FRONT_END_INFO from uid=%d", uid);
	lock_slurmctld(node_read_lock);

	if ((front_end_req_msg->last_update - 1) >= last_front_end_update) {
		unlock_slurmctld(node_read_lock);
		debug3("_slurm_rpc_dump_front_end, no change");
		slurm_send_rc_msg(msg, SLURM_NO_CHANGE_IN_DATA);
	} else {
		pack_all_front_end(&dump, &dump_size, uid,
				   msg->protocol_version);
		unlock_slurmctld(node_read_lock);
		END_TIMER2("_slurm_rpc_dump_front_end");
		debug2("_slurm_rpc_dump_front_end, size=%d %s",
		       dump_size, TIME_STR);

		/* init response_msg structure */
		slurm_msg_t_init(&response_msg);
		response_msg.flags = msg->flags;
		response_msg.protocol_version = msg->protocol_version;
		response_msg.address = msg->address;
		response_msg.msg_type = RESPONSE_FRONT_END_INFO;
		response_msg.data = dump;
		response_msg.data_size = dump_size;

		/* send message */
		slurm_send_node_msg(msg->conn_fd, &response_msg);
		xfree(dump);
	}
}

/* _slurm_rpc_dump_nodes - dump RPC for node state information */
static void _slurm_rpc_dump_nodes(slurm_msg_t * msg)
{
	DEF_TIMERS;
	char *dump;
	int dump_size;
	slurm_msg_t response_msg;
	node_info_request_msg_t *node_req_msg =
		(node_info_request_msg_t *) msg->data;
	/* Locks: Read config, write node (reset allocated CPU count in some
	 * select plugins) */
	slurmctld_lock_t node_write_lock = {
		READ_LOCK, NO_LOCK, WRITE_LOCK, NO_LOCK };
	uid_t uid = g_slurm_auth_get_uid(msg->auth_cred, slurm_get_auth_info());

	START_TIMER;
	debug3("Processing RPC: REQUEST_NODE_INFO from uid=%d", uid);
	lock_slurmctld(node_write_lock);

	if ((slurmctld_conf.private_data & PRIVATE_DATA_NODES) &&
	    (!validate_operator(uid))) {
		unlock_slurmctld(node_write_lock);
		error("Security violation, REQUEST_NODE_INFO RPC from uid=%d",
		      uid);
		slurm_send_rc_msg(msg, ESLURM_ACCESS_DENIED);
		return;
	}

	select_g_select_nodeinfo_set_all();

	if ((node_req_msg->last_update - 1) >= last_node_update) {
		unlock_slurmctld(node_write_lock);
		debug3("_slurm_rpc_dump_nodes, no change");
		slurm_send_rc_msg(msg, SLURM_NO_CHANGE_IN_DATA);
	} else {
		pack_all_node(&dump, &dump_size, node_req_msg->show_flags,
			      uid, msg->protocol_version);
		unlock_slurmctld(node_write_lock);
		END_TIMER2("_slurm_rpc_dump_nodes");
#if 0
		info("_slurm_rpc_dump_nodes, size=%d %s", dump_size, TIME_STR);
#endif

		/* init response_msg structure */
		slurm_msg_t_init(&response_msg);
		response_msg.flags = msg->flags;
		response_msg.protocol_version = msg->protocol_version;
		response_msg.address = msg->address;
		response_msg.msg_type = RESPONSE_NODE_INFO;
		response_msg.data = dump;
		response_msg.data_size = dump_size;

		/* send message */
		slurm_send_node_msg(msg->conn_fd, &response_msg);
		xfree(dump);
	}
}

/* _slurm_rpc_dump_node_single - done RPC state information for one node */
static void _slurm_rpc_dump_node_single(slurm_msg_t * msg)
{
	DEF_TIMERS;
	char *dump;
	int dump_size;
	slurm_msg_t response_msg;
	node_info_single_msg_t *node_req_msg =
		(node_info_single_msg_t *) msg->data;
	/* Locks: Read config, read node */
	slurmctld_lock_t node_read_lock = {
		READ_LOCK, NO_LOCK, READ_LOCK, NO_LOCK };
	uid_t uid = g_slurm_auth_get_uid(msg->auth_cred, slurm_get_auth_info());

	START_TIMER;
	debug3("Processing RPC: REQUEST_NODE_INFO_SINGLE from uid=%d", uid);
	lock_slurmctld(node_read_lock);

	if ((slurmctld_conf.private_data & PRIVATE_DATA_NODES) &&
	    (!validate_operator(uid))) {
		unlock_slurmctld(node_read_lock);
		error("Security violation, REQUEST_NODE_INFO_SINGLE RPC from "
		      "uid=%d", uid);
		slurm_send_rc_msg(msg, ESLURM_ACCESS_DENIED);
		return;
	}

#if 0
	/* This function updates each node's alloc_cpus count and too slow for
	 * our use here. Node write lock is needed if this function is used */
	select_g_select_nodeinfo_set_all();
#endif
	pack_one_node(&dump, &dump_size, node_req_msg->show_flags,
		      uid, node_req_msg->node_name, msg->protocol_version);
	unlock_slurmctld(node_read_lock);
	END_TIMER2("_slurm_rpc_dump_node_single");
#if 0
	info("_slurm_rpc_dump_node_single, name=%s size=%d %s",
	     node_req_msg->node_name, dump_size, TIME_STR);
#endif

	/* init response_msg structure */
	slurm_msg_t_init(&response_msg);
	response_msg.flags = msg->flags;
	response_msg.protocol_version = msg->protocol_version;
	response_msg.address = msg->address;
	response_msg.msg_type = RESPONSE_NODE_INFO;
	response_msg.data = dump;
	response_msg.data_size = dump_size;

	/* send message */
	slurm_send_node_msg(msg->conn_fd, &response_msg);
	xfree(dump);
}

/* _slurm_rpc_dump_partitions - process RPC for partition state information */
static void _slurm_rpc_dump_partitions(slurm_msg_t * msg)
{
	DEF_TIMERS;
	char *dump;
	int dump_size;
	slurm_msg_t response_msg;
	part_info_request_msg_t  *part_req_msg;

	/* Locks: Read configuration and partition */
	slurmctld_lock_t part_read_lock = {
		READ_LOCK, NO_LOCK, NO_LOCK, READ_LOCK };
	uid_t uid = g_slurm_auth_get_uid(msg->auth_cred, slurm_get_auth_info());

	START_TIMER;
	debug2("Processing RPC: REQUEST_PARTITION_INFO uid=%d", uid);
	part_req_msg = (part_info_request_msg_t  *) msg->data;
	lock_slurmctld(part_read_lock);

	if ((slurmctld_conf.private_data & PRIVATE_DATA_PARTITIONS) &&
	    !validate_operator(uid)) {
		unlock_slurmctld(part_read_lock);
		debug2("Security violation, PARTITION_INFO RPC from uid=%d",
		       uid);
		slurm_send_rc_msg(msg, ESLURM_ACCESS_DENIED);
	} else if ((part_req_msg->last_update - 1) >= last_part_update) {
		unlock_slurmctld(part_read_lock);
		debug2("_slurm_rpc_dump_partitions, no change");
		slurm_send_rc_msg(msg, SLURM_NO_CHANGE_IN_DATA);
	} else {
		pack_all_part(&dump, &dump_size, part_req_msg->show_flags,
			      uid, msg->protocol_version);
		unlock_slurmctld(part_read_lock);
		END_TIMER2("_slurm_rpc_dump_partitions");
		debug2("_slurm_rpc_dump_partitions, size=%d %s",
		       dump_size, TIME_STR);

		/* init response_msg structure */
		slurm_msg_t_init(&response_msg);
		response_msg.flags = msg->flags;
		response_msg.protocol_version = msg->protocol_version;
		response_msg.address = msg->address;
		response_msg.msg_type = RESPONSE_PARTITION_INFO;
		response_msg.data = dump;
		response_msg.data_size = dump_size;

		/* send message */
		slurm_send_node_msg(msg->conn_fd, &response_msg);
		xfree(dump);
	}
}

/* _slurm_rpc_epilog_complete - process RPC noting the completion of
 * the epilog denoting the completion of a job it its entirety */
static void  _slurm_rpc_epilog_complete(slurm_msg_t *msg,
					bool *run_scheduler,
					bool running_composite)
{
	static int active_rpc_cnt = 0;
	static time_t config_update = 0;
	static bool defer_sched = false;
	DEF_TIMERS;
	/* Locks: Read configuration, write job, write node */
	slurmctld_lock_t job_write_lock = {
		READ_LOCK, WRITE_LOCK, WRITE_LOCK, NO_LOCK };
	uid_t uid = g_slurm_auth_get_uid(msg->auth_cred, slurm_get_auth_info());
	epilog_complete_msg_t *epilog_msg =
		(epilog_complete_msg_t *) msg->data;
	struct job_record  *job_ptr;
	char jbuf[JBUFSIZ];

	START_TIMER;
	debug2("Processing RPC: MESSAGE_EPILOG_COMPLETE uid=%d", uid);
	if (!validate_slurm_user(uid)) {
		error("Security violation, EPILOG_COMPLETE RPC from uid=%d",
		      uid);
		return;
	}

	/* Only throttle on none composite messages, the lock should
	 * already be set earlier. */
	if (!running_composite) {
		if (config_update != slurmctld_conf.last_update) {
			char *sched_params = slurm_get_sched_params();
			defer_sched = (sched_params &&
				       strstr(sched_params, "defer"));
			xfree(sched_params);
			config_update = slurmctld_conf.last_update;
		}

		_throttle_start(&active_rpc_cnt);
		lock_slurmctld(job_write_lock);
	}

	if (slurmctld_conf.debug_flags & DEBUG_FLAG_ROUTE)
		info("_slurm_rpc_epilog_complete: "
		     "node_name = %s, job_id = %u", epilog_msg->node_name,
		     epilog_msg->job_id);

	if (job_epilog_complete(epilog_msg->job_id, epilog_msg->node_name,
				epilog_msg->return_code))
		*run_scheduler = true;

	job_ptr = find_job_record(epilog_msg->job_id);

	if (!running_composite) {
		unlock_slurmctld(job_write_lock);
		_throttle_fini(&active_rpc_cnt);
	}

	END_TIMER2("_slurm_rpc_epilog_complete");

	if (epilog_msg->return_code)
		error("%s: epilog error %s Node=%s Err=%s %s",
		      __func__, jobid2str(job_ptr, jbuf, sizeof(jbuf)),
		      epilog_msg->node_name,
		      slurm_strerror(epilog_msg->return_code), TIME_STR);
	else
		debug2("%s: %s Node=%s %s",
		       __func__, jobid2str(job_ptr, jbuf, sizeof(jbuf)),
		       epilog_msg->node_name, TIME_STR);

	/* Functions below provide their own locking */
	if (!running_composite && *run_scheduler) {
		/*
		 * In defer mode, avoid triggering the scheduler logic
		 * for every epilog complete message.
		 * As one epilog message is sent from every node of each
		 * job at termination, the number of simultaneous schedule
		 * calls can be very high for large machine or large number
		 * of managed jobs.
		 */
		if (!LOTS_OF_AGENTS && !defer_sched)
			(void) schedule(0);	/* Has own locking */
		schedule_node_save();		/* Has own locking */
		schedule_job_save();		/* Has own locking */
	}

	/* NOTE: RPC has no response */
}

/* _slurm_rpc_job_step_kill - process RPC to cancel an entire job or
 * an individual job step */
static void _slurm_rpc_job_step_kill(slurm_msg_t * msg)
{
	static int active_rpc_cnt = 0;
	int error_code = SLURM_SUCCESS;
	DEF_TIMERS;
	job_step_kill_msg_t *job_step_kill_msg =
		(job_step_kill_msg_t *) msg->data;
	/* Locks: Read config, write job, write node */
	slurmctld_lock_t job_write_lock = {
		READ_LOCK, WRITE_LOCK, WRITE_LOCK, NO_LOCK };
	uid_t uid = g_slurm_auth_get_uid(msg->auth_cred, slurm_get_auth_info());
	struct job_record *job_ptr;

	START_TIMER;
	if (slurmctld_conf.debug_flags & DEBUG_FLAG_STEPS)
		info("Processing RPC: REQUEST_CANCEL_JOB_STEP uid=%d", uid);
	_throttle_start(&active_rpc_cnt);
	lock_slurmctld(job_write_lock);
	job_ptr = find_job_record(job_step_kill_msg->job_id);
	trace_job(job_ptr, __func__, "enter");

	/* do RPC call */
	if (job_step_kill_msg->job_step_id == SLURM_BATCH_SCRIPT) {
		/* NOTE: SLURM_BATCH_SCRIPT == NO_VAL */
		error_code = job_signal(job_step_kill_msg->job_id,
					job_step_kill_msg->signal,
					job_step_kill_msg->flags, uid,
					false);
		unlock_slurmctld(job_write_lock);
		_throttle_fini(&active_rpc_cnt);
		END_TIMER2("_slurm_rpc_job_step_kill");

		/* return result */
		if (error_code) {
			if (slurmctld_conf.debug_flags & DEBUG_FLAG_STEPS)
				info("Signal %u JobId=%u by UID=%u: %s",
				     job_step_kill_msg->signal,
				     job_step_kill_msg->job_id, uid,
				     slurm_strerror(error_code));
			slurm_send_rc_msg(msg, error_code);
		} else {
			if (job_step_kill_msg->signal == SIGKILL) {
				if (slurmctld_conf.debug_flags &
						DEBUG_FLAG_STEPS)
					info("%s: Cancel of JobId=%u by "
					     "UID=%u, %s",
					     __func__,
					     job_step_kill_msg->job_id, uid,
					     TIME_STR);
				slurmctld_diag_stats.jobs_canceled++;
			} else {
				if (slurmctld_conf.debug_flags &
						DEBUG_FLAG_STEPS)
					info("%s: Signal %u of JobId=%u by "
					     "UID=%u, %s",
					     __func__,
					     job_step_kill_msg->signal,
					     job_step_kill_msg->job_id, uid,
					     TIME_STR);
			}
			slurm_send_rc_msg(msg, SLURM_SUCCESS);

			/* Below function provides its own locking */
			schedule_job_save();
		}
	} else {
		error_code = job_step_signal(job_step_kill_msg->job_id,
					     job_step_kill_msg->job_step_id,
					     job_step_kill_msg->signal,
					     uid);
		unlock_slurmctld(job_write_lock);
		_throttle_fini(&active_rpc_cnt);
		END_TIMER2("_slurm_rpc_job_step_kill");

		/* return result */
		if (error_code) {
			if (slurmctld_conf.debug_flags & DEBUG_FLAG_STEPS)
				info("Signal %u of StepId=%u.%u by UID=%u: %s",
				     job_step_kill_msg->signal,
				     job_step_kill_msg->job_id,
				     job_step_kill_msg->job_step_id, uid,
				     slurm_strerror(error_code));
			slurm_send_rc_msg(msg, error_code);
		} else {
			if (job_step_kill_msg->signal == SIGKILL) {
				if (slurmctld_conf.debug_flags &
						DEBUG_FLAG_STEPS)
					info("%s: Cancel of StepId=%u.%u by "
					     "UID=%u %s", __func__,
					     job_step_kill_msg->job_id,
					     job_step_kill_msg->job_step_id,
					     uid, TIME_STR);
			} else {
				if (slurmctld_conf.debug_flags &
						DEBUG_FLAG_STEPS)
					info("%s: Signal %u of StepId=%u.%u "
					     "by UID=%u %s",
					     __func__,
					     job_step_kill_msg->signal,
					     job_step_kill_msg->job_id,
					     job_step_kill_msg->job_step_id,
					     uid, TIME_STR);
			}
			slurm_send_rc_msg(msg, SLURM_SUCCESS);

			/* Below function provides its own locking */
			schedule_job_save();
		}
	}
	trace_job(job_ptr, __func__, "return");
}

/* _slurm_rpc_complete_job_allocation - process RPC to note the
 *	completion of a job allocation */
static void _slurm_rpc_complete_job_allocation(slurm_msg_t * msg)
{
	static int active_rpc_cnt = 0;
	int error_code = SLURM_SUCCESS;
	DEF_TIMERS;
	complete_job_allocation_msg_t *comp_msg =
		(complete_job_allocation_msg_t *) msg->data;
	/* Locks: Write job, write node */
	slurmctld_lock_t job_write_lock = {
		NO_LOCK, WRITE_LOCK, WRITE_LOCK, NO_LOCK
	};
	uid_t uid = g_slurm_auth_get_uid(msg->auth_cred, slurm_get_auth_info());
	struct job_record *job_ptr;
	char jbuf[JBUFSIZ];

	/* init */
	START_TIMER;
	debug2("Processing RPC: REQUEST_COMPLETE_JOB_ALLOCATION from "
	       "uid=%u, JobId=%u rc=%d",
	       uid, comp_msg->job_id, comp_msg->job_rc);

	job_ptr = find_job_record(comp_msg->job_id);
	trace_job(job_ptr, __func__, "enter");
	_throttle_start(&active_rpc_cnt);
	lock_slurmctld(job_write_lock);

	/* do RPC call */
	/* Mark job and/or job step complete */
	error_code = job_complete(comp_msg->job_id, uid,
				  false, false, comp_msg->job_rc);
	unlock_slurmctld(job_write_lock);
	_throttle_fini(&active_rpc_cnt);
	END_TIMER2("_slurm_rpc_complete_job_allocation");

	/* synchronize power layouts key/values */
	if ((powercap_get_cluster_current_cap() != 0) &&
	    (which_power_layout() == 2)) {
		layouts_entity_pull_kv("power", "Cluster", "CurrentSumPower");
	}

	/* return result */
	if (error_code) {
		info("%s: %s error %s ",
		     __func__, jobid2str(job_ptr, jbuf, sizeof(jbuf)),
		     slurm_strerror(error_code));
		slurm_send_rc_msg(msg, error_code);
	} else {
		debug2("%s: %s %s", __func__,
		       jobid2str(job_ptr, jbuf, sizeof(jbuf)),
		       TIME_STR);
		slurmctld_diag_stats.jobs_completed++;
		slurm_send_rc_msg(msg, SLURM_SUCCESS);
		(void) schedule_job_save();	/* Has own locking */
		(void) schedule_node_save();	/* Has own locking */
	}

	trace_job(job_ptr, __func__, "return");
}

/* _slurm_rpc_complete_prolog - process RPC to note the
 *	completion of a prolog */
static void _slurm_rpc_complete_prolog(slurm_msg_t * msg)
{
	int error_code = SLURM_SUCCESS;
	DEF_TIMERS;
	complete_prolog_msg_t *comp_msg =
		(complete_prolog_msg_t *) msg->data;
	/* Locks: Write job, write node */
	slurmctld_lock_t job_write_lock = {
		NO_LOCK, WRITE_LOCK, NO_LOCK, NO_LOCK
	};

	/* init */
	START_TIMER;
	debug2("Processing RPC: REQUEST_COMPLETE_PROLOG from JobId=%u",
	       comp_msg->job_id);

	lock_slurmctld(job_write_lock);
	error_code = prolog_complete(comp_msg->job_id, comp_msg->prolog_rc);
	unlock_slurmctld(job_write_lock);

	END_TIMER2("_slurm_rpc_complete_prolog");

	/* return result */
	if (error_code) {
		info("_slurm_rpc_complete_prolog JobId=%u: %s ",
		     comp_msg->job_id, slurm_strerror(error_code));
		slurm_send_rc_msg(msg, error_code);
	} else {
		debug2("_slurm_rpc_complete_prolog JobId=%u %s",
		       comp_msg->job_id, TIME_STR);
		slurm_send_rc_msg(msg, SLURM_SUCCESS);
	}
}

/* _slurm_rpc_complete_batch - process RPC from slurmstepd to note the
 *	completion of a batch script */
static void _slurm_rpc_complete_batch_script(slurm_msg_t * msg, bool locked)
{
	static int active_rpc_cnt = 0;
	int error_code = SLURM_SUCCESS, i;
	DEF_TIMERS;
	complete_batch_script_msg_t *comp_msg =
		(complete_batch_script_msg_t *) msg->data;
	/* Locks: Write job, write node */
	slurmctld_lock_t job_write_lock = {
		NO_LOCK, WRITE_LOCK, WRITE_LOCK, NO_LOCK
	};
	uid_t uid = g_slurm_auth_get_uid(msg->auth_cred, slurm_get_auth_info());
	bool job_requeue = false;
	bool dump_job = false, dump_node = false, run_sched = false;
	struct job_record *job_ptr = NULL;
	char *msg_title = "node(s)";
	char *nodes = comp_msg->node_name;
#ifdef HAVE_BG
	update_block_msg_t block_desc;
	memset(&block_desc, 0, sizeof(update_block_msg_t));
#endif
	/* init */
	START_TIMER;
	debug2("Processing RPC: REQUEST_COMPLETE_BATCH_SCRIPT from "
	       "uid=%u JobId=%u",
	       uid, comp_msg->job_id);

	if (!validate_slurm_user(uid)) {
		error("A non superuser %u tried to complete batch job %u",
		      uid, comp_msg->job_id);
		/* Only the slurmstepd can complete a batch script */
		END_TIMER2("_slurm_rpc_complete_batch_script");
		return;
	}

	if (!locked) {
		_throttle_start(&active_rpc_cnt);
		lock_slurmctld(job_write_lock);
	}

	job_ptr = find_job_record(comp_msg->job_id);

	if (job_ptr && job_ptr->batch_host && comp_msg->node_name &&
	    strcmp(job_ptr->batch_host, comp_msg->node_name)) {
		/* This can be the result of the slurmd on the batch_host
		 * failing, but the slurmstepd continuing to run. Then the
		 * batch job is requeued and started on a different node.
		 * The end result is one batch complete RPC from each node. */
		error("Batch completion for job %u sent from wrong node "
		      "(%s rather than %s). "
		      "Was the job requeued due to node failure?",
		      comp_msg->job_id,
		      comp_msg->node_name, job_ptr->batch_host);
		if (!locked) {
			unlock_slurmctld(job_write_lock);
			_throttle_fini(&active_rpc_cnt);
		}
		slurm_send_rc_msg(msg, error_code);
		return;
	}

	/* Send batch step info to accounting, only if the job is
	 * still completing.  If the job was requeued because of node
	 * failure (state == pending) an epilog script might not of
	 * ran so we already finished the last instance of the job so
	 * this would be put on the requeued instance which is
	 * incorrect.
	 * NOTE: Do not use IS_JOB_PENDING since that doesn't take
	 * into account the COMPLETING FLAG which is valid, but not
	 * always set yet when the step exits normally.
	 */
	if (association_based_accounting && job_ptr
	    && (job_ptr->job_state != JOB_PENDING)) {
		struct step_record batch_step;
		memset(&batch_step, 0, sizeof(struct step_record));
		batch_step.job_ptr = job_ptr;
		batch_step.step_id = SLURM_BATCH_SCRIPT;
		batch_step.jobacct = comp_msg->jobacct;
		batch_step.exit_code = comp_msg->job_rc;
#ifdef HAVE_FRONT_END
		nodes = job_ptr->nodes;
#endif
		batch_step.gres = nodes;
		node_name2bitmap(batch_step.gres, false,
				 &batch_step.step_node_bitmap);
		batch_step.requid = -1;
		batch_step.start_time = job_ptr->start_time;
		batch_step.name = "batch";
		batch_step.select_jobinfo = job_ptr->select_jobinfo;

		step_set_alloc_tres(&batch_step, 1, false, false);

		jobacct_storage_g_step_start(acct_db_conn, &batch_step);
		jobacct_storage_g_step_complete(acct_db_conn, &batch_step);
		FREE_NULL_BITMAP(batch_step.step_node_bitmap);
		xfree(batch_step.tres_alloc_str);
	}

#ifdef HAVE_FRONT_END
	if (job_ptr && job_ptr->front_end_ptr)
		nodes = job_ptr->front_end_ptr->name;
	msg_title = "front_end";
#endif

	/* do RPC call */
	/* First set node DOWN if fatal error */
	if ((comp_msg->slurm_rc == ESLURM_ALREADY_DONE) ||
	    (comp_msg->slurm_rc == ESLURMD_CREDENTIAL_REVOKED)) {
		/* race condition on job termination, not a real error */
		info("slurmd error running JobId=%u from %s=%s: %s",
		     comp_msg->job_id,
		     msg_title, nodes,
		     slurm_strerror(comp_msg->slurm_rc));
		comp_msg->slurm_rc = SLURM_SUCCESS;
#ifdef HAVE_ALPS_CRAY
	} else if (comp_msg->slurm_rc == ESLURM_RESERVATION_NOT_USABLE) {
		/*
		 * Confirmation of ALPS reservation failed.
		 *
		 * This is non-fatal, it may be a transient error (e.g. ALPS
		 * temporary unavailable). Give job one more chance to run.
		 */
		error("ALPS reservation for JobId %u failed: %s",
			comp_msg->job_id, slurm_strerror(comp_msg->slurm_rc));
		dump_job = job_requeue = true;
#endif
	/* Handle non-fatal errors here. All others drain the node. */
	} else if ((comp_msg->slurm_rc == SLURM_COMMUNICATIONS_SEND_ERROR) ||
		   (comp_msg->slurm_rc == ESLURM_USER_ID_MISSING) ||
		   (comp_msg->slurm_rc == ESLURMD_UID_NOT_FOUND)  ||
		   (comp_msg->slurm_rc == ESLURMD_GID_NOT_FOUND)  ||
		   (comp_msg->slurm_rc == ESLURMD_INVALID_ACCT_FREQ)) {
		error("Slurmd error running JobId=%u on %s=%s: %s",
		      comp_msg->job_id, msg_title, nodes,
		      slurm_strerror(comp_msg->slurm_rc));
	} else if (comp_msg->slurm_rc != SLURM_SUCCESS) {
		error("slurmd error running JobId=%u on %s=%s: %s",
		      comp_msg->job_id,
		      msg_title, nodes,
		      slurm_strerror(comp_msg->slurm_rc));
		slurmctld_diag_stats.jobs_failed++;
		if (error_code == SLURM_SUCCESS) {
#ifdef HAVE_BG
			if (job_ptr) {
				select_g_select_jobinfo_get(
					job_ptr->select_jobinfo,
					SELECT_JOBDATA_BLOCK_ID,
					&block_desc.bg_block_id);
			}
#else
#ifdef HAVE_FRONT_END
			if (job_ptr && job_ptr->front_end_ptr) {
				update_front_end_msg_t update_node_msg;
				memset(&update_node_msg, 0,
				       sizeof(update_front_end_msg_t));
				update_node_msg.name = job_ptr->front_end_ptr->
						       name;
				update_node_msg.node_state = NODE_STATE_DRAIN;
				update_node_msg.reason =
					"batch job complete failure";
				error_code = update_front_end(&update_node_msg);
			}
#else
			error_code = drain_nodes(comp_msg->node_name,
						 "batch job complete failure",
						 getuid());
#endif	/* !HAVE_FRONT_END */
#endif	/* !HAVE_BG */
			if ((comp_msg->job_rc != SLURM_SUCCESS) && job_ptr &&
			    job_ptr->details && job_ptr->details->requeue)
				job_requeue = true;
			dump_job = true;
			dump_node = true;
		}
	}

	/* Mark job allocation complete */
	if (msg->msg_type == REQUEST_COMPLETE_BATCH_JOB)
		job_epilog_complete(comp_msg->job_id, comp_msg->node_name, 0);
	i = job_complete(comp_msg->job_id, uid, job_requeue, false,
			 comp_msg->job_rc);
	error_code = MAX(error_code, i);
	if (!locked) {
		unlock_slurmctld(job_write_lock);
		_throttle_fini(&active_rpc_cnt);
	}
#ifdef HAVE_BG
	if (block_desc.bg_block_id) {
		block_desc.reason = slurm_strerror(comp_msg->slurm_rc);
		block_desc.state = BG_BLOCK_ERROR_FLAG;
		i = select_g_update_block(&block_desc);
		error_code = MAX(error_code, i);
		xfree(block_desc.bg_block_id);
	}
#endif

	/* this has to be done after the job_complete */

	END_TIMER2("_slurm_rpc_complete_batch_script");

	/* synchronize power layouts key/values */
	if ((powercap_get_cluster_current_cap() != 0) &&
	    (which_power_layout() == 2)) {
		layouts_entity_pull_kv("power", "Cluster", "CurrentSumPower");
	}

	/* return result */
	if (error_code) {
		debug2("_slurm_rpc_complete_batch_script JobId=%u: %s ",
		       comp_msg->job_id,
		       slurm_strerror(error_code));
		slurm_send_rc_msg(msg, error_code);
	} else {
		debug2("_slurm_rpc_complete_batch_script JobId=%u %s",
		       comp_msg->job_id, TIME_STR);
		slurmctld_diag_stats.jobs_completed++;
		dump_job = true;
		if (replace_batch_job(msg, job_ptr, locked))
			run_sched = true;
	}

	if (run_sched)
		(void) schedule(0);		/* Has own locking */
	if (dump_job)
		(void) schedule_job_save();	/* Has own locking */
	if (dump_node)
		(void) schedule_node_save();	/* Has own locking */
}

/* _slurm_rpc_job_step_create - process RPC to create/register a job step
 *	with the step_mgr */
static void _slurm_rpc_job_step_create(slurm_msg_t * msg)
{
	static int active_rpc_cnt = 0;
	int error_code = SLURM_SUCCESS;
	DEF_TIMERS;
	slurm_msg_t resp;
	struct step_record *step_rec;
	job_step_create_response_msg_t job_step_resp;
	job_step_create_request_msg_t *req_step_msg =
		(job_step_create_request_msg_t *) msg->data;
	slurm_cred_t *slurm_cred = (slurm_cred_t *) NULL;
	/* Locks: Write jobs, read nodes */
	slurmctld_lock_t job_write_lock = {
		NO_LOCK, WRITE_LOCK, READ_LOCK, NO_LOCK };
	uid_t uid = g_slurm_auth_get_uid(msg->auth_cred, slurm_get_auth_info());

	START_TIMER;
	if (slurmctld_conf.debug_flags & DEBUG_FLAG_STEPS)
		info("Processing RPC: REQUEST_JOB_STEP_CREATE from uid=%d",
				uid);

	dump_step_desc(req_step_msg);
	if (uid && (uid != req_step_msg->user_id)) {
		error("Security violation, JOB_STEP_CREATE RPC from uid=%d "
		      "to run as uid %u",
		      uid, req_step_msg->user_id);
		slurm_send_rc_msg(msg, ESLURM_USER_ID_MISSING);
		return;
	}

#if defined HAVE_FRONT_END && !defined HAVE_BGQ	&& !defined HAVE_ALPS_CRAY
	/* Limited job step support */
	/* Non-super users not permitted to run job steps on front-end.
	 * A single slurmd can not handle a heavy load. */
	if (!validate_slurm_user(uid)) {
		info("Attempt to execute job step by uid=%d", uid);
		slurm_send_rc_msg(msg, ESLURM_NO_STEPS);
		return;
	}
#endif

	_throttle_start(&active_rpc_cnt);
	lock_slurmctld(job_write_lock);
	error_code = step_create(req_step_msg, &step_rec, false,
				 msg->protocol_version);

	if (error_code == SLURM_SUCCESS) {
		error_code = _make_step_cred(step_rec, &slurm_cred,
					     step_rec->start_protocol_ver);
		ext_sensors_g_get_stepstartdata(step_rec);
	}
	END_TIMER2("_slurm_rpc_job_step_create");

	/* return result */
	if (error_code) {
		unlock_slurmctld(job_write_lock);
		_throttle_fini(&active_rpc_cnt);
		if (slurmctld_conf.debug_flags & DEBUG_FLAG_STEPS) {
			if ((error_code == ESLURM_PROLOG_RUNNING) ||
			    (error_code == ESLURM_DISABLED)) { /*job suspended*/
				debug("%s for suspended job %u: %s",
				      __func__,
				      req_step_msg->job_id,
				      slurm_strerror(error_code));
			} else {
				info("%s for job %u: %s",
				     __func__,
				     req_step_msg->job_id,
				     slurm_strerror(error_code));
			}
		}
		slurm_send_rc_msg(msg, error_code);
	} else {
		slurm_step_layout_t *layout = step_rec->step_layout;

		if (slurmctld_conf.debug_flags & DEBUG_FLAG_STEPS)
			info("sched: %s: StepId=%u.%u %s %s",
			     __func__,
			     step_rec->job_ptr->job_id, step_rec->step_id,
			     req_step_msg->node_list, TIME_STR);

		job_step_resp.job_step_id = step_rec->step_id;
		job_step_resp.resv_ports  = step_rec->resv_ports;
		job_step_resp.step_layout = layout;
#ifdef HAVE_FRONT_END
		if (step_rec->job_ptr->batch_host) {
			job_step_resp.step_layout->front_end =
				xstrdup(step_rec->job_ptr->batch_host);
		}
#endif
		job_step_resp.cred           = slurm_cred;
		job_step_resp.use_protocol_ver = step_rec->start_protocol_ver;
		job_step_resp.select_jobinfo = step_rec->select_jobinfo;
		job_step_resp.switch_job     = step_rec->switch_job;

		unlock_slurmctld(job_write_lock);
		_throttle_fini(&active_rpc_cnt);
		slurm_msg_t_init(&resp);
		resp.flags = msg->flags;
		resp.protocol_version = msg->protocol_version;
		resp.address = msg->address;
		resp.msg_type = RESPONSE_JOB_STEP_CREATE;
		resp.data = &job_step_resp;

		slurm_send_node_msg(msg->conn_fd, &resp);
		slurm_cred_destroy(slurm_cred);
		schedule_job_save();	/* Sets own locks */
	}
}

/* _slurm_rpc_job_step_get_info - process request for job step info */
static void _slurm_rpc_job_step_get_info(slurm_msg_t * msg)
{
	DEF_TIMERS;
	void *resp_buffer = NULL;
	int resp_buffer_size = 0;
	int error_code = SLURM_SUCCESS;
	job_step_info_request_msg_t *request =
		(job_step_info_request_msg_t *) msg->data;
	/* Locks: Read config, job, write partition (for filtering) */
	slurmctld_lock_t job_read_lock = {
		READ_LOCK, READ_LOCK, NO_LOCK, WRITE_LOCK };
	uid_t uid = g_slurm_auth_get_uid(msg->auth_cred, slurm_get_auth_info());

	START_TIMER;
	if (slurmctld_conf.debug_flags & DEBUG_FLAG_STEPS)
		debug("Processing RPC: REQUEST_JOB_STEP_INFO from uid=%d", uid);

	lock_slurmctld(job_read_lock);

	if ((request->last_update - 1) >= last_job_update) {
		unlock_slurmctld(job_read_lock);
		if (slurmctld_conf.debug_flags & DEBUG_FLAG_STEPS)
			debug("%s, no change", __func__);
		error_code = SLURM_NO_CHANGE_IN_DATA;
	} else {
		Buf buffer = init_buf(BUF_SIZE);
		error_code = pack_ctld_job_step_info_response_msg(
			request->job_id, request->step_id,
			uid, request->show_flags, buffer,
			msg->protocol_version);
		unlock_slurmctld(job_read_lock);
		END_TIMER2("_slurm_rpc_job_step_get_info");
		if (error_code) {
			/* job_id:step_id not found or otherwise *\
			\* error message is printed elsewhere    */
			if (slurmctld_conf.debug_flags & DEBUG_FLAG_STEPS)
				debug("%s: %s",
					__func__, slurm_strerror(error_code));
			free_buf(buffer);
		} else {
			resp_buffer_size = get_buf_offset(buffer);
			resp_buffer = xfer_buf_data(buffer);
			if (slurmctld_conf.debug_flags & DEBUG_FLAG_STEPS)
				debug("%s size=%d %s",
					__func__, resp_buffer_size, TIME_STR);
		}
	}

	if (error_code)
		slurm_send_rc_msg(msg, error_code);
	else {
		slurm_msg_t response_msg;

		slurm_msg_t_init(&response_msg);
		response_msg.flags = msg->flags;
		response_msg.protocol_version = msg->protocol_version;
		response_msg.address = msg->address;
		response_msg.msg_type = RESPONSE_JOB_STEP_INFO;
		response_msg.data = resp_buffer;
		response_msg.data_size = resp_buffer_size;
		slurm_send_node_msg(msg->conn_fd, &response_msg);
		xfree(resp_buffer);
	}
}

static bool _is_valid_will_run_user(job_desc_msg_t *job_desc_msg, uid_t uid)
{
	char *account = NULL;

	if ((uid == job_desc_msg->user_id) || validate_operator(uid))
		return true;

	if (job_desc_msg->job_id != NO_VAL) {
		struct job_record *job_ptr;
		job_ptr = find_job_record(job_desc_msg->job_id);
		if (job_ptr)
			account = job_ptr->account;
	} else if (job_desc_msg->account)
		account = job_desc_msg->account;

	if (account && assoc_mgr_is_user_acct_coord(acct_db_conn, uid, account))
		return true;

	return false;
}

/* _slurm_rpc_job_will_run - process RPC to determine if job with given
 *	configuration can be initiated */
static void _slurm_rpc_job_will_run(slurm_msg_t * msg)
{
	/* init */
	DEF_TIMERS;
	int error_code = SLURM_SUCCESS;
	struct job_record *job_ptr = NULL;
	job_desc_msg_t *job_desc_msg = (job_desc_msg_t *) msg->data;
	/* Locks: Read config, read job, read node, read partition */
	slurmctld_lock_t job_read_lock = {
		READ_LOCK, READ_LOCK, READ_LOCK, READ_LOCK };
	/* Locks: Write job, read node, read partition */
	slurmctld_lock_t job_write_lock = {
		NO_LOCK, WRITE_LOCK, READ_LOCK, READ_LOCK };
	uid_t uid = g_slurm_auth_get_uid(msg->auth_cred, slurm_get_auth_info());
	uint16_t port;	/* dummy value */
	slurm_addr_t resp_addr;
	will_run_response_msg_t *resp = NULL;
	char *err_msg = NULL;

	START_TIMER;
	debug2("Processing RPC: REQUEST_JOB_WILL_RUN from uid=%d", uid);

	/* do RPC call */
	if (!_is_valid_will_run_user(job_desc_msg, uid)) {
		error_code = ESLURM_USER_ID_MISSING;
		error("Security violation, JOB_WILL_RUN RPC from uid=%d", uid);
	}
	if ((job_desc_msg->alloc_node == NULL)
	    ||  (job_desc_msg->alloc_node[0] == '\0')) {
		error_code = ESLURM_INVALID_NODE_NAME;
		error("REQUEST_JOB_WILL_RUN lacks alloc_node from uid=%d", uid);
	}

	if (error_code == SLURM_SUCCESS) {
		/* Locks are for job_submit plugin use */
		lock_slurmctld(job_read_lock);
		error_code = validate_job_create_req(job_desc_msg,uid,&err_msg);
		unlock_slurmctld(job_read_lock);
	}

	if (!slurm_get_peer_addr(msg->conn_fd, &resp_addr)) {
		job_desc_msg->resp_host = xmalloc(16);
		slurm_get_ip_str(&resp_addr, &port,
				 job_desc_msg->resp_host, 16);
		dump_job_desc(job_desc_msg);
		if (error_code == SLURM_SUCCESS) {
			lock_slurmctld(job_write_lock);
			if (job_desc_msg->job_id == NO_VAL) {
				error_code = job_allocate(job_desc_msg, false,
							  true, &resp,
							  true, uid, &job_ptr,
							  &err_msg,
							  msg->protocol_version);
			} else {	/* existing job test */
				error_code = job_start_data(job_desc_msg,
							    &resp);
			}
			unlock_slurmctld(job_write_lock);
			END_TIMER2("_slurm_rpc_job_will_run");
		}
	} else if (errno)
		error_code = errno;
	else
		error_code = SLURM_ERROR;

	/* return result */
	if (error_code) {
		debug2("_slurm_rpc_job_will_run: %s",
		       slurm_strerror(error_code));
		if (err_msg)
			slurm_send_rc_err_msg(msg, error_code, err_msg);
		else
			slurm_send_rc_msg(msg, error_code);
	} else if (resp) {
		slurm_msg_t response_msg;
		/* init response_msg structure */
		slurm_msg_t_init(&response_msg);
		response_msg.flags = msg->flags;
		response_msg.protocol_version = msg->protocol_version;
		response_msg.address = msg->address;
		response_msg.msg_type = RESPONSE_JOB_WILL_RUN;
		response_msg.data = resp;
		slurm_send_node_msg(msg->conn_fd, &response_msg);
		slurm_free_will_run_response_msg(resp);
		debug2("_slurm_rpc_job_will_run success %s", TIME_STR);
	} else {
		debug2("_slurm_rpc_job_will_run success %s", TIME_STR);
		if (job_desc_msg->job_id == NO_VAL)
			slurm_send_rc_msg(msg, SLURM_SUCCESS);
	}
	xfree(err_msg);
}

/* _slurm_rpc_node_registration - process RPC to determine if a node's
 *	actual configuration satisfies the configured specification */
static void _slurm_rpc_node_registration(slurm_msg_t * msg,
					 bool running_composite)
{
	/* init */
	DEF_TIMERS;
	int error_code = SLURM_SUCCESS;
	bool newly_up = false;
	slurm_node_registration_status_msg_t *node_reg_stat_msg =
		(slurm_node_registration_status_msg_t *) msg->data;
	/* Locks: Read config, write job, write node */
	slurmctld_lock_t job_write_lock = {
		READ_LOCK, WRITE_LOCK, WRITE_LOCK, NO_LOCK };
	uid_t uid = g_slurm_auth_get_uid(msg->auth_cred, slurm_get_auth_info());

	START_TIMER;
	debug2("Processing RPC: MESSAGE_NODE_REGISTRATION_STATUS from uid=%d",
	       uid);
	if (!validate_slurm_user(uid)) {
		error_code = ESLURM_USER_ID_MISSING;
		error("Security violation, NODE_REGISTER RPC from uid=%d", uid);
	}

	if (msg->protocol_version != SLURM_PROTOCOL_VERSION)
		info("Node %s appears to have a different version "
		     "of Slurm than ours.  Please update at your earliest "
		     "convenience.", node_reg_stat_msg->node_name);

	if (error_code == SLURM_SUCCESS) {
		/* do RPC call */
		if (!(slurmctld_conf.debug_flags & DEBUG_FLAG_NO_CONF_HASH) &&
		    (node_reg_stat_msg->hash_val != NO_VAL) &&
		    (node_reg_stat_msg->hash_val != slurm_get_hash_val())) {
			error("Node %s appears to have a different slurm.conf "
			      "than the slurmctld.  This could cause issues "
			      "with communication and functionality.  "
			      "Please review both files and make sure they "
			      "are the same.  If this is expected ignore, and "
			      "set DebugFlags=NO_CONF_HASH in your slurm.conf.",
			      node_reg_stat_msg->node_name);
		}
		if (!running_composite)
			lock_slurmctld(job_write_lock);
#ifdef HAVE_FRONT_END		/* Operates only on front-end */
		error_code = validate_nodes_via_front_end(node_reg_stat_msg,
							  msg->protocol_version,
							  &newly_up);
#else
		validate_jobs_on_node(node_reg_stat_msg);
		error_code = validate_node_specs(node_reg_stat_msg,
						 msg->protocol_version,
						 &newly_up);
#endif
		if (!running_composite)
			unlock_slurmctld(job_write_lock);
		END_TIMER2("_slurm_rpc_node_registration");
		if (newly_up) {
			queue_job_scheduler();
		}
	}

	/* return result */
	if (error_code) {
		error("_slurm_rpc_node_registration node=%s: %s",
		      node_reg_stat_msg->node_name,
		      slurm_strerror(error_code));
		slurm_send_rc_msg(msg, error_code);
	} else {
		debug2("_slurm_rpc_node_registration complete for %s %s",
		       node_reg_stat_msg->node_name, TIME_STR);
		slurm_send_rc_msg(msg, SLURM_SUCCESS);
	}
}

/* _slurm_rpc_job_alloc_info - process RPC to get details on existing job */
static void _slurm_rpc_job_alloc_info(slurm_msg_t * msg)
{
	int error_code = SLURM_SUCCESS;
	slurm_msg_t response_msg;
	struct job_record *job_ptr;
	DEF_TIMERS;
	job_alloc_info_msg_t *job_info_msg =
		(job_alloc_info_msg_t *) msg->data;
	job_alloc_info_response_msg_t job_info_resp_msg;
	/* Locks: Read config, job, read node */
	slurmctld_lock_t job_read_lock = {
		READ_LOCK, READ_LOCK, READ_LOCK, NO_LOCK };
	uid_t uid = g_slurm_auth_get_uid(msg->auth_cred, slurm_get_auth_info());

	START_TIMER;
	debug2("Processing RPC: REQUEST_JOB_ALLOCATION_INFO from uid=%d", uid);

	/* do RPC call */
	lock_slurmctld(job_read_lock);
	error_code = job_alloc_info(uid, job_info_msg->job_id, &job_ptr);
	END_TIMER2("_slurm_rpc_job_alloc_info");

	/* return result */
	if (error_code || (job_ptr == NULL) || (job_ptr->job_resrcs == NULL)) {
		unlock_slurmctld(job_read_lock);
		debug2("_slurm_rpc_job_alloc_info: JobId=%u, uid=%u: %s",
		       job_info_msg->job_id, uid,
		       slurm_strerror(error_code));
		slurm_send_rc_msg(msg, error_code);
	} else {
		info("_slurm_rpc_job_alloc_info JobId=%u NodeList=%s %s",
		     job_info_msg->job_id, job_ptr->nodes, TIME_STR);

		/* send job_ID  and node_name_ptr */
		job_info_resp_msg.num_cpu_groups = job_ptr->job_resrcs->
			cpu_array_cnt;
		job_info_resp_msg.cpu_count_reps =
			xmalloc(sizeof(uint32_t) *
				job_ptr->job_resrcs->cpu_array_cnt);
		memcpy(job_info_resp_msg.cpu_count_reps,
		       job_ptr->job_resrcs->cpu_array_reps,
		       (sizeof(uint32_t) * job_ptr->job_resrcs->cpu_array_cnt));
		job_info_resp_msg.cpus_per_node  =
			xmalloc(sizeof(uint16_t) *
				job_ptr->job_resrcs->cpu_array_cnt);
		memcpy(job_info_resp_msg.cpus_per_node,
		       job_ptr->job_resrcs->cpu_array_value,
		       (sizeof(uint16_t) * job_ptr->job_resrcs->cpu_array_cnt));
		job_info_resp_msg.error_code     = error_code;
		job_info_resp_msg.job_id         = job_info_msg->job_id;
		job_info_resp_msg.node_addr      =
			xmalloc(sizeof(slurm_addr_t) * job_ptr->node_cnt);
		memcpy(job_info_resp_msg.node_addr, job_ptr->node_addr,
		       (sizeof(slurm_addr_t) * job_ptr->node_cnt));
		job_info_resp_msg.node_cnt       = job_ptr->node_cnt;
		job_info_resp_msg.node_list      = xstrdup(job_ptr->nodes);
		job_info_resp_msg.select_jobinfo =
			select_g_select_jobinfo_copy(job_ptr->select_jobinfo);
		unlock_slurmctld(job_read_lock);

		slurm_msg_t_init(&response_msg);
		response_msg.flags = msg->flags;
		response_msg.protocol_version = msg->protocol_version;
		response_msg.msg_type    = RESPONSE_JOB_ALLOCATION_INFO;
		response_msg.data        = &job_info_resp_msg;

		slurm_send_node_msg(msg->conn_fd, &response_msg);
		select_g_select_jobinfo_free(job_info_resp_msg.select_jobinfo);
		xfree(job_info_resp_msg.cpu_count_reps);
		xfree(job_info_resp_msg.cpus_per_node);
		xfree(job_info_resp_msg.node_addr);
		xfree(job_info_resp_msg.node_list);
	}
}

/* _slurm_rpc_job_alloc_info_lite - process RPC to get minor details
   on existing job */
static void _slurm_rpc_job_alloc_info_lite(slurm_msg_t * msg)
{
	int error_code = SLURM_SUCCESS, i, j;
	slurm_msg_t response_msg;
	struct job_record *job_ptr;
	DEF_TIMERS;
	job_alloc_info_msg_t *job_info_msg =
		(job_alloc_info_msg_t *) msg->data;
	resource_allocation_response_msg_t job_info_resp_msg;
	/* Locks: Read config, job, read node */
	slurmctld_lock_t job_read_lock = {
		READ_LOCK, READ_LOCK, READ_LOCK, NO_LOCK };
	uid_t uid = g_slurm_auth_get_uid(msg->auth_cred, slurm_get_auth_info());

	START_TIMER;
	debug2("Processing RPC: REQUEST_JOB_ALLOCATION_INFO_LITE from uid=%d",
	       uid);

	/* do RPC call */
	lock_slurmctld(job_read_lock);
	error_code = job_alloc_info(uid, job_info_msg->job_id, &job_ptr);
	END_TIMER2("_slurm_rpc_job_alloc_info_lite");

	/* return result */
	if (error_code || (job_ptr == NULL) || (job_ptr->job_resrcs == NULL)) {
		unlock_slurmctld(job_read_lock);
		debug2("_slurm_rpc_job_alloc_info_lite: JobId=%u, uid=%u: %s",
		       job_info_msg->job_id, uid, slurm_strerror(error_code));
		slurm_send_rc_msg(msg, error_code);
	} else {
		debug("_slurm_rpc_job_alloc_info_lite JobId=%u NodeList=%s %s",
		      job_info_msg->job_id, job_ptr->nodes, TIME_STR);

		bzero(&job_info_resp_msg,
		      sizeof(resource_allocation_response_msg_t));

		/* send job_ID and node_name_ptr */
		if (bit_equal(job_ptr->node_bitmap,
			      job_ptr->job_resrcs->node_bitmap)) {
			job_info_resp_msg.num_cpu_groups = job_ptr->job_resrcs->
				cpu_array_cnt;
			job_info_resp_msg.cpu_count_reps =
				xmalloc(sizeof(uint32_t) *
					job_ptr->job_resrcs->
					cpu_array_cnt);
			memcpy(job_info_resp_msg.cpu_count_reps,
			       job_ptr->job_resrcs->cpu_array_reps,
			       (sizeof(uint32_t) *
				job_ptr->job_resrcs->cpu_array_cnt));
			job_info_resp_msg.cpus_per_node  =
				xmalloc(sizeof(uint16_t) *
					job_ptr->job_resrcs->
					cpu_array_cnt);
			memcpy(job_info_resp_msg.cpus_per_node,
			       job_ptr->job_resrcs->cpu_array_value,
			       (sizeof(uint16_t) *
				job_ptr->job_resrcs->cpu_array_cnt));
		} else {
			/* Job has changed size, rebuild CPU count info */
			job_info_resp_msg.num_cpu_groups = job_ptr->node_cnt;
			job_info_resp_msg.cpu_count_reps =
				xmalloc(sizeof(uint32_t) *
					job_ptr->node_cnt);
			job_info_resp_msg.cpus_per_node =
				xmalloc(sizeof(uint32_t) *
					job_ptr->node_cnt);
			for (i=0, j=-1; i<job_ptr->job_resrcs->nhosts; i++) {
				if (job_ptr->job_resrcs->cpus[i] == 0)
					continue;
				if ((j == -1) ||
				    (job_info_resp_msg.cpus_per_node[j] !=
				     job_ptr->job_resrcs->cpus[i])) {
					j++;
					job_info_resp_msg.cpus_per_node[j] =
						job_ptr->job_resrcs->cpus[i];
					job_info_resp_msg.cpu_count_reps[j] = 1;
				} else {
					job_info_resp_msg.cpu_count_reps[j]++;
				}
			}
			job_info_resp_msg.num_cpu_groups = j + 1;
		}
		job_info_resp_msg.account        = xstrdup(job_ptr->account);
		job_info_resp_msg.alias_list     = xstrdup(job_ptr->alias_list);
		job_info_resp_msg.error_code     = error_code;
		job_info_resp_msg.job_id         = job_info_msg->job_id;
		job_info_resp_msg.node_cnt       = job_ptr->node_cnt;
		job_info_resp_msg.node_list      = xstrdup(job_ptr->nodes);
		job_info_resp_msg.partition      = xstrdup(job_ptr->partition);
		if (job_ptr->qos_ptr) {
			slurmdb_qos_rec_t *qos;
			qos = (slurmdb_qos_rec_t *)job_ptr->qos_ptr;
			if (strcmp(qos->description, "Normal QOS default") == 0)
				job_info_resp_msg.qos = xstrdup("normal");
			else
				job_info_resp_msg.qos=xstrdup(qos->description);
		}
		job_info_resp_msg.resv_name      = xstrdup(job_ptr->resv_name);
		job_info_resp_msg.select_jobinfo =
			select_g_select_jobinfo_copy(job_ptr->select_jobinfo);
		if (job_ptr->details->env_cnt) {
			job_info_resp_msg.env_size = job_ptr->details->env_cnt;
			job_info_resp_msg.environment =
				xmalloc(sizeof(char *) *
				        job_info_resp_msg.env_size);
			for (i = 0; i < job_info_resp_msg.env_size; i++) {
				job_info_resp_msg.environment[i] =
					xstrdup(job_ptr->details->env_sup[i]);
			}
		}
		unlock_slurmctld(job_read_lock);

		slurm_msg_t_init(&response_msg);
		response_msg.flags = msg->flags;
		response_msg.protocol_version = msg->protocol_version;
		response_msg.msg_type    = RESPONSE_JOB_ALLOCATION_INFO_LITE;
		response_msg.data        = &job_info_resp_msg;

		slurm_send_node_msg(msg->conn_fd, &response_msg);

		slurm_free_resource_allocation_response_msg_members(
			&job_info_resp_msg);
	}
}

/* _slurm_rpc_job_sbcast_cred - process RPC to get details on existing job
 *	plus sbcast credential */
static void _slurm_rpc_job_sbcast_cred(slurm_msg_t * msg)
{
#ifdef HAVE_FRONT_END
	slurm_send_rc_msg(msg, ESLURM_NOT_SUPPORTED);
#else
	int error_code = SLURM_SUCCESS;
	slurm_msg_t response_msg;
	struct job_record *job_ptr = NULL;
	struct step_record *step_ptr;
	char *node_list = NULL;
	struct node_record *node_ptr;
	slurm_addr_t *node_addr = NULL;
	hostlist_t host_list = NULL;
	char *this_node_name;
	int node_inx = 0;
	uint32_t node_cnt;
	DEF_TIMERS;
	step_alloc_info_msg_t *job_info_msg =
		(step_alloc_info_msg_t *) msg->data;
	job_sbcast_cred_msg_t job_info_resp_msg;
	sbcast_cred_t *sbcast_cred;
	/* Locks: Read config, job, read node */
	slurmctld_lock_t job_read_lock = {
		READ_LOCK, READ_LOCK, READ_LOCK, NO_LOCK };
	uid_t uid = g_slurm_auth_get_uid(msg->auth_cred, slurm_get_auth_info());

	START_TIMER;
	debug2("Processing RPC: REQUEST_JOB_SBCAST_CRED from uid=%d", uid);

	/* do RPC call */
	lock_slurmctld(job_read_lock);
	error_code = job_alloc_info(uid, job_info_msg->job_id, &job_ptr);
	if (job_ptr && (job_info_msg->step_id != NO_VAL)) {
		step_ptr = find_step_record(job_ptr, job_info_msg->step_id);
		if (!step_ptr) {
			job_ptr = NULL;
			error_code = ESLURM_INVALID_JOB_ID;
		} else if (step_ptr->step_layout &&
			   (step_ptr->step_layout->node_cnt !=
			    job_ptr->node_cnt)) {
			node_cnt  = step_ptr->step_layout->node_cnt;
			node_list = step_ptr->step_layout->node_list;
			if ((host_list = hostlist_create(node_list)) == NULL) {
				fatal("hostlist_create error for %s: %m",
				      node_list);
				return;	/* Avoid CLANG false positive */
			}
			node_addr = xmalloc(sizeof(slurm_addr_t) * node_cnt);
			while ((this_node_name = hostlist_shift(host_list))) {
				if ((node_ptr = find_node_record(this_node_name))) {
					memcpy(&node_addr[node_inx++],
					       &node_ptr->slurm_addr,
					       sizeof(slurm_addr_t));
				} else {
					error("Invalid node %s in Step=%u.%u",
					      this_node_name, job_ptr->job_id,
					      step_ptr->step_id);
				}
				free(this_node_name);
			}
			hostlist_destroy(host_list);
		}
	}
	if (job_ptr && !node_addr) {
		node_addr = job_ptr->node_addr;
		node_cnt  = job_ptr->node_cnt;
		node_list = job_ptr->nodes;
		node_addr = xmalloc(sizeof(slurm_addr_t) * node_cnt);
		memcpy(node_addr, job_ptr->node_addr,
		       (sizeof(slurm_addr_t) * node_cnt));
	}
	END_TIMER2("_slurm_rpc_job_alloc_info");

	/* return result */
	if (error_code || (job_ptr == NULL)) {
		unlock_slurmctld(job_read_lock);
		debug2("_slurm_rpc_job_sbcast_cred: JobId=%u, uid=%u: %s",
		       job_info_msg->job_id, uid,
		       slurm_strerror(error_code));
		slurm_send_rc_msg(msg, error_code);
	} else if ((sbcast_cred =
		    create_sbcast_cred(slurmctld_config.cred_ctx,
				       job_ptr->job_id, node_list,
				       job_ptr->end_time)) == NULL){
		unlock_slurmctld(job_read_lock);
		error("_slurm_rpc_job_sbcast_cred JobId=%u cred create error",
		      job_info_msg->job_id);
		slurm_send_rc_msg(msg, SLURM_ERROR);
	} else {
		if (job_ptr && (job_info_msg->step_id != NO_VAL)) {
			info("_slurm_rpc_job_sbcast_cred Job=%u NodeList=%s %s",
			     job_info_msg->job_id, node_list, TIME_STR);
		} else {
			info("_slurm_rpc_job_sbcast_cred Step=%u.%u "
			     "NodeList=%s %s",
			     job_info_msg->job_id, job_info_msg->step_id,
			     node_list, TIME_STR);
		}

		job_info_resp_msg.job_id         = job_ptr->job_id;
		job_info_resp_msg.node_addr      = node_addr;
		job_info_resp_msg.node_cnt       = node_cnt;
		job_info_resp_msg.node_list      = xstrdup(node_list);
		job_info_resp_msg.sbcast_cred    = sbcast_cred;
		unlock_slurmctld(job_read_lock);

		slurm_msg_t_init(&response_msg);
		response_msg.flags = msg->flags;
		response_msg.protocol_version = msg->protocol_version;
		response_msg.msg_type    = RESPONSE_JOB_SBCAST_CRED;
		response_msg.data        = &job_info_resp_msg;

		slurm_send_node_msg(msg->conn_fd, &response_msg);
		/* job_info_resp_msg.node_addr is pointer,
		 * xfree(node_addr) is below */
		xfree(job_info_resp_msg.node_list);
		delete_sbcast_cred(sbcast_cred);
	}
	xfree(node_addr);
#endif
}

/* _slurm_rpc_ping - process ping RPC */
static void _slurm_rpc_ping(slurm_msg_t * msg)
{
	/* We could authenticate here, if desired */

	/* return result */
	slurm_send_rc_msg(msg, SLURM_SUCCESS);
}


/* _slurm_rpc_reconfigure_controller - process RPC to re-initialize
 *	slurmctld from configuration file
 * Anything you add to this function must be added to the
 * slurm_reconfigure function inside controller.c try
 * to keep these in sync.
 */
static void _slurm_rpc_reconfigure_controller(slurm_msg_t * msg)
{
	int error_code = SLURM_SUCCESS;
	static bool in_progress = false;
	DEF_TIMERS;
	/* Locks: Write configuration, job, node and partition */
	slurmctld_lock_t config_write_lock = {
		WRITE_LOCK, WRITE_LOCK, WRITE_LOCK, WRITE_LOCK };
	uid_t uid = g_slurm_auth_get_uid(msg->auth_cred, slurm_get_auth_info());

	START_TIMER;
	info("Processing RPC: REQUEST_RECONFIGURE from uid=%d", uid);
	if (!validate_super_user(uid)) {
		error("Security violation, RECONFIGURE RPC from uid=%d", uid);
		error_code = ESLURM_USER_ID_MISSING;
	}
	if (in_progress || slurmctld_config.shutdown_time)
		error_code = EINPROGRESS;

	/* do RPC call */
	if (error_code == SLURM_SUCCESS) {
		debug("sched: begin reconfiguration");
		lock_slurmctld(config_write_lock);
		in_progress = true;
		error_code = read_slurm_conf(1, true);
		if (error_code == SLURM_SUCCESS) {
			_update_cred_key();
			set_slurmctld_state_loc();
			msg_to_slurmd(REQUEST_RECONFIGURE);
		}
		in_progress = false;
		slurm_sched_g_partition_change();      /* notify sched plugin */
		unlock_slurmctld(config_write_lock);
		assoc_mgr_set_missing_uids();
		start_power_mgr(&slurmctld_config.thread_id_power);
		trigger_reconfig();
	}
	END_TIMER2("_slurm_rpc_reconfigure_controller");

	/* return result */
	if (error_code) {
		error("_slurm_rpc_reconfigure_controller: %s",
		      slurm_strerror(error_code));
		slurm_send_rc_msg(msg, error_code);
	} else {
		info("_slurm_rpc_reconfigure_controller: completed %s",
		     TIME_STR);
		slurm_send_rc_msg(msg, SLURM_SUCCESS);
		acct_storage_g_reconfig(acct_db_conn, 0);
		priority_g_reconfig(false);	/* notify priority plugin too */
		save_all_state();		/* has its own locks */
		queue_job_scheduler();
	}
}

/* _slurm_rpc_takeover - process takeover RPC */
static void _slurm_rpc_takeover(slurm_msg_t * msg)
{
	int error_code = SLURM_SUCCESS;
	uid_t uid = g_slurm_auth_get_uid(msg->auth_cred, slurm_get_auth_info());

	/* We could authenticate here, if desired */
	if (!validate_super_user(uid)) {
		error("Security violation, TAKEOVER RPC from uid=%d", uid);
		error_code = ESLURM_USER_ID_MISSING;
	} else {
		/* takeover is not possible in controller mode */
		/* return success */
		info("Performing RPC: REQUEST_TAKEOVER : "
		     "already in controller mode - skipping");
	}

	slurm_send_rc_msg(msg, error_code);

}

/* _slurm_rpc_shutdown_controller - process RPC to shutdown slurmctld */
static void _slurm_rpc_shutdown_controller(slurm_msg_t * msg)
{
	int error_code = SLURM_SUCCESS, i;
	uint16_t options = 0;
	shutdown_msg_t *shutdown_msg = (shutdown_msg_t *) msg->data;
	uid_t uid = g_slurm_auth_get_uid(msg->auth_cred, slurm_get_auth_info());
	/* Locks: Read node */
	slurmctld_lock_t node_read_lock = {
		NO_LOCK, NO_LOCK, READ_LOCK, NO_LOCK };

	if (!validate_super_user(uid)) {
		error("Security violation, SHUTDOWN RPC from uid=%d", uid);
		error_code = ESLURM_USER_ID_MISSING;
	}
	if (error_code);
	else if (msg->msg_type == REQUEST_CONTROL) {
		info("Performing RPC: REQUEST_CONTROL");
		/* resume backup mode */
		slurmctld_config.resume_backup = true;
	} else {
		info("Performing RPC: REQUEST_SHUTDOWN");
		options = shutdown_msg->options;
	}

	/* do RPC call */
	if (error_code)
		;
	else if (options == 1)
		info("performing immeditate shutdown without state save");
	else if (slurmctld_config.shutdown_time)
		debug2("shutdown RPC issued when already in progress");
	else {
		if ((msg->msg_type == REQUEST_SHUTDOWN) &&
		    (options == 0)) {
			/* This means (msg->msg_type != REQUEST_CONTROL) */
			lock_slurmctld(node_read_lock);
			msg_to_slurmd(REQUEST_SHUTDOWN);
			unlock_slurmctld(node_read_lock);
		}
		if (slurmctld_config.thread_id_sig)	/* signal clean-up */
			pthread_kill(slurmctld_config.thread_id_sig, SIGTERM);
		else {
			error("thread_id_sig undefined, hard shutdown");
			slurmctld_config.shutdown_time = time(NULL);
			/* send REQUEST_SHUTDOWN_IMMEDIATE RPC */
			slurmctld_shutdown();
		}
	}

	if (msg->msg_type == REQUEST_CONTROL) {
		/* Wait for workload to dry up before sending reply.
		 * One thread should remain, this one. */
		for (i = 1; i < (CONTROL_TIMEOUT * 10); i++) {
			if (slurmctld_config.server_thread_count <= 1)
				break;
			usleep(100000);
		}
		if (slurmctld_config.server_thread_count > 1)
			error("REQUEST_CONTROL reply with %d active threads",
			      slurmctld_config.server_thread_count);
		/* save_all_state();	performed by _slurmctld_background */
	}


	slurm_send_rc_msg(msg, error_code);
	if ((error_code == SLURM_SUCCESS) && (options == 1) &&
	    (slurmctld_config.thread_id_sig))
		pthread_kill(slurmctld_config.thread_id_sig, SIGABRT);
}

/* _slurm_rpc_shutdown_controller_immediate - process RPC to shutdown
 *	slurmctld */
static void _slurm_rpc_shutdown_controller_immediate(slurm_msg_t * msg)
{
	int error_code = SLURM_SUCCESS;
	uid_t uid = g_slurm_auth_get_uid(msg->auth_cred, slurm_get_auth_info());

	if (!validate_super_user(uid)) {
		error("Security violation, SHUTDOWN_IMMEDIATE RPC from uid=%d",
		      uid);
		error_code = ESLURM_USER_ID_MISSING;
	}

	/* do RPC call */
	/* No op: just used to knock loose accept RPC thread */
	if (error_code == SLURM_SUCCESS)
		debug("Performing RPC: REQUEST_SHUTDOWN_IMMEDIATE");
}

/* _slurm_rpc_step_complete - process step completion RPC to note the
 *      completion of a job step on at least some nodes.
 *	If the job step is complete, it may
 *	represent the termination of an entire job */
static void _slurm_rpc_step_complete(slurm_msg_t *msg, bool locked)
{
	static int active_rpc_cnt = 0;
	int error_code = SLURM_SUCCESS, rc, rem;
	uint32_t step_rc;
	DEF_TIMERS;
	step_complete_msg_t *req = (step_complete_msg_t *)msg->data;
	/* Locks: Write job, write node */
	slurmctld_lock_t job_write_lock = {
		NO_LOCK, WRITE_LOCK, WRITE_LOCK, NO_LOCK };
	uid_t uid = g_slurm_auth_get_uid(msg->auth_cred, slurm_get_auth_info());
	bool dump_job = false, dump_node = false;

	/* init */
	START_TIMER;
	if (slurmctld_conf.debug_flags & DEBUG_FLAG_STEPS)
		info("Processing RPC: REQUEST_STEP_COMPLETE for %u.%u "
		     "nodes %u-%u rc=%u uid=%d",
		     req->job_id, req->job_step_id, req->range_first,
		     req->range_last, req->step_rc, uid);

	if (!locked) {
		_throttle_start(&active_rpc_cnt);
		lock_slurmctld(job_write_lock);
	}

	rc = step_partial_comp(req, uid, &rem, &step_rc);

	if (rc || rem) {	/* some error or not totally done */
		/* Note: Error printed within step_partial_comp */
		if (!locked) {
			unlock_slurmctld(job_write_lock);
			_throttle_fini(&active_rpc_cnt);
		}
		slurm_send_rc_msg(msg, rc);
		if (!rc)	/* partition completion */
			schedule_job_save();	/* Has own locking */
		return;
	}

	if (req->job_step_id == SLURM_BATCH_SCRIPT) {
		/* FIXME: test for error, possibly cause batch job requeue */
		error_code = job_complete(req->job_id, uid, false,
					  false, step_rc);
		if (!locked) {
			unlock_slurmctld(job_write_lock);
			_throttle_fini(&active_rpc_cnt);
		}
		END_TIMER2("_slurm_rpc_step_complete");

		/* return result */
		if (error_code) {
			if (slurmctld_conf.debug_flags & DEBUG_FLAG_STEPS)
				info("%s JobId=%u: %s", __func__,
				     req->job_id, slurm_strerror(error_code));
			slurm_send_rc_msg(msg, error_code);
		} else {
			if (slurmctld_conf.debug_flags & DEBUG_FLAG_STEPS)
				info("sched: %s JobId=%u: %s", __func__,
				     req->job_id, TIME_STR);
			slurm_send_rc_msg(msg, SLURM_SUCCESS);
			dump_job = true;
		}
	} else {
		error_code = job_step_complete(req->job_id, req->job_step_id,
					       uid, false, step_rc);
		if (!locked) {
			unlock_slurmctld(job_write_lock);
			_throttle_fini(&active_rpc_cnt);
		}
		END_TIMER2("_slurm_rpc_step_complete");

		/* return result */
		if (error_code) {
			if (slurmctld_conf.debug_flags & DEBUG_FLAG_STEPS)
				info("%s 1 StepId=%u.%u %s", __func__,
				     req->job_id, req->job_step_id,
				     slurm_strerror(error_code));
			slurm_send_rc_msg(msg, error_code);
		} else {
			if (slurmctld_conf.debug_flags & DEBUG_FLAG_STEPS)
				info("sched: %s StepId=%u.%u %s", __func__,
				     req->job_id, req->job_step_id, TIME_STR);
			slurm_send_rc_msg(msg, SLURM_SUCCESS);
			dump_job = true;
		}
	}
	if (dump_job)
		(void) schedule_job_save();	/* Has own locking */
	if (dump_node)
		(void) schedule_node_save();	/* Has own locking */
}

/* _slurm_rpc_step_layout - return the step layout structure for
 *      a job step, if it currently exists
 */
static void _slurm_rpc_step_layout(slurm_msg_t *msg)
{
	int error_code = SLURM_SUCCESS;
	slurm_msg_t response_msg;
	DEF_TIMERS;
	job_step_id_msg_t *req = (job_step_id_msg_t *)msg->data;
	slurm_step_layout_t *step_layout = NULL;
	/* Locks: Read config job, write node */
	slurmctld_lock_t job_read_lock = {
		READ_LOCK, READ_LOCK, READ_LOCK, NO_LOCK };
	uid_t uid = g_slurm_auth_get_uid(msg->auth_cred, slurm_get_auth_info());
	struct job_record *job_ptr = NULL;
	struct step_record *step_ptr = NULL;

	START_TIMER;
	debug2("Processing RPC: REQUEST_STEP_LAYOUT, from uid=%d", uid);

	lock_slurmctld(job_read_lock);
	error_code = job_alloc_info(uid, req->job_id, &job_ptr);
	END_TIMER2("_slurm_rpc_step_layout");
	/* return result */
	if (error_code || (job_ptr == NULL)) {
		unlock_slurmctld(job_read_lock);
		if (error_code == ESLURM_ACCESS_DENIED) {
			error("Security vioation, REQUEST_STEP_LAYOUT for "
			      "JobId=%u from uid=%u", req->job_id, uid);
		} else {
			if (slurmctld_conf.debug_flags & DEBUG_FLAG_STEPS)
				info("%s: JobId=%u, uid=%u: %s", __func__,
				     req->job_id, uid,
				     slurm_strerror(error_code));
		}
		slurm_send_rc_msg(msg, error_code);
		return;
	}

	step_ptr = find_step_record(job_ptr, req->step_id);
	if (!step_ptr) {
		unlock_slurmctld(job_read_lock);
		if (slurmctld_conf.debug_flags & DEBUG_FLAG_STEPS)
			info("%s: JobId=%u.%u Not Found", __func__,
			     req->job_id, req->step_id);
		slurm_send_rc_msg(msg, ESLURM_INVALID_JOB_ID);
		return;
	}
	step_layout = slurm_step_layout_copy(step_ptr->step_layout);
#ifdef HAVE_FRONT_END
	if (job_ptr->batch_host)
		step_layout->front_end = xstrdup(job_ptr->batch_host);
#endif
	unlock_slurmctld(job_read_lock);

	slurm_msg_t_init(&response_msg);
	response_msg.flags = msg->flags;
	response_msg.protocol_version = msg->protocol_version;
	response_msg.msg_type    = RESPONSE_STEP_LAYOUT;
	response_msg.data        = step_layout;

	slurm_send_node_msg(msg->conn_fd, &response_msg);
	slurm_step_layout_destroy(step_layout);
}

/* _slurm_rpc_step_update - update a job step
 */
static void _slurm_rpc_step_update(slurm_msg_t *msg)
{
	DEF_TIMERS;
	step_update_request_msg_t *req =
		(step_update_request_msg_t *) msg->data;
	/* Locks: Write job */
	slurmctld_lock_t job_write_lock = {
		NO_LOCK, WRITE_LOCK, NO_LOCK, NO_LOCK };
	uid_t uid = g_slurm_auth_get_uid(msg->auth_cred, slurm_get_auth_info());
	int rc;

	START_TIMER;
	if (slurmctld_conf.debug_flags & DEBUG_FLAG_STEPS)
		info("Processing RPC: REQUEST_STEP_UPDATE, from uid=%d", uid);

	lock_slurmctld(job_write_lock);
	rc = update_step(req, uid);
	unlock_slurmctld(job_write_lock);
	END_TIMER2("_slurm_rpc_step_update");

	slurm_send_rc_msg(msg, rc);
}

/* _slurm_rpc_submit_batch_job - process RPC to submit a batch job */
static void _slurm_rpc_submit_batch_job(slurm_msg_t * msg)
{
	static int active_rpc_cnt = 0;
	int error_code = SLURM_SUCCESS;
	DEF_TIMERS;
	uint32_t step_id = 0;
	struct job_record *job_ptr = NULL;
	slurm_msg_t response_msg;
	submit_response_msg_t submit_msg;
	job_desc_msg_t *job_desc_msg = (job_desc_msg_t *) msg->data;
	/* Locks: Read config, read job, read node, read partition */
	slurmctld_lock_t job_read_lock = {
		READ_LOCK, READ_LOCK, READ_LOCK, READ_LOCK };
	/* Locks: Write job, read node, read partition */
	slurmctld_lock_t job_write_lock = {
		NO_LOCK, WRITE_LOCK, READ_LOCK, READ_LOCK };
	uid_t uid = g_slurm_auth_get_uid(msg->auth_cred, slurm_get_auth_info());
	char *err_msg = NULL;

	START_TIMER;
	debug2("Processing RPC: REQUEST_SUBMIT_BATCH_JOB from uid=%d", uid);

	slurm_msg_t_init(&response_msg);
	response_msg.flags = msg->flags;
	response_msg.protocol_version = msg->protocol_version;

	/* do RPC call */
	if ( (uid != job_desc_msg->user_id) && (!validate_super_user(uid)) ) {
		/* NOTE: Super root can submit a batch job for any user */
		error_code = ESLURM_USER_ID_MISSING;
		error("Security violation, SUBMIT_JOB from uid=%d", uid);
	}
	if ((job_desc_msg->alloc_node == NULL) ||
	    (job_desc_msg->alloc_node[0] == '\0')) {
		error_code = ESLURM_INVALID_NODE_NAME;
		error("REQUEST_SUBMIT_BATCH_JOB lacks alloc_node from uid=%d", uid);
	}

	if (error_code == SLURM_SUCCESS) {
		/* Locks are for job_submit plugin use */
		lock_slurmctld(job_read_lock);
		error_code = validate_job_create_req(job_desc_msg,uid,&err_msg);
		unlock_slurmctld(job_read_lock);
	}

	dump_job_desc(job_desc_msg);
	if (error_code == SLURM_SUCCESS) {
		_throttle_start(&active_rpc_cnt);
		lock_slurmctld(job_write_lock);
		START_TIMER;	/* Restart after we have locks */
		if (job_desc_msg->job_id != SLURM_BATCH_SCRIPT) {
			job_ptr = find_job_record(job_desc_msg->job_id);
			if (job_ptr && IS_JOB_FINISHED(job_ptr)) {
				if (IS_JOB_COMPLETING(job_ptr)) {
					info("Attempt to re-use active "
					     "job id %u", job_ptr->job_id);
					slurm_send_rc_msg(
						msg,
						ESLURM_DUPLICATE_JOB_ID);
					unlock_slurmctld(job_write_lock);
					_throttle_fini(&active_rpc_cnt);
					goto fini;
				}
				job_ptr = NULL;	/* OK to re-use job id */
			}
		} else
			job_ptr = NULL;

		if (job_ptr) {	/* Active job allocation */
#if defined HAVE_FRONT_END && !defined HAVE_BGQ	&& !defined HAVE_ALPS_CRAY
			/* Limited job step support */
			/* Non-super users not permitted to run job steps on
			 * front-end. A single slurmd can not handle a heavy
			 * load. */
			if (!validate_slurm_user(uid)) {
				info("Attempt to execute batch job step by "
				     "uid=%d", uid);
				slurm_send_rc_msg(msg, ESLURM_NO_STEPS);
				unlock_slurmctld(job_write_lock);
				_throttle_fini(&active_rpc_cnt);
				goto fini;
			}
#endif

			if (job_ptr->user_id != uid) {
				error("Security violation, uid=%d attempting "
				      "to execute a step within job %u owned "
				      "by user %u",
				      uid, job_ptr->job_id,
				      job_ptr->user_id);
				slurm_send_rc_msg(msg, ESLURM_USER_ID_MISSING);
				unlock_slurmctld(job_write_lock);
				_throttle_fini(&active_rpc_cnt);
				goto fini;
			}
			if (job_ptr->details &&
			    job_ptr->details->prolog_running) {
				slurm_send_rc_msg(msg, EAGAIN);
				unlock_slurmctld(job_write_lock);
				_throttle_fini(&active_rpc_cnt);
				goto fini;
			}

			error_code = _launch_batch_step(job_desc_msg, uid,
							&step_id,
							msg->protocol_version);
			unlock_slurmctld(job_write_lock);
			_throttle_fini(&active_rpc_cnt);
			END_TIMER2("_slurm_rpc_submit_batch_job");

			if (error_code != SLURM_SUCCESS) {
				info("_launch_batch_step: %s",
				     slurm_strerror(error_code));
				slurm_send_rc_msg(msg, error_code);
			} else {
				info("_launch_batch_step StepId=%u.%u %s",
				     job_desc_msg->job_id, step_id,
				     TIME_STR);
				submit_msg.job_id     = job_desc_msg->job_id;
				submit_msg.step_id    = step_id;
				submit_msg.error_code = error_code;
				response_msg.msg_type =
					RESPONSE_SUBMIT_BATCH_JOB;

				response_msg.data = &submit_msg;
				slurm_send_node_msg(msg->conn_fd,
						    &response_msg);
				schedule_job_save();
			}
			goto fini;
		}

		/* Create new job allocation */
		error_code = job_allocate(job_desc_msg,
					  job_desc_msg->immediate, false,
					  NULL, 0, uid, &job_ptr, &err_msg,
					  msg->protocol_version);
		unlock_slurmctld(job_write_lock);
		_throttle_fini(&active_rpc_cnt);
		END_TIMER2("_slurm_rpc_submit_batch_job");
		if (job_desc_msg->immediate && (error_code != SLURM_SUCCESS))
			error_code = ESLURM_CAN_NOT_START_IMMEDIATELY;
	}

	/* return result */
	if ((error_code != SLURM_SUCCESS) &&
	    (error_code != ESLURM_JOB_HELD) &&
	    (error_code != ESLURM_NODE_NOT_AVAIL) &&
	    (error_code != ESLURM_QOS_THRES) &&
	    (error_code != ESLURM_RESERVATION_NOT_USABLE) &&
	    (error_code != ESLURM_REQUESTED_PART_CONFIG_UNAVAILABLE) &&
	    (error_code != ESLURM_POWER_NOT_AVAIL) &&
	    (error_code != ESLURM_POWER_RESERVED)) {
		info("_slurm_rpc_submit_batch_job: %s",
		     slurm_strerror(error_code));
		if (err_msg)
			slurm_send_rc_err_msg(msg, error_code, err_msg);
		else
			slurm_send_rc_msg(msg, error_code);
	} else if (!job_ptr) {	/* Mostly to avoid CLANG error */
		fatal("job_allocate failed to allocate job, rc=%d",error_code);
	} else {
		info("_slurm_rpc_submit_batch_job JobId=%u %s",
		     job_ptr->job_id, TIME_STR);
		/* send job_ID */
		submit_msg.job_id     = job_ptr->job_id;
		submit_msg.step_id    = SLURM_BATCH_SCRIPT;
		submit_msg.error_code = error_code;
		response_msg.msg_type = RESPONSE_SUBMIT_BATCH_JOB;
		response_msg.data = &submit_msg;
		slurm_send_node_msg(msg->conn_fd, &response_msg);

		schedule_job_save();	/* Has own locks */
		schedule_node_save();	/* Has own locks */
		queue_job_scheduler();
	}

fini:	xfree(err_msg);
}

/* _slurm_rpc_update_job - process RPC to update the configuration of a
 * job (e.g. priority)
 */
static void _slurm_rpc_update_job(slurm_msg_t * msg)
{
	int error_code;
	DEF_TIMERS;
	job_desc_msg_t *job_desc_msg = (job_desc_msg_t *) msg->data;
	/* Locks: Write job, read node, read partition */
	slurmctld_lock_t job_write_lock = {
		NO_LOCK, WRITE_LOCK, READ_LOCK, READ_LOCK };
	uid_t uid = g_slurm_auth_get_uid(msg->auth_cred, slurm_get_auth_info());

	START_TIMER;
	debug2("Processing RPC: REQUEST_UPDATE_JOB from uid=%d", uid);

	/* do RPC call */
	dump_job_desc(job_desc_msg);
	/* Insure everything that may be written to database is lower case */
	xstrtolower(job_desc_msg->account);
	xstrtolower(job_desc_msg->wckey);
	lock_slurmctld(job_write_lock);
	if (job_desc_msg->job_id_str)
		error_code = update_job_str(msg, uid);
	else
		error_code = update_job(msg, uid);
	unlock_slurmctld(job_write_lock);
	END_TIMER2("_slurm_rpc_update_job");

	/* return result */
	if (error_code) {
		info("_slurm_rpc_update_job JobId=%s uid=%d: %s",
		     job_desc_msg->job_id_str, uid, slurm_strerror(error_code));
	} else {
		info("_slurm_rpc_update_job complete JobId=%s uid=%d %s",
		     job_desc_msg->job_id_str, uid, TIME_STR);
		/* Below functions provide their own locking */
		schedule_job_save();
		schedule_node_save();
		queue_job_scheduler();
	}
}

/*
 * slurm_drain_nodes - process a request to drain a list of nodes,
 *	no-op for nodes already drained or draining
 * node_list IN - list of nodes to drain
 * reason IN - reason to drain the nodes
 * reason_uid IN - who set the reason
 * RET SLURM_SUCCESS or error code
 * NOTE: This is utilzed by plugins and not via RPC and it sets its
 *	own locks.
 */
extern int slurm_drain_nodes(char *node_list, char *reason, uint32_t reason_uid)
{
	int error_code;
	DEF_TIMERS;
	/* Locks: Write  node */
	slurmctld_lock_t node_write_lock = {
		NO_LOCK, NO_LOCK, WRITE_LOCK, NO_LOCK };

	START_TIMER;
	lock_slurmctld(node_write_lock);
	error_code = drain_nodes(node_list, reason, reason_uid);
	unlock_slurmctld(node_write_lock);
	END_TIMER2("slurm_drain_nodes");

	return error_code;
}

/*
 * slurm_fail_job - terminate a job due to a launch failure
 *      no-op for jobs already terminated
 * job_id IN - slurm job id
 * IN job_state - desired job state (JOB_BOOT_FAIL, JOB_NODE_FAIL, etc.)
 * RET SLURM_SUCCESS or error code
 * NOTE: This is utilzed by plugins and not via RPC and it sets its
 *      own locks.
 */
extern int slurm_fail_job(uint32_t job_id, uint32_t job_state)
{
	int error_code;
	DEF_TIMERS;
	/* Locks: Write job and node */
	slurmctld_lock_t job_write_lock = {
		NO_LOCK, WRITE_LOCK, WRITE_LOCK, NO_LOCK };

	START_TIMER;
	lock_slurmctld(job_write_lock);
	error_code = job_fail(job_id, job_state);
	unlock_slurmctld(job_write_lock);
	END_TIMER2("slurm_fail_job");

	return error_code;
}

/*
 * _slurm_rpc_update_front_end - process RPC to update the configuration of a
 *	front_end node (e.g. UP/DOWN)
 */
static void _slurm_rpc_update_front_end(slurm_msg_t * msg)
{
	int error_code = SLURM_SUCCESS;
	DEF_TIMERS;
	update_front_end_msg_t *update_front_end_msg_ptr =
		(update_front_end_msg_t *) msg->data;
	/* Locks: write node */
	slurmctld_lock_t node_write_lock = {
		NO_LOCK, NO_LOCK, WRITE_LOCK, NO_LOCK };
	uid_t uid = g_slurm_auth_get_uid(msg->auth_cred, slurm_get_auth_info());

	START_TIMER;
	debug2("Processing RPC: REQUEST_UPDATE_FRONT_END from uid=%d", uid);
	if (!validate_super_user(uid)) {
		error_code = ESLURM_USER_ID_MISSING;
		error("Security violation, UPDATE_FRONT_END RPC from uid=%d",
		      uid);
	}

	if (error_code == SLURM_SUCCESS) {
		/* do RPC call */
		lock_slurmctld(node_write_lock);
		error_code = update_front_end(update_front_end_msg_ptr);
		unlock_slurmctld(node_write_lock);
		END_TIMER2("_slurm_rpc_update_front_end");
	}

	/* return result */
	if (error_code) {
		info("_slurm_rpc_update_front_end for %s: %s",
		     update_front_end_msg_ptr->name,
		     slurm_strerror(error_code));
		slurm_send_rc_msg(msg, error_code);
	} else {
		debug2("_slurm_rpc_update_front_end complete for %s %s",
		       update_front_end_msg_ptr->name, TIME_STR);
		slurm_send_rc_msg(msg, SLURM_SUCCESS);
	}
}

/*
 * _slurm_rpc_update_node - process RPC to update the configuration of a
 *	node (e.g. UP/DOWN)
 */
static void _slurm_rpc_update_node(slurm_msg_t * msg)
{
	int error_code = SLURM_SUCCESS;
	DEF_TIMERS;
	update_node_msg_t *update_node_msg_ptr =
		(update_node_msg_t *) msg->data;
	/* Locks: Write job and write node */
	slurmctld_lock_t node_write_lock = {
		NO_LOCK, WRITE_LOCK, WRITE_LOCK, NO_LOCK };
	uid_t uid = g_slurm_auth_get_uid(msg->auth_cred, slurm_get_auth_info());

	START_TIMER;
	debug2("Processing RPC: REQUEST_UPDATE_NODE from uid=%d", uid);
	if (!validate_super_user(uid)) {
		error_code = ESLURM_USER_ID_MISSING;
		error("Security violation, UPDATE_NODE RPC from uid=%d", uid);
	}

	if (error_code == SLURM_SUCCESS) {
		/* do RPC call */
		lock_slurmctld(node_write_lock);
		error_code = update_node(update_node_msg_ptr);
		unlock_slurmctld(node_write_lock);
		END_TIMER2("_slurm_rpc_update_node");
	}

	/* return result */
	if (error_code) {
		info("_slurm_rpc_update_node for %s: %s",
		     update_node_msg_ptr->node_names,
		     slurm_strerror(error_code));
		slurm_send_rc_msg(msg, error_code);
	} else {
		debug2("_slurm_rpc_update_node complete for %s %s",
		       update_node_msg_ptr->node_names, TIME_STR);
		slurm_send_rc_msg(msg, SLURM_SUCCESS);
	}

	/* Below functions provide their own locks */
	schedule_node_save();
	queue_job_scheduler();
	trigger_reconfig();
}

/*
 * _slurm_rpc_update_layout - process RPC to update the configuration of a
 *	layout (e.g. params of entities)
 */
static void _slurm_rpc_update_layout(slurm_msg_t * msg)
{
	int error_code = SLURM_SUCCESS;
	Buf buffer;
	DEF_TIMERS;
	update_layout_msg_t *msg_ptr = (update_layout_msg_t *) msg->data;
	int shrink_size;

	/* Locks: Write job and write node */
	uid_t uid = g_slurm_auth_get_uid(msg->auth_cred, slurm_get_auth_info());

	START_TIMER;
	debug2("Processing RPC: REQUEST_UPDATE_LAYOUT from uid=%d", uid);
	if (!validate_super_user(uid)) {
		error_code = ESLURM_USER_ID_MISSING;
		error("Security violation, UPDATE_LAYOUT RPC from uid=%d", uid);
	}

	if (error_code == SLURM_SUCCESS) {
		/* do RPC call */
		buffer = init_buf(BUF_SIZE);
		packstr(msg_ptr->arg, buffer);
		shrink_size = (int)get_buf_offset(buffer) - size_buf(buffer);
		set_buf_offset(buffer, 0);
		grow_buf(buffer, shrink_size);	/* Shrink actually */
		error_code = layouts_update_layout(msg_ptr->layout, buffer);
		free_buf(buffer);
		END_TIMER2("_slurm_rpc_update_node");
	}

	/* return result */
	if (error_code) {
		info("_slurm_rpc_update_layout for %s: %s",
		     msg_ptr->layout, slurm_strerror(error_code));
		slurm_send_rc_msg(msg, error_code);
	} else {
		debug2("_slurm_rpc_update_layout complete for %s %s",
		       msg_ptr->layout, TIME_STR);
		slurm_send_rc_msg(msg, SLURM_SUCCESS);
	}
}

/* _slurm_rpc_update_partition - process RPC to update the configuration
 *	of a partition (e.g. UP/DOWN) */
static void _slurm_rpc_update_partition(slurm_msg_t * msg)
{
	int error_code = SLURM_SUCCESS;
	DEF_TIMERS;
	update_part_msg_t *part_desc_ptr = (update_part_msg_t *) msg->data;
	/* Locks: Read config, write job, read node, write partition
	 * NOTE: job write lock due to gang scheduler support */
	slurmctld_lock_t part_write_lock = {
		READ_LOCK, WRITE_LOCK, READ_LOCK, WRITE_LOCK };
	uid_t uid = g_slurm_auth_get_uid(msg->auth_cred, slurm_get_auth_info());

	START_TIMER;
	debug2("Processing RPC: REQUEST_UPDATE_PARTITION from uid=%d", uid);
	if (!validate_super_user(uid)) {
		error_code = ESLURM_USER_ID_MISSING;
		error("Security violation, UPDATE_PARTITION RPC from uid=%d",
		      uid);
	}

	if (error_code == SLURM_SUCCESS) {
		/* do RPC call */
		if (msg->msg_type == REQUEST_CREATE_PARTITION) {
			lock_slurmctld(part_write_lock);
			error_code = update_part(part_desc_ptr, true);
			unlock_slurmctld(part_write_lock);
		} else {
			lock_slurmctld(part_write_lock);
			error_code = update_part(part_desc_ptr, false);
			unlock_slurmctld(part_write_lock);
		}
		END_TIMER2("_slurm_rpc_update_partition");
	}

	/* return result */
	if (error_code) {
		info("_slurm_rpc_update_partition partition=%s: %s",
		     part_desc_ptr->name, slurm_strerror(error_code));
		slurm_send_rc_msg(msg, error_code);
	} else {
		debug2("_slurm_rpc_update_partition complete for %s %s",
		       part_desc_ptr->name, TIME_STR);
		slurm_send_rc_msg(msg, SLURM_SUCCESS);

		schedule_part_save();		/* Has its locking */
		queue_job_scheduler();
	}
}

/* _slurm_rpc_update_powercap - process RPC to update the powercap */
static void _slurm_rpc_update_powercap(slurm_msg_t * msg)
{
	int error_code = SLURM_SUCCESS;
	DEF_TIMERS;
	bool valid_cap = false;
	uint32_t min, max, orig_cap;
	update_powercap_msg_t *ptr = (update_powercap_msg_t *) msg->data;

	/* Locks: write configuration, read node */
	slurmctld_lock_t config_write_lock = {
		WRITE_LOCK, NO_LOCK, READ_LOCK, NO_LOCK };
	uid_t uid = g_slurm_auth_get_uid(msg->auth_cred, slurm_get_auth_info());

	START_TIMER;
	debug2("Processing RPC: REQUEST_UPDATE_POWERCAP from uid=%d", uid);
	if (!validate_super_user(uid)) {
		error_code = ESLURM_USER_ID_MISSING;
		error("Security violation, UPDATE_POWERCAP RPC from uid=%d",
		      uid);
	}

	if (error_code == SLURM_SUCCESS) {
		/* do RPC call */
		lock_slurmctld(config_write_lock);
		if (ptr->power_cap == 0 ||
		    ptr->power_cap == INFINITE) {
			valid_cap = true;
		} else if (!power_layout_ready()) {
			/* Not using layouts/power framework */
			valid_cap = true;
		} else {
			/* we need to set a cap if 
			 * the current value is 0 in order to
			 * enable the capping system and get 
			 * the min and max values */
			orig_cap = powercap_get_cluster_current_cap();
			powercap_set_cluster_cap(INFINITE);
			min = powercap_get_cluster_min_watts();
			max = powercap_get_cluster_max_watts();
			if (min <= ptr->power_cap && max >= ptr->power_cap)
				valid_cap = true;
			else
				powercap_set_cluster_cap(orig_cap);
		}
		if (valid_cap)
			powercap_set_cluster_cap(ptr->power_cap);
		else
			error_code = ESLURM_INVALID_POWERCAP;
		unlock_slurmctld(config_write_lock);
		END_TIMER2("_slurm_rpc_update_powercap");
	}

	/* return result */
	if (error_code) {
		info("_slurm_rpc_update_powercap: %s",
		     slurm_strerror(error_code));
		slurm_send_rc_msg(msg, error_code);
	} else {
		debug2("_slurm_rpc_update_powercap complete %s", TIME_STR);
		slurm_send_rc_msg(msg, SLURM_SUCCESS);

		/* NOTE: These functions provide their own locks */
		schedule(0);
		save_all_state();
	}
}

/* _slurm_rpc_delete_partition - process RPC to delete a partition */
static void _slurm_rpc_delete_partition(slurm_msg_t * msg)
{
	/* init */
	int error_code = SLURM_SUCCESS;
	DEF_TIMERS;
	delete_part_msg_t *part_desc_ptr = (delete_part_msg_t *) msg->data;
	/* Locks: write job, read node, write partition */
	slurmctld_lock_t part_write_lock = {
		NO_LOCK, WRITE_LOCK, READ_LOCK, WRITE_LOCK };
	uid_t uid = g_slurm_auth_get_uid(msg->auth_cred, slurm_get_auth_info());

	START_TIMER;
	debug2("Processing RPC: REQUEST_DELETE_PARTITION from uid=%d", uid);
	if (!validate_super_user(uid)) {
		error_code = ESLURM_USER_ID_MISSING;
		error("Security violation, DELETE_PARTITION RPC from uid=%d",
		      uid);
	}

	if (error_code == SLURM_SUCCESS) {
		/* do RPC call */
		lock_slurmctld(part_write_lock);
		error_code = delete_partition(part_desc_ptr);
		unlock_slurmctld(part_write_lock);
		END_TIMER2("_slurm_rpc_delete_partition");
	}

	/* return result */
	if (error_code) {
		info("_slurm_rpc_delete_partition partition=%s: %s",
		     part_desc_ptr->name, slurm_strerror(error_code));
		slurm_send_rc_msg(msg, error_code);
	} else {
		info("_slurm_rpc_delete_partition complete for %s %s",
		     part_desc_ptr->name, TIME_STR);
		slurm_send_rc_msg(msg, SLURM_SUCCESS);

		save_all_state();	/* Has own locking */
		queue_job_scheduler();
	}
}

/* _slurm_rpc_resv_create - process RPC to create a reservation */
static void _slurm_rpc_resv_create(slurm_msg_t * msg)
{
	int error_code = SLURM_SUCCESS;
	DEF_TIMERS;
	resv_desc_msg_t *resv_desc_ptr = (resv_desc_msg_t *)
		msg->data;
	/* Locks: write node, read partition */
	slurmctld_lock_t node_write_lock = {
		NO_LOCK, NO_LOCK, WRITE_LOCK, READ_LOCK };
	uid_t uid = g_slurm_auth_get_uid(msg->auth_cred, slurm_get_auth_info());

	START_TIMER;
	debug2("Processing RPC: REQUEST_CREATE_RESERVATION from uid=%d", uid);
	if (!validate_operator(uid)) {
		error_code = ESLURM_USER_ID_MISSING;
		error("Security violation, CREATE_RESERVATION RPC from uid=%d",
		      uid);
	}

	if (error_code == SLURM_SUCCESS) {
		/* do RPC call */
		lock_slurmctld(node_write_lock);
		error_code = create_resv(resv_desc_ptr);
		unlock_slurmctld(node_write_lock);
		END_TIMER2("_slurm_rpc_resv_create");
	}

	/* return result */
	if (error_code) {
		if (resv_desc_ptr->name) {
			info("_slurm_rpc_resv_create reservation=%s: %s",
			     resv_desc_ptr->name, slurm_strerror(error_code));
		} else {
			info("_slurm_rpc_resv_create: %s",
			     slurm_strerror(error_code));
		}
		slurm_send_rc_msg(msg, error_code);
	} else {
		slurm_msg_t response_msg;
		reservation_name_msg_t resv_resp_msg;

		debug2("_slurm_rpc_resv_create complete for %s %s",
		       resv_desc_ptr->name, TIME_STR);
		/* send reservation name */
		slurm_msg_t_init(&response_msg);
		response_msg.flags = msg->flags;
		response_msg.protocol_version = msg->protocol_version;
		resv_resp_msg.name    = resv_desc_ptr->name;
		response_msg.msg_type = RESPONSE_CREATE_RESERVATION;
		response_msg.data     = &resv_resp_msg;
		slurm_send_node_msg(msg->conn_fd, &response_msg);

		queue_job_scheduler();
	}
}

/* _slurm_rpc_resv_update - process RPC to update a reservation */
static void _slurm_rpc_resv_update(slurm_msg_t * msg)
{
	int error_code = SLURM_SUCCESS;
	DEF_TIMERS;
	resv_desc_msg_t *resv_desc_ptr = (resv_desc_msg_t *)
		msg->data;
	/* Locks: write node, read partition */
	slurmctld_lock_t node_write_lock = {
		NO_LOCK, NO_LOCK, WRITE_LOCK, READ_LOCK };
	uid_t uid = g_slurm_auth_get_uid(msg->auth_cred, slurm_get_auth_info());

	START_TIMER;
	debug2("Processing RPC: REQUEST_UPDATE_RESERVATION from uid=%d", uid);
	if (!validate_operator(uid)) {
		error_code = ESLURM_USER_ID_MISSING;
		error("Security violation, UPDATE_RESERVATION RPC from uid=%d",
		      uid);
	}

	if (error_code == SLURM_SUCCESS) {
		/* do RPC call */
		lock_slurmctld(node_write_lock);
		error_code = update_resv(resv_desc_ptr);
		unlock_slurmctld(node_write_lock);
		END_TIMER2("_slurm_rpc_resv_update");
	}

	/* return result */
	if (error_code) {
		info("_slurm_rpc_resv_update reservation=%s: %s",
		     resv_desc_ptr->name, slurm_strerror(error_code));
		slurm_send_rc_msg(msg, error_code);
	} else {
		debug2("_slurm_rpc_resv_update complete for %s %s",
		       resv_desc_ptr->name, TIME_STR);
		slurm_send_rc_msg(msg, SLURM_SUCCESS);

		queue_job_scheduler();
	}
}

/* _slurm_rpc_resv_delete - process RPC to delete a reservation */
static void _slurm_rpc_resv_delete(slurm_msg_t * msg)
{
	/* init */
	int error_code = SLURM_SUCCESS;
	DEF_TIMERS;
	reservation_name_msg_t *resv_desc_ptr = (reservation_name_msg_t *)
		msg->data;
	/* Locks: read job, write node */
	slurmctld_lock_t node_write_lock = {
		NO_LOCK, READ_LOCK, WRITE_LOCK, NO_LOCK };
	uid_t uid = g_slurm_auth_get_uid(msg->auth_cred, slurm_get_auth_info());

	START_TIMER;
	debug2("Processing RPC: REQUEST_DELETE_RESERVATION from uid=%d", uid);
	if (!validate_operator(uid)) {
		error_code = ESLURM_USER_ID_MISSING;
		error("Security violation, DELETE_RESERVATION RPC from uid=%d",
		      uid);
	} else if (!resv_desc_ptr->name) {
		error_code = ESLURM_INVALID_PARTITION_NAME;
		error("Invalid DELETE_RESERVATION RPC from uid=%d, name is null",
		      uid);
	}

	if (error_code == SLURM_SUCCESS) {
		/* do RPC call */
		lock_slurmctld(node_write_lock);
		error_code = delete_resv(resv_desc_ptr);
		unlock_slurmctld(node_write_lock);
		END_TIMER2("_slurm_rpc_resv_delete");
	}

	/* return result */
	if (error_code) {
		info("_slurm_rpc_delete_reservation partition=%s: %s",
		     resv_desc_ptr->name, slurm_strerror(error_code));
		slurm_send_rc_msg(msg, error_code);
	} else {
		info("_slurm_rpc_delete_reservation complete for %s %s",
		     resv_desc_ptr->name, TIME_STR);
		slurm_send_rc_msg(msg, SLURM_SUCCESS);

		queue_job_scheduler();
	}
}

/* _slurm_rpc_resv_show - process RPC to dump reservation info */
static void _slurm_rpc_resv_show(slurm_msg_t * msg)
{
	resv_info_request_msg_t *resv_req_msg = (resv_info_request_msg_t *)
		msg->data;
	DEF_TIMERS;
	/* Locks: read node */
	slurmctld_lock_t node_read_lock = {
		NO_LOCK, NO_LOCK, READ_LOCK, NO_LOCK };
	uid_t uid = g_slurm_auth_get_uid(msg->auth_cred, slurm_get_auth_info());
	slurm_msg_t response_msg;
	char *dump;
	int dump_size;

	START_TIMER;
	debug2("Processing RPC: REQUEST_RESERVATION_INFO from uid=%d", uid);
	if ((resv_req_msg->last_update - 1) >= last_resv_update) {
		debug2("_slurm_rpc_resv_show, no change");
		slurm_send_rc_msg(msg, SLURM_NO_CHANGE_IN_DATA);
	} else {
		lock_slurmctld(node_read_lock);
		show_resv(&dump, &dump_size, uid, msg->protocol_version);
		unlock_slurmctld(node_read_lock);
		END_TIMER2("_slurm_rpc_resv_show");

		/* init response_msg structure */
		slurm_msg_t_init(&response_msg);
		response_msg.flags = msg->flags;
		response_msg.protocol_version = msg->protocol_version;
		response_msg.address = msg->address;
		response_msg.msg_type = RESPONSE_RESERVATION_INFO;
		response_msg.data = dump;
		response_msg.data_size = dump_size;

		/* send message */
		slurm_send_node_msg(msg->conn_fd, &response_msg);
		xfree(dump);
	}
}

/* _slurm_rpc_layout_show - process RPC to dump layout info */
static void _slurm_rpc_layout_show(slurm_msg_t * msg)
{
	layout_info_request_msg_t *layout_req_msg = (layout_info_request_msg_t *)
		msg->data;
	DEF_TIMERS;
	slurm_msg_t response_msg;
	char *dump;
	int dump_size;
	static int high_buffer_size = (1024 * 1024);
	Buf buffer = init_buf(high_buffer_size);

	START_TIMER;
	debug2("Processing RPC: REQUEST_LAYOUT_INFO");
	if (layout_req_msg->layout_type == NULL) {
		dump = slurm_get_layouts();
		pack32((uint32_t) 2, buffer);	/* 1 record + trailing \n */
		packstr(dump, buffer);
		packstr("\n", buffer); /* to be consistent with
					* layouts internal prints */
		xfree(dump);
	} else {
		if ( layouts_pack_layout(layout_req_msg->layout_type,
					 layout_req_msg->entities,
					 layout_req_msg->type,
					 layout_req_msg->flags,
					 buffer) != SLURM_SUCCESS) {
			debug2("%s: unable to get layout[%s]",
			       __func__, layout_req_msg->layout_type);
			slurm_send_rc_msg(msg, SLURM_NO_CHANGE_IN_DATA);
			free_buf(buffer);
			return;
		}
	}

	dump_size = get_buf_offset(buffer);
	high_buffer_size = MAX(high_buffer_size, dump_size);
	dump = xfer_buf_data(buffer);
	END_TIMER2("_slurm_rpc_resv_show");

	/* init response_msg structure */
	slurm_msg_t_init(&response_msg);
	response_msg.flags = msg->flags;
	response_msg.protocol_version = msg->protocol_version;
	response_msg.address = msg->address;
	response_msg.msg_type = RESPONSE_LAYOUT_INFO;
	response_msg.data = dump;
	response_msg.data_size = dump_size;

	/* send message */
	slurm_send_node_msg(msg->conn_fd, &response_msg);
	xfree(dump);
}

/* _slurm_rpc_update_block - process RPC to update the configuration
 *	of a block (e.g. FREE/ERROR/DELETE) */
static void _slurm_rpc_update_block(slurm_msg_t * msg)
{
	int error_code = SLURM_SUCCESS;
	DEF_TIMERS;
	update_block_msg_t *block_desc_ptr = (update_block_msg_t *) msg->data;
	uid_t uid = g_slurm_auth_get_uid(msg->auth_cred, slurm_get_auth_info());
	char *name = NULL;
	START_TIMER;

	debug2("Processing RPC: REQUEST_UPDATE_BLOCK from uid=%d", uid);
	if (!validate_super_user(uid)) {
		error_code = ESLURM_USER_ID_MISSING;
		error("Security violation, UPDATE_BLOCK RPC from uid=%d", uid);
		if (block_desc_ptr->bg_block_id) {
			name = block_desc_ptr->bg_block_id;
		} else if (block_desc_ptr->mp_str) {
			name = block_desc_ptr->mp_str;
		}
	}

	if (error_code == SLURM_SUCCESS) {
		/* do RPC call */
		if (block_desc_ptr->bg_block_id) {
			error_code = select_g_update_block(block_desc_ptr);
			END_TIMER2("_slurm_rpc_update_block");
			name = block_desc_ptr->bg_block_id;
		} else if (block_desc_ptr->mp_str) {
			error_code = select_g_update_sub_node(block_desc_ptr);
			END_TIMER2("_slurm_rpc_update_subbp");
			name = block_desc_ptr->mp_str;
		} else {
			error("Unknown update for blocks");
			error_code = SLURM_ERROR;
			END_TIMER2("_slurm_rpc_update_block");
		}
	}

	/* return result */
	if (error_code) {
		info("_slurm_rpc_update_block %s: %s",
		     name,
		     slurm_strerror(error_code));
		slurm_send_rc_msg(msg, error_code);
	} else {
		debug2("_slurm_rpc_update_block complete for %s %s",
		       name, TIME_STR);
		slurm_send_rc_msg(msg, SLURM_SUCCESS);
	}
}

/* determine of nodes are ready for the job */
static void _slurm_rpc_job_ready(slurm_msg_t * msg)
{
	int error_code, result;
	job_id_msg_t *id_msg = (job_id_msg_t *) msg->data;
	DEF_TIMERS;
	/* Locks: read job */
	slurmctld_lock_t job_read_lock = {
		NO_LOCK, READ_LOCK, NO_LOCK, NO_LOCK };
	slurm_msg_t response_msg;
	return_code_msg_t rc_msg;

	START_TIMER;
	lock_slurmctld(job_read_lock);
	error_code = job_node_ready(id_msg->job_id, &result);
	unlock_slurmctld(job_read_lock);
	END_TIMER2("_slurm_rpc_job_ready");

	if (error_code) {
		debug2("_slurm_rpc_job_ready: %s",
		       slurm_strerror(error_code));
		slurm_send_rc_msg(msg, error_code);
	} else {
		debug2("_slurm_rpc_job_ready(%u)=%d %s", id_msg->job_id,
		       result, TIME_STR);
		slurm_msg_t_init(&response_msg);
		response_msg.flags = msg->flags;
		response_msg.protocol_version = msg->protocol_version;
		response_msg.address = msg->address;
		rc_msg.return_code = result;
		response_msg.data = &rc_msg;
		if(_is_prolog_finished(id_msg->job_id)) {
			response_msg.msg_type = RESPONSE_JOB_READY;
		} else {
			response_msg.msg_type = RESPONSE_PROLOG_EXECUTING;
		}
		slurm_send_node_msg(msg->conn_fd, &response_msg);
	}
}

/* Check if prolog has already finished */
static int _is_prolog_finished(uint32_t job_id) {
	int is_running = 0;
	struct job_record  *job_ptr;

	slurmctld_lock_t job_read_lock = {
		NO_LOCK, READ_LOCK, NO_LOCK, NO_LOCK };
	lock_slurmctld(job_read_lock);
	job_ptr = find_job_record(job_id);
	if (job_ptr) {
		is_running = (job_ptr->state_reason != WAIT_PROLOG);
	}
	unlock_slurmctld(job_read_lock);
	return is_running;
}

/* get node select info plugin */
static void  _slurm_rpc_block_info(slurm_msg_t * msg)
{
	int error_code = SLURM_SUCCESS;
	Buf buffer = NULL;
	block_info_request_msg_t *sel_req_msg =
		(block_info_request_msg_t *) msg->data;
	slurm_msg_t response_msg;
	/* Locks: read config */
	slurmctld_lock_t config_read_lock = {
		READ_LOCK, NO_LOCK, NO_LOCK, NO_LOCK };
	DEF_TIMERS;
	uid_t uid = g_slurm_auth_get_uid(msg->auth_cred, slurm_get_auth_info());

	START_TIMER;
	debug2("Processing RPC: REQUEST_BLOCK_INFO from uid=%d", uid);
	lock_slurmctld(config_read_lock);
	if ((slurmctld_conf.private_data & PRIVATE_DATA_NODES) &&
	    !validate_operator(uid)) {
		error_code = ESLURM_ACCESS_DENIED;
		error("Security violation, REQUEST_BLOCK_INFO RPC from uid=%d",
		      uid);
	}
	unlock_slurmctld(config_read_lock);
	if (error_code == SLURM_SUCCESS) {
		error_code = select_g_pack_select_info(
			sel_req_msg->last_update, sel_req_msg->show_flags,
			&buffer, msg->protocol_version);
	}
	END_TIMER2("_slurm_rpc_block_info");

	if (error_code) {
		debug3("_slurm_rpc_block_info: %s",
		       slurm_strerror(error_code));
		slurm_send_rc_msg(msg, error_code);
	} else {
		/* init response_msg structure */
		slurm_msg_t_init(&response_msg);
		response_msg.flags = msg->flags;
		response_msg.protocol_version = msg->protocol_version;
		response_msg.address = msg->address;
		response_msg.msg_type = RESPONSE_BLOCK_INFO;
		response_msg.data = get_buf_data(buffer);
		response_msg.data_size = get_buf_offset(buffer);
		/* send message */
		slurm_send_node_msg(msg->conn_fd, &response_msg);

		if (buffer)
			free_buf(buffer);
	}
}

/* get node select info plugin */
static void  _slurm_rpc_burst_buffer_info(slurm_msg_t * msg)
{
	uid_t uid = g_slurm_auth_get_uid(msg->auth_cred, slurm_get_auth_info());
	void *resp_buffer = NULL;
	int resp_buffer_size = 0;
	int error_code = SLURM_SUCCESS;
	Buf buffer;
	DEF_TIMERS;

	START_TIMER;
	debug2("Processing RPC: REQUEST_BURST_BUFFER_INFO from uid=%d", uid);

	buffer = init_buf(BUF_SIZE);
	if (validate_super_user(uid))
		uid = 0;
	error_code = bb_g_state_pack(uid, buffer, msg->protocol_version);
	END_TIMER2(__func__);

	if (error_code) {
		debug("_slurm_rpc_burst_buffer_info: %s",
		       slurm_strerror(error_code));
		slurm_send_rc_msg(msg, error_code);
	} else {
		slurm_msg_t response_msg;

		resp_buffer_size = get_buf_offset(buffer);
		resp_buffer = xfer_buf_data(buffer);
		slurm_msg_t_init(&response_msg);
		response_msg.flags = msg->flags;
		response_msg.protocol_version = msg->protocol_version;
		response_msg.address = msg->address;
		response_msg.msg_type = RESPONSE_BURST_BUFFER_INFO;
		response_msg.data = resp_buffer;
		response_msg.data_size = resp_buffer_size;
		slurm_send_node_msg(msg->conn_fd, &response_msg);
		xfree(resp_buffer);
	}
}

/* Reset the job credential key based upon configuration parameters.
 * NOTE: READ lock_slurmctld config before entry */
static void _update_cred_key(void)
{
	slurm_cred_ctx_key_update(slurmctld_config.cred_ctx,
				  slurmctld_conf.job_credential_private_key);
}

inline static void _slurm_rpc_suspend(slurm_msg_t * msg)
{
	int error_code = SLURM_SUCCESS;
	DEF_TIMERS;
	suspend_msg_t *sus_ptr = (suspend_msg_t *) msg->data;
	/* Locks: write job and node */
	slurmctld_lock_t job_write_lock = {
		NO_LOCK, WRITE_LOCK, WRITE_LOCK, NO_LOCK };
	uid_t uid = g_slurm_auth_get_uid(msg->auth_cred, slurm_get_auth_info());
	char *op;

	START_TIMER;
	switch (sus_ptr->op) {
	case SUSPEND_JOB:
		op = "suspend";
		break;
	case RESUME_JOB:
		op = "resume";
		break;
	default:
		op = "unknown";
	}
	info("Processing RPC: REQUEST_SUSPEND(%s) from uid=%u",
	     op, (unsigned int) uid);

	lock_slurmctld(job_write_lock);
	if (sus_ptr->job_id_str) {
		error_code = job_suspend2(sus_ptr, uid, msg->conn_fd, true,
					  msg->protocol_version);
	} else {
		error_code = job_suspend(sus_ptr, uid, msg->conn_fd, true,
					 msg->protocol_version);
	}
	unlock_slurmctld(job_write_lock);
	END_TIMER2("_slurm_rpc_suspend");

	if (!sus_ptr->job_id_str)
		xstrfmtcat(sus_ptr->job_id_str, "%u", sus_ptr->job_id);

	if (error_code) {
		info("_slurm_rpc_suspend(%s) for %s %s", op,
		     sus_ptr->job_id_str, slurm_strerror(error_code));
	} else {
		info("_slurm_rpc_suspend(%s) for %s %s", op,
		     sus_ptr->job_id_str, TIME_STR);

		schedule_job_save();	/* Has own locking */
		if (sus_ptr->op == SUSPEND_JOB)
			queue_job_scheduler();
	}
}

inline static void _slurm_rpc_requeue(slurm_msg_t * msg)
{
	int error_code = SLURM_SUCCESS;
	DEF_TIMERS;
	requeue_msg_t *req_ptr = (requeue_msg_t *)msg->data;
	/* Locks: write job and node */
	slurmctld_lock_t job_write_lock = {
		NO_LOCK, WRITE_LOCK, WRITE_LOCK, NO_LOCK };
	uid_t uid = g_slurm_auth_get_uid(msg->auth_cred, slurm_get_auth_info());

	START_TIMER;

	info("%s: Processing RPC: REQUEST_JOB_REQUEUE from uid=%d", __func__,
	     uid);

	lock_slurmctld(job_write_lock);
	if (req_ptr->job_id_str) {
		error_code = job_requeue2(uid, req_ptr, msg->conn_fd,
					  msg->protocol_version, false);
	} else {
		error_code = job_requeue(uid, req_ptr->job_id, msg->conn_fd,
					 msg->protocol_version, false,
					 req_ptr->state);
	}
	unlock_slurmctld(job_write_lock);
	END_TIMER2("_slurm_rpc_requeue");

	if (error_code) {
		if (!req_ptr->job_id_str)
			xstrfmtcat(req_ptr->job_id_str, "%u", req_ptr->job_id);

		info("%s: %s: %s", __func__, req_ptr->job_id_str,
		     slurm_strerror(error_code));
	}

	/* Functions below provide their own locking
	 */
	schedule_job_save();
}

/* Assorted checkpoint operations */
inline static void  _slurm_rpc_checkpoint(slurm_msg_t * msg)
{
	int error_code = SLURM_SUCCESS;
	DEF_TIMERS;
	checkpoint_msg_t *ckpt_ptr = (checkpoint_msg_t *) msg->data;
	/* Locks: write job lock, read node lock */
	slurmctld_lock_t job_write_lock = {
		NO_LOCK, WRITE_LOCK, READ_LOCK, NO_LOCK };
	uid_t uid = g_slurm_auth_get_uid(msg->auth_cred, slurm_get_auth_info());
	char *op;

	START_TIMER;
	switch (ckpt_ptr->op) {
	case CHECK_ABLE:
		op = "able";
		break;
	case CHECK_CREATE:
		op = "create";
		break;
	case CHECK_DISABLE:
		op = "disable";
		break;
	case CHECK_ENABLE:
		op = "enable";
		break;
	case CHECK_ERROR:
		op = "error";
		break;
	case CHECK_REQUEUE:
		op = "requeue";
		break;
	case CHECK_RESTART:
		op = "restart";
		break;
	case CHECK_VACATE:
		op = "vacate";
		break;
	default:
		op = "unknown";
	}
	debug2("Processing RPC: REQUEST_CHECKPOINT(%s) from uid=%u",
	       op, (unsigned int) uid);

	/* do RPC call and send reply */
	lock_slurmctld(job_write_lock);
	if (ckpt_ptr->op == CHECK_RESTART) {
		error_code = job_restart(ckpt_ptr, uid, msg->conn_fd,
					 msg->protocol_version);
	} else if (ckpt_ptr->step_id == SLURM_BATCH_SCRIPT) {
		error_code = job_checkpoint(ckpt_ptr, uid, msg->conn_fd,
					    msg->protocol_version);
	} else {
		error_code = job_step_checkpoint(ckpt_ptr, uid, msg->conn_fd,
						 msg->protocol_version);
	}
	unlock_slurmctld(job_write_lock);
	END_TIMER2("_slurm_rpc_checkpoint");

	if (error_code) {
		if (ckpt_ptr->step_id == SLURM_BATCH_SCRIPT) {
			info("_slurm_rpc_checkpoint %s %u: %s", op,
			     ckpt_ptr->job_id, slurm_strerror(error_code));
		} else {
			info("_slurm_rpc_checkpoint %s %u.%u: %s", op,
			     ckpt_ptr->job_id, ckpt_ptr->step_id,
			     slurm_strerror(error_code));
		}
	} else {
		if (ckpt_ptr->step_id == SLURM_BATCH_SCRIPT) {
			info("_slurm_rpc_checkpoint %s for %u %s", op,
			     ckpt_ptr->job_id, TIME_STR);
		} else {
			info("_slurm_rpc_checkpoint %s for %u.%u %s", op,
			     ckpt_ptr->job_id, ckpt_ptr->step_id, TIME_STR);
		}
		if ((ckpt_ptr->op != CHECK_ABLE) &&
		    (ckpt_ptr->op != CHECK_ERROR)) {
			/* job state changed, save it */
			/* NOTE: This function provides it own locks */
			schedule_job_save();
		}
	}
}

inline static void  _slurm_rpc_checkpoint_comp(slurm_msg_t * msg)
{
	int error_code = SLURM_SUCCESS;
	DEF_TIMERS;
	checkpoint_comp_msg_t *ckpt_ptr = (checkpoint_comp_msg_t *) msg->data;
	/* Locks: read job */
	slurmctld_lock_t job_read_lock = {
		NO_LOCK, READ_LOCK, NO_LOCK, NO_LOCK };
	uid_t uid = g_slurm_auth_get_uid(msg->auth_cred, slurm_get_auth_info());

	START_TIMER;
	debug2("Processing RPC: REQUEST_CHECKPOINT_COMP from uid=%d", uid);

	/* do RPC call and send reply */
	lock_slurmctld(job_read_lock);
	error_code = job_step_checkpoint_comp(ckpt_ptr, uid, msg->conn_fd,
					      msg->protocol_version);
	unlock_slurmctld(job_read_lock);
	END_TIMER2("_slurm_rpc_checkpoint_comp");

	if (error_code) {
		info("_slurm_rpc_checkpoint_comp %u.%u: %s",
		     ckpt_ptr->job_id, ckpt_ptr->step_id,
		     slurm_strerror(error_code));
	} else {
		info("_slurm_rpc_checkpoint_comp %u.%u %s",
		     ckpt_ptr->job_id, ckpt_ptr->step_id, TIME_STR);
	}
}

inline static void  _slurm_rpc_checkpoint_task_comp(slurm_msg_t * msg)
{
	int error_code = SLURM_SUCCESS;
	DEF_TIMERS;
	checkpoint_task_comp_msg_t *ckpt_ptr;
	/* Locks: read job */
	slurmctld_lock_t job_read_lock = {
		NO_LOCK, READ_LOCK, NO_LOCK, NO_LOCK };
	uid_t uid = g_slurm_auth_get_uid(msg->auth_cred, slurm_get_auth_info());

	ckpt_ptr = (checkpoint_task_comp_msg_t *) msg->data;
	START_TIMER;
	debug2("Processing RPC: REQUEST_CHECKPOINT_TASK_COMP from uid=%d", uid);

	/* do RPC call and send reply */
	lock_slurmctld(job_read_lock);
	error_code = job_step_checkpoint_task_comp(ckpt_ptr, uid, msg->conn_fd,
						   msg->protocol_version);
	unlock_slurmctld(job_read_lock);
	END_TIMER2("_slurm_rpc_checkpoint_task_comp");

	if (error_code) {
		info("_slurm_rpc_checkpoint_task_comp %u.%u: %s",
		     ckpt_ptr->job_id, ckpt_ptr->step_id,
		     slurm_strerror(error_code));
	} else {
		info("_slurm_rpc_checkpoint_task_comp %u.%u %s",
		     ckpt_ptr->job_id, ckpt_ptr->step_id, TIME_STR);
	}
}

/* Copy an array of type char **, xmalloc() the array and xstrdup() the
 * strings in the array */
extern char **
xduparray(uint32_t size, char ** array)
{
	int i;
	char ** result;

	if (size == 0)
		return (char **)NULL;

	result = (char **) xmalloc(sizeof(char *) * size);
	for (i=0; i<size; i++)
		result[i] = xstrdup(array[i]);

	return result;
}

/* Like xduparray(), but performs one xmalloc().  The output format of this
 * must be identical to _read_data_array_from_file() */
static char **
_xduparray2(uint32_t size, char ** array)
{
	int i, len = 0;
	char *ptr, ** result;

	if (size == 0)
		return (char **) NULL;

	for (i=0; i<size; i++)
		len += (strlen(array[i]) + 1);
	ptr = xmalloc(len);
	result = (char **) xmalloc(sizeof(char *) * size);

	for (i=0; i<size; i++) {
		result[i] = ptr;
		len = strlen(array[i]);
		strcpy(ptr, array[i]);
		ptr += (len + 1);
	}

	return result;
}

/* _launch_batch_step
 * IN: job_desc_msg from _slurm_rpc_submit_batch_job() but with jobid set
 *     which means it's trying to launch within a pre-existing allocation.
 * IN: uid launching this batch job, which has already been validated.
 * OUT: SLURM error code if launch fails, or SLURM_SUCCESS
 */
static int _launch_batch_step(job_desc_msg_t *job_desc_msg, uid_t uid,
			      uint32_t *step_id, uint16_t protocol_version)
{
	struct job_record  *job_ptr;
	time_t now = time(NULL);
	int error_code = SLURM_SUCCESS;

	batch_job_launch_msg_t *launch_msg_ptr;
	agent_arg_t *agent_arg_ptr;
	struct node_record *node_ptr;

	/*
	 * Create a job step. Note that a credential is not necessary,
	 * since the slurmctld will be submitting this job directly to
	 * the slurmd.
	 */
	job_step_create_request_msg_t req_step_msg;
	struct step_record *step_rec;

	if (job_desc_msg->array_inx && job_desc_msg->array_inx[0])
		return ESLURM_INVALID_ARRAY;

	/*
	 * As far as the step record in slurmctld goes, we are just
	 * launching a batch script which will be run on a single
	 * processor on a single node. The actual launch request sent
	 * to the slurmd should contain the proper allocation values
	 * for subsequent srun jobs within the batch script.
	 */
	memset(&req_step_msg, 0, sizeof(job_step_create_request_msg_t));
	req_step_msg.job_id = job_desc_msg->job_id;
	req_step_msg.user_id = uid;
	req_step_msg.min_nodes = 1;
	req_step_msg.max_nodes = 0;
	req_step_msg.cpu_count = 1;
	req_step_msg.num_tasks = 1;
	req_step_msg.task_dist = SLURM_DIST_CYCLIC;
	req_step_msg.name = job_desc_msg->name;

	error_code = step_create(&req_step_msg, &step_rec, true,
				 protocol_version);
	xfree(req_step_msg.node_list);	/* may be set by step_create */

	if (error_code != SLURM_SUCCESS)
		return error_code;

	/*
	 * TODO: check all instances of step_record to ensure there's no
	 * problem with a null switch_job_info pointer.
	 */

	/* Get the allocation in order to construct the batch job
	 * launch request for the slurmd.
	 */

	job_ptr = step_rec->job_ptr;

	/* TODO: need to address batch job step request options such as
	 * the ability to run a batch job on a subset of the nodes in the
	 * current allocation.
	 * TODO: validate the specific batch job request vs. the
	 * existing allocation. Note that subsequent srun steps within
	 * the batch script will work within the full allocation, but
	 * the batch step options can still provide default settings via
	 * environment variables
	 *
	 * NOTE: for now we are *ignoring* most of the job_desc_msg
	 *       allocation-related settings. At some point we
	 *       should perform better error-checking, otherwise
	 *       the submitter will make some invalid assumptions
	 *       about how this job actually ran.
	 */
	job_ptr->time_last_active = now;


	/* Launch the batch job */
	node_ptr = find_first_node_record(job_ptr->node_bitmap);
	if (node_ptr == NULL) {
		delete_step_record(job_ptr, step_rec->step_id);
		return ESLURM_INVALID_JOB_ID;
	}

	/* Initialization of data structures */
	launch_msg_ptr = (batch_job_launch_msg_t *)
		xmalloc(sizeof(batch_job_launch_msg_t));
	launch_msg_ptr->job_id = job_ptr->job_id;
	launch_msg_ptr->step_id = step_rec->step_id;
	launch_msg_ptr->gid = job_ptr->group_id;
	launch_msg_ptr->uid = uid;
	launch_msg_ptr->nodes = xstrdup(job_ptr->alias_list);
	launch_msg_ptr->partition = xstrdup(job_ptr->partition);
	launch_msg_ptr->restart_cnt = job_ptr->restart_cnt;
	if (job_ptr->details) {
		launch_msg_ptr->pn_min_memory = job_ptr->details->
						pn_min_memory;
	}

	if (make_batch_job_cred(launch_msg_ptr, job_ptr, protocol_version)) {
		error("aborting batch step %u.%u", job_ptr->job_id,
		      job_ptr->group_id);
		xfree(launch_msg_ptr->nodes);
		xfree(launch_msg_ptr);
		delete_step_record(job_ptr, step_rec->step_id);
		return SLURM_ERROR;
	}

	launch_msg_ptr->std_err = xstrdup(job_desc_msg->std_err);
	launch_msg_ptr->std_in = xstrdup(job_desc_msg->std_in);
	launch_msg_ptr->std_out = xstrdup(job_desc_msg->std_out);
	launch_msg_ptr->acctg_freq = xstrdup(job_desc_msg->acctg_freq);
	launch_msg_ptr->open_mode = job_desc_msg->open_mode;
	launch_msg_ptr->work_dir = xstrdup(job_desc_msg->work_dir);
	launch_msg_ptr->argc = job_desc_msg->argc;
	launch_msg_ptr->argv = xduparray(job_desc_msg->argc,
					 job_desc_msg->argv);
	launch_msg_ptr->array_job_id = job_ptr->array_job_id;
	launch_msg_ptr->array_task_id = job_ptr->array_task_id;
	launch_msg_ptr->spank_job_env_size = job_ptr->spank_job_env_size;
	launch_msg_ptr->spank_job_env = xduparray(job_ptr->spank_job_env_size,
						  job_ptr->spank_job_env);
	launch_msg_ptr->script = xstrdup(job_desc_msg->script);
	launch_msg_ptr->environment = _xduparray2(job_desc_msg->env_size,
						  job_desc_msg->environment);
	launch_msg_ptr->envc = job_desc_msg->env_size;
	launch_msg_ptr->job_mem = job_desc_msg->pn_min_memory;
	launch_msg_ptr->cpus_per_task = job_desc_msg->cpus_per_task;

	/* job_ptr->total_cpus represents the total number of CPUs available
	 * for this step (overcommit not supported yet). If job_desc_msg
	 * contains a reasonable min_cpus request, use that value;
	 * otherwise default to the allocation processor request.
	 */
	launch_msg_ptr->ntasks = job_ptr->total_cpus;
	if (job_desc_msg->min_cpus > 0 &&
	    job_desc_msg->min_cpus < launch_msg_ptr->ntasks)
		launch_msg_ptr->ntasks = job_desc_msg->min_cpus;

	launch_msg_ptr->num_cpu_groups = job_ptr->job_resrcs->cpu_array_cnt;
	launch_msg_ptr->cpus_per_node  =
		xmalloc(sizeof(uint16_t) * job_ptr->job_resrcs->cpu_array_cnt);
	memcpy(launch_msg_ptr->cpus_per_node,
	       job_ptr->job_resrcs->cpu_array_value,
	       (sizeof(uint16_t) * job_ptr->job_resrcs->cpu_array_cnt));
	launch_msg_ptr->cpu_count_reps  =
		xmalloc(sizeof(uint32_t) * job_ptr->job_resrcs->cpu_array_cnt);
	memcpy(launch_msg_ptr->cpu_count_reps,
	       job_ptr->job_resrcs->cpu_array_reps,
	       (sizeof(uint32_t) * job_ptr->job_resrcs->cpu_array_cnt));
	launch_msg_ptr->select_jobinfo = select_g_select_jobinfo_copy(
		job_ptr->select_jobinfo);

	/* FIXME: for some reason these CPU arrays total all the CPUs
	 * actually allocated, rather than totaling up to the requested
	 * CPU count for the allocation.
	 * This means that SLURM_TASKS_PER_NODE will not match with
	 * SLURM_NTASKS in the batch script environment.
	 */

	agent_arg_ptr = (agent_arg_t *) xmalloc(sizeof(agent_arg_t));
	agent_arg_ptr->node_count = 1;
	agent_arg_ptr->retry = 0;
	xassert(job_ptr->batch_host);
#ifdef HAVE_FRONT_END
	if (job_ptr->front_end_ptr)
		agent_arg_ptr->protocol_version =
			job_ptr->front_end_ptr->protocol_version;
#else
	if ((node_ptr = find_node_record(job_ptr->batch_host)))
		agent_arg_ptr->protocol_version = node_ptr->protocol_version;
#endif

	agent_arg_ptr->hostlist = hostlist_create(job_ptr->batch_host);
	if (!agent_arg_ptr->hostlist)
		fatal("Invalid batch host: %s", job_ptr->batch_host);
	agent_arg_ptr->msg_type = REQUEST_BATCH_JOB_LAUNCH;
	agent_arg_ptr->msg_args = (void *) launch_msg_ptr;

	/* Launch the RPC via agent */
	agent_queue_request(agent_arg_ptr);

	*step_id = step_rec->step_id;
	return SLURM_SUCCESS;
}

inline static void  _slurm_rpc_trigger_clear(slurm_msg_t * msg)
{
	int rc;
	uid_t uid = g_slurm_auth_get_uid(msg->auth_cred, slurm_get_auth_info());
	trigger_info_msg_t * trigger_ptr = (trigger_info_msg_t *) msg->data;
	DEF_TIMERS;

	START_TIMER;
	debug("Processing RPC: REQUEST_TRIGGER_CLEAR from uid=%d", uid);

	rc = trigger_clear(uid, trigger_ptr);
	END_TIMER2("_slurm_rpc_trigger_clear");

	slurm_send_rc_msg(msg, rc);
}

inline static void  _slurm_rpc_trigger_get(slurm_msg_t * msg)
{
	uid_t uid = g_slurm_auth_get_uid(msg->auth_cred, slurm_get_auth_info());
	trigger_info_msg_t *resp_data;
	trigger_info_msg_t * trigger_ptr = (trigger_info_msg_t *) msg->data;
	slurm_msg_t response_msg;
	DEF_TIMERS;

	START_TIMER;
	debug("Processing RPC: REQUEST_TRIGGER_GET from uid=%d", uid);

	resp_data = trigger_get(uid, trigger_ptr);
	END_TIMER2("_slurm_rpc_trigger_get");

	slurm_msg_t_init(&response_msg);
	response_msg.flags = msg->flags;
	response_msg.protocol_version = msg->protocol_version;
	response_msg.address  = msg->address;
	response_msg.msg_type = RESPONSE_TRIGGER_GET;
	response_msg.data     = resp_data;
	slurm_send_node_msg(msg->conn_fd, &response_msg);
	slurm_free_trigger_msg(resp_data);
}

inline static void  _slurm_rpc_trigger_set(slurm_msg_t * msg)
{
	int rc;
	uid_t uid = g_slurm_auth_get_uid(msg->auth_cred, slurm_get_auth_info());
	gid_t gid = g_slurm_auth_get_gid(msg->auth_cred, slurm_get_auth_info());
	trigger_info_msg_t * trigger_ptr = (trigger_info_msg_t *) msg->data;
	DEF_TIMERS;

	START_TIMER;
	debug("Processing RPC: REQUEST_TRIGGER_SET from uid=%d", uid);

	rc = trigger_set(uid, gid, trigger_ptr);
	END_TIMER2("_slurm_rpc_trigger_set");

	slurm_send_rc_msg(msg, rc);
}

inline static void  _slurm_rpc_trigger_pull(slurm_msg_t * msg)
{
	int rc;
	uid_t uid = g_slurm_auth_get_uid(msg->auth_cred, slurm_get_auth_info());
	trigger_info_msg_t * trigger_ptr = (trigger_info_msg_t *) msg->data;
	DEF_TIMERS;

	START_TIMER;

	/* NOTE: No locking required here, trigger_pull only needs to lock
	 * it's own internal trigger structure */
	debug("Processing RPC: REQUEST_TRIGGER_PULL from uid=%u",
	      (unsigned int) uid);
	if (!validate_slurm_user(uid)) {
		rc = ESLURM_USER_ID_MISSING;
		error("Security violation, REQUEST_TRIGGER_PULL RPC "
		      "from uid=%d",
		      uid);
	} else
		rc = trigger_pull(trigger_ptr);
	END_TIMER2("_slurm_rpc_trigger_pull");

	slurm_send_rc_msg(msg, rc);
}

inline static void  _slurm_rpc_get_topo(slurm_msg_t * msg)
{
	topo_info_response_msg_t *topo_resp_msg;
	slurm_msg_t response_msg;
	int i;
	/* Locks: read node lock */
	slurmctld_lock_t node_read_lock = {
		NO_LOCK, NO_LOCK, READ_LOCK, NO_LOCK };
	DEF_TIMERS;

	START_TIMER;
	lock_slurmctld(node_read_lock);
	topo_resp_msg = xmalloc(sizeof(topo_info_response_msg_t));
	topo_resp_msg->record_count = switch_record_cnt;
	topo_resp_msg->topo_array = xmalloc(sizeof(topo_info_t) *
					    topo_resp_msg->record_count);
	for (i=0; i<topo_resp_msg->record_count; i++) {
		topo_resp_msg->topo_array[i].level      =
			switch_record_table[i].level;
		topo_resp_msg->topo_array[i].link_speed =
			switch_record_table[i].link_speed;
		topo_resp_msg->topo_array[i].name       =
			xstrdup(switch_record_table[i].name);
		topo_resp_msg->topo_array[i].nodes      =
			xstrdup(switch_record_table[i].nodes);
		topo_resp_msg->topo_array[i].switches   =
			xstrdup(switch_record_table[i].switches);
	}
	unlock_slurmctld(node_read_lock);
	END_TIMER2("_slurm_rpc_get_topo");

	slurm_msg_t_init(&response_msg);
	response_msg.flags = msg->flags;
	response_msg.protocol_version = msg->protocol_version;
	response_msg.address  = msg->address;
	response_msg.msg_type = RESPONSE_TOPO_INFO;
	response_msg.data     = topo_resp_msg;
	slurm_send_node_msg(msg->conn_fd, &response_msg);
	slurm_free_topo_info_msg(topo_resp_msg);
}

inline static void  _slurm_rpc_get_powercap(slurm_msg_t * msg)
{
	powercap_info_msg_t *powercap_resp_msg, *ptr;
	slurm_msg_t response_msg;
	/* Locks: read config lock */
	slurmctld_lock_t config_read_lock = {
		READ_LOCK, NO_LOCK, NO_LOCK, NO_LOCK };
	DEF_TIMERS;

	START_TIMER;
	lock_slurmctld(config_read_lock);
	powercap_resp_msg = xmalloc(sizeof(powercap_info_msg_t));
	ptr = powercap_resp_msg;
	ptr->power_cap = powercap_get_cluster_current_cap();
	ptr->min_watts = powercap_get_cluster_min_watts();
	ptr->cur_max_watts = powercap_get_cluster_current_max_watts();
	ptr->adj_max_watts = powercap_get_cluster_adjusted_max_watts();
	ptr->max_watts = powercap_get_cluster_max_watts();
	unlock_slurmctld(config_read_lock);
	END_TIMER2("_slurm_rpc_get_powercap");

	slurm_msg_t_init(&response_msg);
	response_msg.flags = msg->flags;
	response_msg.protocol_version = msg->protocol_version;
	response_msg.address  = msg->address;
	response_msg.msg_type = RESPONSE_POWERCAP_INFO;
	response_msg.data     = powercap_resp_msg;
	slurm_send_node_msg(msg->conn_fd, &response_msg);
	slurm_free_powercap_info_msg(powercap_resp_msg);
}

inline static void  _slurm_rpc_job_notify(slurm_msg_t * msg)
{
	int error_code;
	/* Locks: read job */
	slurmctld_lock_t job_read_lock = {
		NO_LOCK, READ_LOCK, NO_LOCK, NO_LOCK };
	uid_t uid = g_slurm_auth_get_uid(msg->auth_cred, slurm_get_auth_info());
	job_notify_msg_t * notify_msg = (job_notify_msg_t *) msg->data;
	struct job_record *job_ptr;
	DEF_TIMERS;

	START_TIMER;
	debug("Processing RPC: REQUEST_JOB_NOTIFY from uid=%d", uid);

	/* do RPC call */
	lock_slurmctld(job_read_lock);
	job_ptr = find_job_record(notify_msg->job_id);
	if (!job_ptr)
		error_code = ESLURM_INVALID_JOB_ID;
	else if ((job_ptr->user_id == uid) || validate_slurm_user(uid))
		error_code = srun_user_message(job_ptr, notify_msg->message);
	else {
		error_code = ESLURM_USER_ID_MISSING;
		error("Security violation, REQUEST_JOB_NOTIFY RPC "
		      "from uid=%d for jobid %u owner %d",
		      uid, notify_msg->job_id, job_ptr->user_id);
	}
	unlock_slurmctld(job_read_lock);

	END_TIMER2("_slurm_rpc_job_notify");
	slurm_send_rc_msg(msg, error_code);
}

inline static void  _slurm_rpc_set_debug_flags(slurm_msg_t *msg)
{
	uid_t uid = g_slurm_auth_get_uid(msg->auth_cred, slurm_get_auth_info());
	slurmctld_lock_t config_write_lock =
		{ WRITE_LOCK, NO_LOCK, NO_LOCK, NO_LOCK };
	set_debug_flags_msg_t *request_msg =
		(set_debug_flags_msg_t *) msg->data;
	uint64_t debug_flags;
	char *flag_string;

	debug2("Processing RPC: REQUEST_SET_DEBUG_FLAGS from uid=%d", uid);
	if (!validate_super_user(uid)) {
		error("set debug flags request from non-super user uid=%d",
		      uid);
		slurm_send_rc_msg(msg, EACCES);
		return;
	}

	lock_slurmctld (config_write_lock);
	debug_flags  = slurmctld_conf.debug_flags;
	debug_flags &= (~request_msg->debug_flags_minus);
	debug_flags |= request_msg->debug_flags_plus;
	slurm_set_debug_flags(debug_flags);
	slurmctld_conf.last_update = time(NULL);

	/* Reset cached debug_flags values */
	log_set_debug_flags();
	gs_reconfig();
	gres_plugin_reconfig(NULL);
	acct_storage_g_reconfig(acct_db_conn, 0);
	priority_g_reconfig(false);
	select_g_reconfigure();
	(void) slurm_sched_g_reconfig();
	(void) switch_g_reconfig();

	unlock_slurmctld (config_write_lock);
	flag_string = debug_flags2str(debug_flags);
	info("Set DebugFlags to %s", flag_string ? flag_string : "none");
	xfree(flag_string);
	slurm_send_rc_msg(msg, SLURM_SUCCESS);
}

inline static void  _slurm_rpc_set_debug_level(slurm_msg_t *msg)
{
	int debug_level, old_debug_level;
	uid_t uid = g_slurm_auth_get_uid(msg->auth_cred, slurm_get_auth_info());
	slurmctld_lock_t config_write_lock =
		{ WRITE_LOCK, NO_LOCK, NO_LOCK, NO_LOCK };
	set_debug_level_msg_t *request_msg =
		(set_debug_level_msg_t *) msg->data;
	log_options_t log_opts = LOG_OPTS_INITIALIZER;
	slurm_ctl_conf_t *conf;

	debug2("Processing RPC: REQUEST_SET_DEBUG_LEVEL from uid=%d", uid);
	if (!validate_super_user(uid)) {
		error("set debug level request from non-super user uid=%d",
		      uid);
		slurm_send_rc_msg(msg, EACCES);
		return;
	}

	/* NOTE: not offset by LOG_LEVEL_INFO, since it's inconveniet
	 * to provide negative values for scontrol */
	debug_level = MIN (request_msg->debug_level, (LOG_LEVEL_END - 1));
	debug_level = MAX (debug_level, LOG_LEVEL_QUIET);

	lock_slurmctld (config_write_lock);
	if (slurmctld_config.daemonize) {
		log_opts.stderr_level = LOG_LEVEL_QUIET;
		if (slurmctld_conf.slurmctld_logfile) {
			log_opts.logfile_level = debug_level;
			log_opts.syslog_level = LOG_LEVEL_QUIET;
		} else {
			log_opts.syslog_level = debug_level;
			log_opts.logfile_level = LOG_LEVEL_QUIET;
		}
	} else {
		log_opts.syslog_level = LOG_LEVEL_QUIET;
		log_opts.stderr_level = debug_level;
		if (slurmctld_conf.slurmctld_logfile)
			log_opts.logfile_level = debug_level;
		else
			log_opts.logfile_level = LOG_LEVEL_QUIET;
	}
	log_alter(log_opts, LOG_DAEMON, slurmctld_conf.slurmctld_logfile);
	unlock_slurmctld (config_write_lock);

	conf = slurm_conf_lock();
	old_debug_level = conf->slurmctld_debug;
	conf->slurmctld_debug = debug_level;
	slurm_conf_unlock();
	slurmctld_conf.last_update = time(NULL);
	if (debug_level != old_debug_level)
		info("Set debug level to %d", debug_level);

	slurm_send_rc_msg(msg, SLURM_SUCCESS);
}

inline static void  _slurm_rpc_set_schedlog_level(slurm_msg_t *msg)
{
	int schedlog_level, old_schedlog_level;
	uid_t uid = g_slurm_auth_get_uid(msg->auth_cred, slurm_get_auth_info());
	slurmctld_lock_t config_read_lock =
		{ READ_LOCK, NO_LOCK, NO_LOCK, NO_LOCK };
	set_debug_level_msg_t *request_msg =
		(set_debug_level_msg_t *) msg->data;
	log_options_t log_opts = SCHEDLOG_OPTS_INITIALIZER;
	slurm_ctl_conf_t *conf;

	debug2("Processing RPC: REQUEST_SET_SCHEDLOG_LEVEL from uid=%d", uid);
	if (!validate_super_user(uid)) {
		error("set scheduler log level request from non-super user "
		      "uid=%d", uid);
		slurm_send_rc_msg(msg, EACCES);
		return;
	}

	/*
	 * If slurmctld_conf.sched_logfile is NULL, then this operation
	 *  will fail, since there is no sched logfile for which to alter
	 *  the log level. (Calling sched_log_alter with a NULL filename
	 *  is likely to cause a segfault at the next sched log call)
	 *  So just give up and return "Operation Disabled"
	 */
	if (slurmctld_conf.sched_logfile == NULL) {
		error("set scheduler log level failed: no log file!");
		slurm_send_rc_msg (msg, ESLURM_DISABLED);
		return;
	}

	schedlog_level = MIN (request_msg->debug_level, (LOG_LEVEL_QUIET + 1));
	schedlog_level = MAX (schedlog_level, LOG_LEVEL_QUIET);

	lock_slurmctld (config_read_lock);
	log_opts.logfile_level = schedlog_level;
	sched_log_alter(log_opts, LOG_DAEMON, slurmctld_conf.sched_logfile);
	unlock_slurmctld (config_read_lock);

	conf = slurm_conf_lock();
	old_schedlog_level = conf->sched_log_level;
	conf->sched_log_level = schedlog_level;
	slurm_conf_unlock();
	slurmctld_conf.last_update = time(NULL);
	if (schedlog_level != old_schedlog_level)
		info("sched: Set scheduler log level to %d", schedlog_level);

	slurm_send_rc_msg(msg, SLURM_SUCCESS);
}

inline static void  _slurm_rpc_accounting_update_msg(slurm_msg_t *msg)
{
	int rc = SLURM_SUCCESS;
	uid_t uid = g_slurm_auth_get_uid(msg->auth_cred, slurm_get_auth_info());
	accounting_update_msg_t *update_ptr =
		(accounting_update_msg_t *) msg->data;
	bool sent_rc = false;
	DEF_TIMERS;

	START_TIMER;
	debug2("Processing RPC: ACCOUNTING_UPDATE_MSG from uid=%d", uid);

	if (!validate_super_user(uid)) {
		error("Update Association request from non-super user uid=%d",
		      uid);
		slurm_send_rc_msg(msg, EACCES);
		return;
	}

	/* Send message back to the caller letting him know we got it.
	   There is no need to wait since the end result would be the
	   same if we wait or not since the update has already
	   happened in the database.
	*/

	slurm_send_rc_msg(msg, rc);

	if (update_ptr->update_list && list_count(update_ptr->update_list)) {
		slurmdb_update_object_t *object =
			list_peek(update_ptr->update_list);
		if (object->type != SLURMDB_ADD_TRES) {
			/* If not specific message types, send message back
			 * to the caller immediately letting him know we got it.
			 * In most cases there is no need to wait since the end
			 * result would be the same if we wait or not
			 * since the update has already happened in
			 * the database.
			 */
			slurm_send_rc_msg(msg, rc);
			sent_rc = true;
		}
		rc = assoc_mgr_update(update_ptr->update_list, 0);
	}

	END_TIMER2("_slurm_rpc_accounting_update_msg");

	if (sent_rc) {
		if (rc != SLURM_SUCCESS)
			error("assoc_mgr_update gave error: %s",
			      slurm_strerror(rc));
	} else {
		info("sending after");
		slurm_send_rc_msg(msg, rc);
	}

}

/* _slurm_rpc_reboot_nodes - process RPC to schedule nodes reboot */
inline static void _slurm_rpc_reboot_nodes(slurm_msg_t * msg)
{
	int rc;
	uid_t uid = g_slurm_auth_get_uid(msg->auth_cred, slurm_get_auth_info());
#ifndef HAVE_FRONT_END
	int i;
	struct node_record *node_ptr;
	reboot_msg_t *reboot_msg = (reboot_msg_t *)msg->data;
	char *nodelist = NULL;
	bitstr_t *bitmap = NULL;
	/* Locks: write node lock */
	slurmctld_lock_t node_write_lock = {
		NO_LOCK, NO_LOCK, WRITE_LOCK, NO_LOCK };
#endif
	DEF_TIMERS;

	START_TIMER;
	debug2("Processing RPC: REQUEST_REBOOT_NODES from uid=%d", uid);
	if (!validate_super_user(uid)) {
		error("Security violation, REBOOT_NODES RPC from uid=%d", uid);
		slurm_send_rc_msg(msg, EACCES);
		return;
	}
#ifdef HAVE_FRONT_END
	rc = ESLURM_NOT_SUPPORTED;
#else
	/* do RPC call */
	if (reboot_msg)
		nodelist = reboot_msg->node_list;
	if (!nodelist || !strcasecmp(nodelist, "ALL")) {
		bitmap = bit_alloc(node_record_count);
		bit_nset(bitmap, 0, (node_record_count - 1));
	} else if (node_name2bitmap(nodelist, false, &bitmap) != 0) {
		FREE_NULL_BITMAP(bitmap);
		error("Invalid node list in REBOOT_NODES request");
		slurm_send_rc_msg(msg, ESLURM_INVALID_NODE_NAME);
		return;
	}

	lock_slurmctld(node_write_lock);
	for (i = 0, node_ptr = node_record_table_ptr;
	     i < node_record_count; i++, node_ptr++) {
		if (bit_test(bitmap, i) == 0)
			continue;
		if (IS_NODE_MAINT(node_ptr)) /* already on maintenance */
			continue;
		if (IS_NODE_FUTURE(node_ptr) || IS_NODE_DOWN(node_ptr))
			continue;
		if (IS_NODE_CLOUD(node_ptr) && IS_NODE_POWER_SAVE(node_ptr))
			continue;
		node_ptr->node_state |= NODE_STATE_MAINT;
		want_nodes_reboot = true;
	}

	if (want_nodes_reboot == true)
		schedule_node_save();

	unlock_slurmctld(node_write_lock);
	FREE_NULL_BITMAP(bitmap);
	rc = SLURM_SUCCESS;
#endif
	END_TIMER2("_slurm_rpc_reboot_nodes");
	slurm_send_rc_msg(msg, rc);
}

inline static void  _slurm_rpc_accounting_first_reg(slurm_msg_t *msg)
{
	uid_t uid = g_slurm_auth_get_uid(msg->auth_cred, slurm_get_auth_info());
	time_t event_time = time(NULL);

	DEF_TIMERS;

	START_TIMER;
	debug2("Processing RPC: ACCOUNTING_FIRST_REG from uid=%d", uid);
	if (!validate_super_user(uid)) {
		error("First Registration request from non-super user uid=%d",
		      uid);
		return;
	}

	send_all_to_accounting(event_time);

	END_TIMER2("_slurm_rpc_accounting_first_reg");
}

inline static void  _slurm_rpc_accounting_register_ctld(slurm_msg_t *msg)
{
	uid_t uid = g_slurm_auth_get_uid(msg->auth_cred, slurm_get_auth_info());

	DEF_TIMERS;

	START_TIMER;
	debug2("Processing RPC: ACCOUNTING_REGISTER_CTLD from uid=%d", uid);
	if (!validate_super_user(uid)) {
		error("Registration request from non-super user uid=%d",
		      uid);
		return;
	}

	clusteracct_storage_g_register_ctld(acct_db_conn,
					    slurmctld_conf.slurmctld_port);

	END_TIMER2("_slurm_rpc_accounting_register_ctld");
}

inline static void _slurm_rpc_dump_spank(slurm_msg_t * msg)
{
	int rc = SLURM_SUCCESS;
	spank_env_request_msg_t *spank_req_msg = (spank_env_request_msg_t *)
						 msg->data;
	spank_env_responce_msg_t *spank_resp_msg = NULL;
	/* Locks: read job */
	slurmctld_lock_t job_read_lock = {
		NO_LOCK, READ_LOCK, NO_LOCK, NO_LOCK };
	uid_t uid = g_slurm_auth_get_uid(msg->auth_cred, slurm_get_auth_info());
	slurm_msg_t response_msg;
	DEF_TIMERS;

	START_TIMER;
	debug("Processing RPC: REQUEST_SPANK_ENVIRONMENT from uid=%d JobId=%u",
	      uid, spank_req_msg->job_id);
	if (!validate_slurm_user(uid)) {
		rc = ESLURM_USER_ID_MISSING;
		error("Security violation, REQUEST_SPANK_ENVIRONMENT RPC "
		      "from uid=%d", uid);
	}

	if (rc == SLURM_SUCCESS) {
		/* do RPC call */
		struct job_record *job_ptr;
		uint32_t i;

		lock_slurmctld(job_read_lock);
		job_ptr = find_job_record(spank_req_msg->job_id);
		if (job_ptr) {
			spank_resp_msg =
				xmalloc(sizeof(spank_env_responce_msg_t));
			spank_resp_msg->spank_job_env_size =
				job_ptr->spank_job_env_size;
			spank_resp_msg->spank_job_env = xmalloc(
				spank_resp_msg->spank_job_env_size *
				sizeof(char *));
			for (i = 0; i < spank_resp_msg->spank_job_env_size; i++)
				spank_resp_msg->spank_job_env[i] = xstrdup(
					job_ptr->spank_job_env[i]);
		} else {
			rc = ESLURM_INVALID_JOB_ID;
		}
		unlock_slurmctld(job_read_lock);
	}
	END_TIMER2("_slurm_rpc_dump_spank");

	if (rc == SLURM_SUCCESS) {
		slurm_msg_t_init(&response_msg);
		response_msg.flags = msg->flags;
		response_msg.protocol_version = msg->protocol_version;
		response_msg.address  = msg->address;
		response_msg.msg_type = RESPONCE_SPANK_ENVIRONMENT;
		response_msg.data     = spank_resp_msg;
		slurm_send_node_msg(msg->conn_fd, &response_msg);
		slurm_free_spank_env_responce_msg(spank_resp_msg);
	} else {
		slurm_send_rc_msg(msg, rc);
	}
}

static void _clear_rpc_stats(void)
{
	int i;

	slurm_mutex_lock(&rpc_mutex);
	for (i = 0; i < rpc_type_size; i++) {
		rpc_type_cnt[i] = 0;
		rpc_type_id[i] = 0;
		rpc_type_time[i] = 0;
	}
	for (i = 0; i < rpc_user_size; i++) {
		rpc_user_cnt[i] = 0;
		rpc_user_id[i] = 0;
		rpc_user_time[i] = 0;
	}
	slurm_mutex_unlock(&rpc_mutex);
}

static void _pack_rpc_stats(int resp, char **buffer_ptr, int *buffer_size,
			    uint16_t protocol_version)
{
	uint32_t i;
	Buf buffer;

	if (protocol_version < SLURM_14_11_PROTOCOL_VERSION)
		return;

	slurm_mutex_lock(&rpc_mutex);
	buffer = create_buf(*buffer_ptr, *buffer_size);
	set_buf_offset(buffer, *buffer_size);
	for (i = 0; i < rpc_type_size; i++) {
		if (rpc_type_id[i] == 0)
			break;
	}
	pack32(i, buffer);
	pack16_array(rpc_type_id,   i, buffer);
	pack32_array(rpc_type_cnt,  i, buffer);
	pack64_array(rpc_type_time, i, buffer);

	for (i = 1; i < rpc_user_size; i++) {
		if (rpc_user_id[i] == 0)
			break;
	}
	pack32(i, buffer);
	pack32_array(rpc_user_id,   i, buffer);
	pack32_array(rpc_user_cnt,  i, buffer);
	pack64_array(rpc_user_time, i, buffer);
	slurm_mutex_unlock(&rpc_mutex);

	*buffer_size = get_buf_offset(buffer);
	buffer_ptr[0] = xfer_buf_data(buffer);
}

/* _slurm_rpc_dump_stats - process RPC for statistics information */
inline static void _slurm_rpc_dump_stats(slurm_msg_t * msg)
{
	char *dump;
	int dump_size;
	stats_info_request_msg_t *request_msg;
	slurm_msg_t response_msg;
	uid_t uid = g_slurm_auth_get_uid(msg->auth_cred, slurm_get_auth_info());

	request_msg = (stats_info_request_msg_t *)msg->data;

	if ((request_msg->command_id == STAT_COMMAND_RESET) &&
	    !validate_operator(uid)) {
		error("Security violation: REQUEST_STATS_INFO reset "
		      "from uid=%d", uid);
		slurm_send_rc_msg(msg, ESLURM_ACCESS_DENIED);
		return;
	}

	debug2("Processing RPC: REQUEST_STATS_INFO (command: %u)",
	       request_msg->command_id);

	slurm_msg_t_init(&response_msg);
	response_msg.protocol_version = msg->protocol_version;
	response_msg.address = msg->address;
	response_msg.msg_type = RESPONSE_STATS_INFO;

	if (request_msg->command_id == STAT_COMMAND_RESET) {
		reset_stats(1);
		_clear_rpc_stats();
		pack_all_stat(0, &dump, &dump_size, msg->protocol_version);
		_pack_rpc_stats(0, &dump, &dump_size, msg->protocol_version);
		response_msg.data = dump;
		response_msg.data_size = dump_size;
	} else {
		pack_all_stat(1, &dump, &dump_size, msg->protocol_version);
		_pack_rpc_stats(1, &dump, &dump_size, msg->protocol_version);
		response_msg.data = dump;
		response_msg.data_size = dump_size;
	}

	/* send message */
	slurm_send_node_msg(msg->conn_fd, &response_msg);
	xfree(dump);
}

/* _slurm_rpc_dump_licenses()
 *
 * Pack the io buffer and send it back to the library.
 */
inline static void
_slurm_rpc_dump_licenses(slurm_msg_t * msg)
{
	DEF_TIMERS;
	char *dump;
	int dump_size;
	slurm_msg_t response_msg;
	license_info_request_msg_t  *lic_req_msg;
	uid_t uid = g_slurm_auth_get_uid(msg->auth_cred, slurm_get_auth_info());

	START_TIMER;
	debug2("%s: Processing RPC: REQUEST_LICENSE_INFO uid=%d",
	       __func__, uid);
	lic_req_msg = (license_info_request_msg_t *)msg->data;

	if ((lic_req_msg->last_update - 1) >= last_license_update) {
		/* Dont send unnecessary data
		 */
		debug2("%s: no change SLURM_NO_CHANGE_IN_DATA", __func__);
		slurm_send_rc_msg(msg, SLURM_NO_CHANGE_IN_DATA);

		return;
	}

	get_all_license_info(&dump, &dump_size, uid, msg->protocol_version);

	END_TIMER2("_slurm_rpc_dump_licenses");
	debug2("%s: size=%d %s", __func__, dump_size, TIME_STR);

	/* init response_msg structure
	 */
	slurm_msg_t_init(&response_msg);

	response_msg.flags = msg->flags;
	response_msg.protocol_version = msg->protocol_version;
	response_msg.address = msg->address;
	response_msg.msg_type = RESPONSE_LICENSE_INFO;
	response_msg.data = dump;
	response_msg.data_size = dump_size;

	/* send message
	 */
	slurm_send_node_msg(msg->conn_fd, &response_msg);
	xfree(dump);
	/* Ciao!
	 */
}

/* Free memory used to track RPC usage by type and user */
extern void free_rpc_stats(void)
{
	slurm_mutex_lock(&rpc_mutex);
	xfree(rpc_type_cnt);
	xfree(rpc_type_id);
	xfree(rpc_type_time);
	rpc_type_size = 0;

	xfree(rpc_user_cnt);
	xfree(rpc_user_id);
	xfree(rpc_user_time);
	rpc_user_size = 0;
	slurm_mutex_unlock(&rpc_mutex);
}

/* _slurm_rpc_kill_job2()
 */
inline static void
_slurm_rpc_kill_job2(slurm_msg_t *msg)
{
	DEF_TIMERS;
	job_step_kill_msg_t *kill;
	slurmctld_lock_t lock = {READ_LOCK, WRITE_LOCK,
				 WRITE_LOCK, NO_LOCK };
	uid_t uid;
	int cc;

	kill =	(job_step_kill_msg_t *)msg->data;
	uid = g_slurm_auth_get_uid(msg->auth_cred, slurm_get_auth_info());

	START_TIMER;
	debug("%s: REQUEST_KILL_JOB job %s uid %d",
	      __func__, kill->sjob_id, uid);

	lock_slurmctld(lock);

	cc = job_str_signal(kill->sjob_id,
			    kill->signal,
			    kill->flags,
			    uid,
			    0);
	if (cc == ESLURM_ALREADY_DONE) {
		debug2("%s: job_str_signal() job %s sig %d returned %s",
		       __func__, kill->sjob_id,
		       kill->signal, slurm_strerror(cc));
	} else if (cc != SLURM_SUCCESS) {
		error("%s: job_str_signal() job %s sig %d returned %s",
		      __func__, kill->sjob_id,
		      kill->signal, slurm_strerror(cc));
	} else {
		slurmctld_diag_stats.jobs_canceled++;
	}

	slurm_send_rc_msg(msg, cc);

	unlock_slurmctld(lock);
	END_TIMER2("_slurm_rpc_kill_job2");
}

/* Return the number of micro-seconds between now and argument "tv" */
static int _delta_tv(struct timeval *tv)
{
	struct timeval now = {0, 0};
	int delta_t;

	if (gettimeofday(&now, NULL))
		return 1;		/* Some error */

	delta_t  = (now.tv_sec - tv->tv_sec) * 1000000;
	delta_t += (now.tv_usec - tv->tv_usec);
	return delta_t;
}

/* The batch messages when made for the comp_msg need to be freed
 * differently than the normal free, so do that here.
 */
static void _slurmctld_free_comp_msg_list(void *x)
{
	slurm_msg_t *msg = (slurm_msg_t*)x;
	if (msg) {
		if (msg->msg_type == REQUEST_BATCH_JOB_LAUNCH) {
			slurmctld_free_batch_job_launch_msg(msg->data);
			msg->data = NULL;
		}

		slurm_free_comp_msg_list(msg);
	}
}


static void  _slurm_rpc_composite_msg(slurm_msg_t *msg)
{
	static time_t config_update = 0;
	static bool defer_sched = false;
	static int sched_timeout = 0;
	static int active_rpc_cnt = 0;
	struct timeval start_tv;
	bool run_scheduler = false;
	composite_msg_t *comp_msg, comp_resp_msg;
	/* Locks: Read configuration, write job, write node */
	slurmctld_lock_t job_write_lock = {
		READ_LOCK, WRITE_LOCK, WRITE_LOCK, NO_LOCK };

	memset(&comp_resp_msg, 0, sizeof(composite_msg_t));
	comp_resp_msg.msg_list = list_create(_slurmctld_free_comp_msg_list);

	comp_msg = (composite_msg_t *) msg->data;

	if (slurmctld_conf.debug_flags & DEBUG_FLAG_ROUTE)
		info("Processing RPC: MESSAGE_COMPOSITE msg with %d messages",
		     comp_msg->msg_list ? list_count(comp_msg->msg_list) : 0);

	if (config_update != slurmctld_conf.last_update) {
		char *sched_params = slurm_get_sched_params();
		int time_limit;
		char *tmp_ptr;

		defer_sched = (sched_params && strstr(sched_params, "defer"));

		time_limit = slurm_get_msg_timeout() / 2;
		if (sched_params &&
		    (tmp_ptr = strstr(sched_params, "max_sched_time="))) {
			sched_timeout = atoi(tmp_ptr + 15);
			if ((sched_timeout <= 0) ||
			    (sched_timeout > time_limit)) {
				error("Invalid max_sched_time: %d",
				      sched_timeout);
				sched_timeout = 0;
			}
		}

		if (sched_timeout == 0) {
			sched_timeout = MAX(time_limit, 1);
			sched_timeout = MIN(sched_timeout, 2);
			sched_timeout *= 1000000;
		}
		xfree(sched_params);
		config_update = slurmctld_conf.last_update;
	}

	_throttle_start(&active_rpc_cnt);
	lock_slurmctld(job_write_lock);
	gettimeofday(&start_tv, NULL);
	_slurm_rpc_comp_msg_list(comp_msg, &run_scheduler,
				 comp_resp_msg.msg_list, &start_tv,
				 sched_timeout);
	unlock_slurmctld(job_write_lock);
	_throttle_fini(&active_rpc_cnt);

	if (list_count(comp_resp_msg.msg_list)) {
		slurm_msg_t resp_msg;
		slurm_msg_t_init(&resp_msg);
		resp_msg.flags    = msg->flags;
		resp_msg.protocol_version = msg->protocol_version;
		memcpy(&resp_msg.address, &comp_msg->sender,
		       sizeof(slurm_addr_t));
		resp_msg.msg_type = RESPONSE_MESSAGE_COMPOSITE;
		resp_msg.data     = &comp_resp_msg;
		slurm_send_only_node_msg(&resp_msg);
	}
	FREE_NULL_LIST(comp_resp_msg.msg_list);

	/* Functions below provide their own locking */
	if (run_scheduler) {
		/*
		 * In defer mode, avoid triggering the scheduler logic
		 * for every epilog complete message.
		 * As one epilog message is sent from every node of each
		 * job at termination, the number of simultaneous schedule
		 * calls can be very high for large machine or large number
		 * of managed jobs.
		 */
		if (!LOTS_OF_AGENTS && !defer_sched)
			(void) schedule(0);	/* Has own locking */
		schedule_node_save();		/* Has own locking */
		schedule_job_save();		/* Has own locking */
	}
}

static void  _slurm_rpc_comp_msg_list(composite_msg_t * comp_msg,
				      bool *run_scheduler,
				      List msg_list_in,
				      struct timeval *start_tv,
				      int timeout)
{
	ListIterator itr;
	slurm_msg_t *next_msg;
	composite_msg_t *ncomp_msg;
	composite_msg_t *comp_resp_msg;
	/* Locks: Read configuration, write job, write node */
	slurmctld_lock_t job_write_lock = {
		READ_LOCK, WRITE_LOCK, WRITE_LOCK, NO_LOCK };
	DEF_TIMERS;

	START_TIMER;

	itr = list_iterator_create(comp_msg->msg_list);
	while ((next_msg = list_next(itr))) {
		if (_delta_tv(start_tv) >= timeout) {
			END_TIMER;
			if (slurmctld_conf.debug_flags & DEBUG_FLAG_ROUTE)
				info("composite message processing "
				     "yielding locks after running for %s",
				     TIME_STR);
			unlock_slurmctld(job_write_lock);
			usleep(10);
			lock_slurmctld(job_write_lock);
			gettimeofday(start_tv, NULL);
			START_TIMER;
		}
		/* The ret_list is used by slurm_send_rc_msg to house
		   replys going back to the nodes.
		*/
		FREE_NULL_LIST(next_msg->ret_list);
		next_msg->ret_list = msg_list_in;
		switch (next_msg->msg_type) {
		case MESSAGE_COMPOSITE:
			comp_resp_msg = xmalloc(sizeof(composite_msg_t));
			comp_resp_msg->msg_list =
				list_create(_slurmctld_free_comp_msg_list);

			ncomp_msg = (composite_msg_t *) next_msg->data;
			if (slurmctld_conf.debug_flags & DEBUG_FLAG_ROUTE)
				info("Processing embedded MESSAGE_COMPOSITE "
				     "msg with %d direct "
				     "messages", ncomp_msg->msg_list ?
				     list_count(ncomp_msg->msg_list) : 0);
			_slurm_rpc_comp_msg_list(ncomp_msg, run_scheduler,
						 comp_resp_msg->msg_list,
						 start_tv, timeout);
			if (list_count(comp_resp_msg->msg_list)) {
				slurm_msg_t *resp_msg =
					xmalloc_nz(sizeof(slurm_msg_t));
				slurm_msg_t_init(resp_msg);
				resp_msg->msg_index = next_msg->msg_index;
				resp_msg->flags = next_msg->flags;
				resp_msg->protocol_version =
					next_msg->protocol_version;
				resp_msg->msg_type = RESPONSE_MESSAGE_COMPOSITE;
				/* You can't just set the
				 * resp_msg->address here, it won't
				 * make it to where it needs to be
				 * used, set the sender and let it be
				 * handled on the tree node.
				 */
				memcpy(&comp_resp_msg->sender,
				       &ncomp_msg->sender,
				       sizeof(slurm_addr_t));

				resp_msg->data = comp_resp_msg;

				list_append(msg_list_in, resp_msg);
			} else
				slurm_free_composite_msg(comp_resp_msg);
			break;
		case REQUEST_COMPLETE_BATCH_SCRIPT:
		case REQUEST_COMPLETE_BATCH_JOB:
			_slurm_rpc_complete_batch_script(next_msg, 1);
			break;
		case REQUEST_STEP_COMPLETE:
			_slurm_rpc_step_complete(next_msg, 1);
			break;
		case MESSAGE_EPILOG_COMPLETE:
			_slurm_rpc_epilog_complete(next_msg, run_scheduler, 1);
			break;
		case MESSAGE_NODE_REGISTRATION_STATUS:
			_slurm_rpc_node_registration(next_msg, 1);
			break;
		default:
			error("_slurm_rpc_comp_msg_list: invalid msg type");
			break;
		}
		next_msg->ret_list = NULL;
	}
	list_iterator_destroy(itr);
	END_TIMER;
	/* NOTE: RPC has no response */
}

/* _slurm_rpc_assoc_mgr_info()
 *
 * Pack the assoc_mgr lists and return it back to the caller.
 */
static void _slurm_rpc_assoc_mgr_info(slurm_msg_t * msg)
{
	DEF_TIMERS;
	char *dump = NULL;
	int dump_size = 0;
	slurm_msg_t response_msg;
	uid_t uid = g_slurm_auth_get_uid(msg->auth_cred, slurm_get_auth_info());

	START_TIMER;
	debug2("%s: Processing RPC: REQUEST_ASSOC_MGR_INFO uid=%d",
	       __func__, uid);

	/* do RPC call */
	/* Security is handled in the assoc_mgr */
	assoc_mgr_info_get_pack_msg(&dump, &dump_size,
				     (assoc_mgr_info_request_msg_t *)msg->data,
				     uid, acct_db_conn,
				     msg->protocol_version);

	END_TIMER2("_slurm_rpc_assoc_mgr_info");
	debug2("%s: size=%d %s", __func__, dump_size, TIME_STR);

	/* init response_msg structure
	 */
	slurm_msg_t_init(&response_msg);

	response_msg.flags = msg->flags;
	response_msg.protocol_version = msg->protocol_version;
	response_msg.address = msg->address;
	response_msg.msg_type = RESPONSE_ASSOC_MGR_INFO;
	response_msg.data = dump;
	response_msg.data_size = dump_size;
	/* send message
	 */
	slurm_send_node_msg(msg->conn_fd, &response_msg);
	xfree(dump);
	/* Ciao!
	 */
}<|MERGE_RESOLUTION|>--- conflicted
+++ resolved
@@ -1230,44 +1230,6 @@
 	}
 }
 
-<<<<<<< HEAD
-=======
-/* _slurm_rpc_dump_sicp - process RPC for SICP job state information */
-static void _slurm_rpc_dump_sicp(slurm_msg_t * msg)
-{
-	DEF_TIMERS;
-	char *dump;
-	int dump_size;
-	slurm_msg_t response_msg;
-	/* Locks: Read config job, write partition (for hiding) */
-	slurmctld_lock_t job_read_lock = {
-		READ_LOCK, READ_LOCK, NO_LOCK, WRITE_LOCK };
-	uid_t uid = g_slurm_auth_get_uid(msg->auth_cred, slurm_get_auth_info());
-
-	START_TIMER;
-	debug2("Processing RPC: REQUEST_SICP_INFO from uid=%d", uid);
-	lock_slurmctld(job_read_lock);
-	pack_all_sicp(&dump, &dump_size,
-		      g_slurm_auth_get_uid(msg->auth_cred, slurm_get_auth_info()),
-		      msg->protocol_version);
-	unlock_slurmctld(job_read_lock);
-	END_TIMER2("_slurm_rpc_dump_sicp");
-
-	/* init response_msg structure */
-	slurm_msg_t_init(&response_msg);
-	response_msg.flags = msg->flags;
-	response_msg.protocol_version = msg->protocol_version;
-	response_msg.address = msg->address;
-	response_msg.msg_type = RESPONSE_SICP_INFO;
-	response_msg.data = dump;
-	response_msg.data_size = dump_size;
-
-	/* send message */
-	slurm_send_node_msg(msg->conn_fd, &response_msg);
-	xfree(dump);
-}
-
->>>>>>> b2c0bb97
 /* _slurm_rpc_dump_jobs - process RPC for job state information */
 static void _slurm_rpc_dump_jobs_user(slurm_msg_t * msg)
 {
