/*****************************************************************************\
 *  job_mgr.c - manage the job information of slurm
 *	Note: there is a global job list (job_list), time stamp
 *	(last_job_update), and hash table (job_hash)
 *****************************************************************************
 *  Copyright (C) 2002-2007 The Regents of the University of California.
 *  Copyright (C) 2008-2010 Lawrence Livermore National Security.
 *  Portions Copyright (C) 2010-2015 SchedMD <http://www.schedmd.com>.
 *  Produced at Lawrence Livermore National Laboratory (cf, DISCLAIMER).
 *  Written by Morris Jette <jette1@llnl.gov>
 *  CODE-OCEC-09-009. All rights reserved.
 *
 *  This file is part of SLURM, a resource management program.
 *  For details, see <http://slurm.schedmd.com/>.
 *  Please also read the included file: DISCLAIMER.
 *
 *  SLURM is free software; you can redistribute it and/or modify it under
 *  the terms of the GNU General Public License as published by the Free
 *  Software Foundation; either version 2 of the License, or (at your option)
 *  any later version.
 *
 *  In addition, as a special exception, the copyright holders give permission
 *  to link the code of portions of this program with the OpenSSL library under
 *  certain conditions as described in each individual source file, and
 *  distribute linked combinations including the two. You must obey the GNU
 *  General Public License in all respects for all of the code used other than
 *  OpenSSL. If you modify file(s) with this exception, you may extend this
 *  exception to your version of the file(s), but you are not obligated to do
 *  so. If you do not wish to do so, delete this exception statement from your
 *  version.  If you delete this exception statement from all source files in
 *  the program, then also delete it here.
 *
 *  SLURM is distributed in the hope that it will be useful, but WITHOUT ANY
 *  WARRANTY; without even the implied warranty of MERCHANTABILITY or FITNESS
 *  FOR A PARTICULAR PURPOSE.  See the GNU General Public License for more
 *  details.
 *
 *  You should have received a copy of the GNU General Public License along
 *  with SLURM; if not, write to the Free Software Foundation, Inc.,
 *  51 Franklin Street, Fifth Floor, Boston, MA 02110-1301  USA.
\*****************************************************************************/

#ifdef HAVE_CONFIG_H
#  include "config.h"
#endif

#include <ctype.h>
#include <dirent.h>
#include <errno.h>
#include <fcntl.h>
#include <libgen.h>
#include <signal.h>
#include <stdio.h>
#include <stdlib.h>
#include <string.h>
#include <strings.h>
#include <sys/stat.h>
#include <sys/types.h>
#include <sys/param.h>
#include <unistd.h>

#include "slurm/slurm_errno.h"

#include "src/common/slurm_acct_gather.h"
#include "src/common/assoc_mgr.h"
#include "src/common/bitstring.h"
#include "src/common/cpu_frequency.h"
#include "src/common/fd.h"
#include "src/common/forward.h"
#include "src/common/gres.h"
#include "src/common/hostlist.h"
#include "src/common/node_select.h"
#include "src/common/parse_time.h"
#include "src/common/power.h"
#include "src/common/slurm_accounting_storage.h"
#include "src/common/slurm_jobcomp.h"
#include "src/common/slurm_priority.h"
#include "src/common/slurm_protocol_pack.h"
#include "src/common/switch.h"
#include "src/common/timers.h"
#include "src/common/xassert.h"
#include "src/common/xstring.h"

#include "src/slurmctld/acct_policy.h"
#include "src/slurmctld/agent.h"
#include "src/slurmctld/burst_buffer.h"
#include "src/slurmctld/front_end.h"
#include "src/slurmctld/job_scheduler.h"
#include "src/slurmctld/job_submit.h"
#include "src/slurmctld/licenses.h"
#include "src/slurmctld/locks.h"
#include "src/slurmctld/node_scheduler.h"
#include "src/slurmctld/preempt.h"
#include "src/slurmctld/proc_req.h"
#include "src/slurmctld/reservation.h"
#include "src/slurmctld/sched_plugin.h"
#include "src/slurmctld/slurmctld.h"
#include "src/slurmctld/slurmctld_plugstack.h"
#include "src/slurmctld/srun_comm.h"
#include "src/slurmctld/state_save.h"
#include "src/slurmctld/trigger_mgr.h"

#define ARRAY_ID_BUF_SIZE 32
#define DETAILS_FLAG 0xdddd
#define SLURM_CREATE_JOB_FLAG_NO_ALLOCATE_0 0
#define STEP_FLAG 0xbbbb
#define TOP_PRIORITY 0xffff0000	/* large, but leave headroom for higher */

#define JOB_HASH_INX(_job_id)	(_job_id % hash_table_size)
#define JOB_ARRAY_HASH_INX(_job_id, _task_id) \
	((_job_id + _task_id) % hash_table_size)

/* No need to change we always pack SLURM_PROTOCOL_VERSION */
#define JOB_STATE_VERSION       "PROTOCOL_VERSION"

#define JOB_CKPT_VERSION      "PROTOCOL_VERSION"

typedef struct {
	int resp_array_cnt;
	int resp_array_size;
	uint32_t *resp_array_rc;
	bitstr_t **resp_array_task_id;
} resp_array_struct_t;

/* Global variables */
List   job_list = NULL;		/* job_record list */
time_t last_job_update;		/* time of last update to job records */

/* Local variables */
static uint32_t highest_prio = 0;
static uint32_t lowest_prio  = TOP_PRIORITY;
static int      hash_table_size = 0;
static int      job_count = 0;		/* job's in the system */
static uint32_t job_id_sequence = 0;	/* first job_id to assign new job */
static struct   job_record **job_hash = NULL;
static struct   job_record **job_array_hash_j = NULL;
static struct   job_record **job_array_hash_t = NULL;
static time_t   last_file_write_time = (time_t) 0;
static uint32_t max_array_size = NO_VAL;
static int	select_serial = -1;
static bool     wiki_sched = false;
static bool     wiki2_sched = false;
static bool     wiki_sched_test = false;
static uint32_t num_exit;
static int32_t  *requeue_exit;
static uint32_t num_hold;
static int32_t  *requeue_exit_hold;
static bool     kill_invalid_dep;

/* Local functions */
static void _add_job_hash(struct job_record *job_ptr);
static void _add_job_array_hash(struct job_record *job_ptr);
static int  _checkpoint_job_record (struct job_record *job_ptr,
				    char *image_dir);
static int  _copy_job_desc_files(uint32_t job_id_src, uint32_t job_id_dest);
static int  _copy_job_desc_to_file(job_desc_msg_t * job_desc,
				   uint32_t job_id);
static int  _copy_job_desc_to_job_record(job_desc_msg_t * job_desc,
					 struct job_record **job_ptr,
					 bitstr_t ** exc_bitmap,
					 bitstr_t ** req_bitmap);
static int _copy_job_file(const char *src, const char *dst);
static job_desc_msg_t * _copy_job_record_to_job_desc(
				struct job_record *job_ptr);
static char *_copy_nodelist_no_dup(char *node_list);
static struct job_record *_create_job_record(int *error_code,
					     uint32_t num_jobs);
static void _del_batch_list_rec(void *x);
static void _delete_job_desc_files(uint32_t job_id);
static slurmdb_qos_rec_t *_determine_and_validate_qos(
	char *resv_name, slurmdb_assoc_rec_t *assoc_ptr,
	bool admin, slurmdb_qos_rec_t *qos_rec,	int *error_code);
static void _dump_job_details(struct job_details *detail_ptr, Buf buffer);
static void _dump_job_state(struct job_record *dump_job_ptr, Buf buffer);
static int  _find_batch_dir(void *x, void *key);
static void _get_batch_job_dir_ids(List batch_dirs);
static time_t _get_last_state_write_time(void);
static int  _job_create(job_desc_msg_t * job_specs, int allocate, int will_run,
			struct job_record **job_rec_ptr, uid_t submit_uid,
			char **err_msg, uint16_t protocol_version);
<<<<<<< HEAD
static void _job_timed_out(struct job_record *job_ptr);
=======
>>>>>>> eee7bf80
static void _kill_dependent(struct job_record *job_ptr);
static void _list_delete_job(void *job_entry);
static int  _list_find_job_id(void *job_entry, void *key);
static int  _list_find_job_old(void *job_entry, void *key);
static int  _load_job_details(struct job_record *job_ptr, Buf buffer,
			      uint16_t protocol_version);
static int  _load_job_state(Buf buffer,	uint16_t protocol_version);
static int32_t *_make_requeue_array(char *conf_buf, uint32_t *num);
static uint32_t _max_switch_wait(uint32_t input_wait);
static void _notify_srun_missing_step(struct job_record *job_ptr, int node_inx,
				      time_t now, time_t node_boot_time);
static int  _open_job_state_file(char **state_file);
static void _pack_job_for_ckpt (struct job_record *job_ptr, Buf buffer);
static void _pack_default_job_details(struct job_record *job_ptr,
				      Buf buffer,
				      uint16_t protocol_version);
static void _pack_pending_job_details(struct job_details *detail_ptr,
				      Buf buffer,
				      uint16_t protocol_version);
static bool _parse_array_tok(char *tok, bitstr_t *array_bitmap, uint32_t max);
static int  _purge_job_record(uint32_t job_id);
static void _purge_missing_jobs(int node_inx, time_t now);
static int  _read_data_array_from_file(char *file_name, char ***data,
				       uint32_t * size,
				       struct job_record *job_ptr);
static int  _read_data_from_file(char *file_name, char **data);
static char *_read_job_ckpt_file(char *ckpt_file, int *size_ptr);
static void _remove_defunct_batch_dirs(List batch_dirs);
static void _remove_job_hash(struct job_record *job_ptr);
static int  _reset_detail_bitmaps(struct job_record *job_ptr);
static void _reset_step_bitmaps(struct job_record *job_ptr);
static void _resp_array_add(resp_array_struct_t **resp,
			    struct job_record *job_ptr, uint32_t rc);
static void _resp_array_add_id(resp_array_struct_t **resp, uint32_t job_id,
			       uint32_t task_id, uint32_t rc);
static void _resp_array_free(resp_array_struct_t *resp);
static job_array_resp_msg_t *_resp_array_xlate(resp_array_struct_t *resp,
					       uint32_t job_id);
static int  _resume_job_nodes(struct job_record *job_ptr, bool indf_susp);
static void _send_job_kill(struct job_record *job_ptr);
<<<<<<< HEAD
static int  _set_job_id(struct job_record *job_ptr, bool global_job);
=======
static int  _set_job_id(struct job_record *job_ptr);
>>>>>>> eee7bf80
static void _set_job_requeue_exit_value(struct job_record *job_ptr);
static void _signal_batch_job(struct job_record *job_ptr,
			      uint16_t signal,
			      uint16_t flags);
static void _signal_job(struct job_record *job_ptr, int signal);
static void _suspend_job(struct job_record *job_ptr, uint16_t op,
			 bool indf_susp);
static int  _suspend_job_nodes(struct job_record *job_ptr, bool indf_susp);
static bool _top_priority(struct job_record *job_ptr);
static int  _valid_job_part(job_desc_msg_t * job_desc,
			    uid_t submit_uid, bitstr_t *req_bitmap,
			    struct part_record **part_pptr,
			    List part_ptr_list,
			    slurmdb_assoc_rec_t *assoc_ptr,
			    slurmdb_qos_rec_t *qos_ptr);
static int  _validate_job_desc(job_desc_msg_t * job_desc_msg, int allocate,
                               uid_t submit_uid, struct part_record *part_ptr,
                               List part_list);
static void _validate_job_files(List batch_dirs);
static bool _validate_min_mem_partition(job_desc_msg_t *job_desc_msg,
                                        struct part_record *,
                                        List part_list);
static int  _write_data_to_file(char *file_name, char *data);
static int  _write_data_array_to_file(char *file_name, char **data,
				      uint32_t size);
static void _xmit_new_end_time(struct job_record *job_ptr);

/*
 * Functions used to manage job array responses with a separate return code
 * possible for each task ID
 */
/* Add job record to resp_array_struct_t, free with _resp_array_free() */
static void _resp_array_add(resp_array_struct_t **resp,
			    struct job_record *job_ptr, uint32_t rc)
{
	slurm_ctl_conf_t *conf;
	resp_array_struct_t *loc_resp;
	int array_size;
	int i;

	if ((job_ptr->array_task_id == NO_VAL) &&
	    (job_ptr->array_recs == NULL)) {
		error("_resp_array_add called for non-job array %u",
		      job_ptr->job_id);
		return;
	}

	if (max_array_size == NO_VAL) {
		conf = slurm_conf_lock();
		max_array_size = conf->max_array_sz;
		slurm_conf_unlock();
	}

	xassert(resp);
	if (*resp == NULL) {
		/* Initialize the data structure */
		loc_resp = xmalloc(sizeof(resp_array_struct_t));
		loc_resp->resp_array_cnt  = 0;
		loc_resp->resp_array_size = 10;
		xrealloc(loc_resp->resp_array_rc,
			 (sizeof(uint32_t) * loc_resp->resp_array_size));
		xrealloc(loc_resp->resp_array_task_id,
			 (sizeof(bitstr_t *) * loc_resp->resp_array_size));
		*resp = loc_resp;
	} else {
		loc_resp = *resp;
	}

	for (i = 0; i < loc_resp->resp_array_cnt; i++) {
		if (loc_resp->resp_array_rc[i] != rc)
			continue;
		/* Add to existing error code record */
		if (job_ptr->array_task_id != NO_VAL) {
			if (job_ptr->array_task_id <
			    bit_size(loc_resp->resp_array_task_id[i])) {
				bit_set(loc_resp->resp_array_task_id[i],
					job_ptr->array_task_id);
			} else {
				error("_resp_array_add found invalid "
				      "task id %u_%u",
				      job_ptr->array_job_id,
				      job_ptr->array_task_id);
			}
		} else if (job_ptr->array_recs &&
			   job_ptr->array_recs->task_id_bitmap) {
			array_size = bit_size(job_ptr->array_recs->
					      task_id_bitmap);
			if (bit_size(loc_resp->resp_array_task_id[i]) !=
			    array_size) {
				loc_resp->resp_array_task_id[i] = bit_realloc(
					loc_resp->resp_array_task_id[i],
					array_size);
			}
			bit_or(loc_resp->resp_array_task_id[i],
			       job_ptr->array_recs->task_id_bitmap);
		} else {
			error("_resp_array_add found job %u without task ID "
			      "or bitmap", job_ptr->job_id);
		}
		return;
	}

	/* Need to add a new record for this error code */
	if (loc_resp->resp_array_cnt >= loc_resp->resp_array_size) {
		/* Need to grow the table size */
		loc_resp->resp_array_size += 10;
		xrealloc(loc_resp->resp_array_rc,
			 (sizeof(uint32_t) * loc_resp->resp_array_size));
		xrealloc(loc_resp->resp_array_task_id,
			 (sizeof(bitstr_t *) * loc_resp->resp_array_size));
	}

	loc_resp->resp_array_rc[loc_resp->resp_array_cnt] = rc;
	if (job_ptr->array_task_id != NO_VAL) {
		loc_resp->resp_array_task_id[loc_resp->resp_array_cnt] =
				bit_alloc(max_array_size);
		if (job_ptr->array_task_id <
		    bit_size(loc_resp->resp_array_task_id
			     [loc_resp->resp_array_cnt])) {
			bit_set(loc_resp->resp_array_task_id
				[loc_resp->resp_array_cnt],
				job_ptr->array_task_id);
		}
	} else if (job_ptr->array_recs && job_ptr->array_recs->task_id_bitmap) {
		loc_resp->resp_array_task_id[loc_resp->resp_array_cnt] =
			bit_copy(job_ptr->array_recs->task_id_bitmap);
	} else {
		error("_resp_array_add found job %u without task ID or bitmap",
		      job_ptr->job_id);
		loc_resp->resp_array_task_id[loc_resp->resp_array_cnt] =
				bit_alloc(max_array_size);
	}
	loc_resp->resp_array_cnt++;
	return;
}
/* Add record to resp_array_struct_t, free with _resp_array_free().
 * This is a variant of _resp_array_add for the case where a job/task ID
 * is not found, so we use a dummy job record based upon the input IDs. */
static void _resp_array_add_id(resp_array_struct_t **resp, uint32_t job_id,
			       uint32_t task_id, uint32_t rc)
{
	struct job_record job_ptr;

	job_ptr.job_id = job_id;
	job_ptr.array_job_id = job_id;
	job_ptr.array_task_id = task_id;
	job_ptr.array_recs = NULL;
	_resp_array_add(resp, &job_ptr, rc);
}

/* Free resp_array_struct_t built by _resp_array_add() */
static void _resp_array_free(resp_array_struct_t *resp)
{
	int i;

	if (resp) {
		for (i = 0; i < resp->resp_array_cnt; i++)
			FREE_NULL_BITMAP(resp->resp_array_task_id[i]);
		xfree(resp->resp_array_task_id);
		xfree(resp->resp_array_rc);
		xfree(resp);
	}
}

/* Translate internal job array data structure into a response message */
static job_array_resp_msg_t *_resp_array_xlate(resp_array_struct_t *resp,
					       uint32_t job_id)
{
	job_array_resp_msg_t *msg;
	char task_str[ARRAY_ID_BUF_SIZE];
	int *ffs = NULL;
	int i, j, low;

	ffs   = xmalloc(sizeof(int) * resp->resp_array_cnt);
	for (i = 0; i < resp->resp_array_cnt; i++) {
		ffs[i] = bit_ffs(resp->resp_array_task_id[i]);
	}

	msg = xmalloc(sizeof(job_array_resp_msg_t));
	msg->job_array_count = resp->resp_array_cnt;
	msg->job_array_id    = xmalloc(sizeof(char *)   * resp->resp_array_cnt);
	msg->error_code      = xmalloc(sizeof(uint32_t) * resp->resp_array_cnt);
	for (i = 0; i < resp->resp_array_cnt; i++) {
		low = -1;
		for (j = 0; j < resp->resp_array_cnt; j++) {
			if ((ffs[j] != -1) &&
			    ((low == -1) || (ffs[j] < ffs[low])))
				low = j;
		}
		if (low == -1)
			break;
		ffs[low] = -1;

		msg->error_code[i] = resp->resp_array_rc[low];
		bit_fmt(task_str, ARRAY_ID_BUF_SIZE,
			resp->resp_array_task_id[low]);
		if (strlen(task_str) >= ARRAY_ID_BUF_SIZE - 2) {
			/* Append "..." to the buffer on overflow */
			task_str[ARRAY_ID_BUF_SIZE - 4] = '.';
			task_str[ARRAY_ID_BUF_SIZE - 3] = '.';
			task_str[ARRAY_ID_BUF_SIZE - 2] = '.';
			task_str[ARRAY_ID_BUF_SIZE - 1] = '\0';
		}
		xstrfmtcat(msg->job_array_id[i], "%u_%s", job_id, task_str);
	}

	xfree(ffs);
	return msg;
}

/*
 * _create_job_record - create an empty job_record including job_details.
 *	load its values with defaults (zeros, nulls, and magic cookie)
 * OUT error_code - set to zero if no error, errno otherwise
 * IN num_jobs - number of jobs this record should represent
 *    = 0 - split out a job array record to its own job record
 *    = 1 - simple job OR job array with one task
 *    > 1 - job array create with the task count as num_jobs
 * RET pointer to the record or NULL if error
 * NOTE: allocates memory that should be xfreed with _list_delete_job
 */
static struct job_record *_create_job_record(int *error_code, uint32_t num_jobs)
{
	struct job_record  *job_ptr;
	struct job_details *detail_ptr;

	if ((job_count + num_jobs) >= slurmctld_conf.max_job_cnt) {
		error("_create_job_record: MaxJobCount reached (%u)",
		      slurmctld_conf.max_job_cnt);
	}

	job_count += num_jobs;
	*error_code = 0;
	last_job_update = time(NULL);

	job_ptr    = (struct job_record *) xmalloc(sizeof(struct job_record));
	detail_ptr = (struct job_details *)xmalloc(sizeof(struct job_details));

	job_ptr->magic = JOB_MAGIC;
	job_ptr->array_task_id = NO_VAL;
	job_ptr->details = detail_ptr;
	job_ptr->prio_factors = xmalloc(sizeof(priority_factors_object_t));
	job_ptr->step_list = list_create(NULL);

	xassert (detail_ptr->magic = DETAILS_MAGIC); /* set value */
	detail_ptr->submit_time = time(NULL);
	job_ptr->requid = -1; /* force to -1 for sacct to know this
			       * hasn't been set yet  */
	(void) list_append(job_list, job_ptr);

	return job_ptr;
}


/*
 * delete_job_details - delete a job's detail record and clear it's pointer
 *	this information can be deleted as soon as the job is allocated
 *	resources and running (could need to restart batch job)
 * IN job_entry - pointer to job_record to clear the record of
 */
void delete_job_details(struct job_record *job_entry)
{
	int i;

	if (job_entry->details == NULL)
		return;

	xassert (job_entry->details->magic == DETAILS_MAGIC);
	if (IS_JOB_FINISHED(job_entry))
		_delete_job_desc_files(job_entry->job_id);

	xfree(job_entry->details->acctg_freq);
	for (i=0; i<job_entry->details->argc; i++)
		xfree(job_entry->details->argv[i]);
	xfree(job_entry->details->argv);
	xfree(job_entry->details->ckpt_dir);
	xfree(job_entry->details->cpu_bind);
	if (job_entry->details->depend_list)
		list_destroy(job_entry->details->depend_list);
	xfree(job_entry->details->dependency);
	xfree(job_entry->details->orig_dependency);
	for (i=0; i<job_entry->details->env_cnt; i++)
		xfree(job_entry->details->env_sup[i]);
	xfree(job_entry->details->env_sup);
	xfree(job_entry->details->std_err);
	FREE_NULL_BITMAP(job_entry->details->exc_node_bitmap);
	xfree(job_entry->details->exc_nodes);
	if (job_entry->details->feature_list)
		list_destroy(job_entry->details->feature_list);
	xfree(job_entry->details->features);
	xfree(job_entry->details->std_in);
	xfree(job_entry->details->mc_ptr);
	xfree(job_entry->details->mem_bind);
	xfree(job_entry->details->std_out);
	FREE_NULL_BITMAP(job_entry->details->req_node_bitmap);
	xfree(job_entry->details->req_node_layout);
	xfree(job_entry->details->req_nodes);
	xfree(job_entry->details->restart_dir);
	xfree(job_entry->details->work_dir);
	xfree(job_entry->details);	/* Must be last */
}

/* _delete_job_desc_files - delete job descriptor related files */
static void _delete_job_desc_files(uint32_t job_id)
{
	char *dir_name = NULL, *file_name = NULL;
	struct stat sbuf;
	int hash = job_id % 10, stat_rc;
	DIR *f_dir;
	struct dirent *dir_ent;

	dir_name = slurm_get_state_save_location();
	xstrfmtcat(dir_name, "/hash.%d/job.%u", hash, job_id);
	stat_rc = stat(dir_name, &sbuf);
	if (stat_rc != 0) {
		/* Read version 14.03 or earlier state format */
		xfree(dir_name);
		dir_name = slurm_get_state_save_location();
		xstrfmtcat(dir_name, "/job.%u", job_id);
		stat_rc = stat(dir_name, &sbuf);
		if (stat_rc != 0) {
			xfree(dir_name);
			return;
		}
	}

	f_dir = opendir(dir_name);
	if (f_dir) {
		while ((dir_ent = readdir(f_dir))) {
			xstrfmtcat(file_name, "%s/%s", dir_name,
				   dir_ent->d_name);
			(void) unlink(file_name);
			xfree(file_name);
		}
		closedir(f_dir);
	} else {
		error("opendir(%s): %m", dir_name);
	}

	(void) rmdir(dir_name);
	xfree(dir_name);
}

static uint32_t _max_switch_wait(uint32_t input_wait)
{
	static time_t sched_update = 0;
	static uint32_t max_wait = 300;	/* default max_switch_wait, seconds */
	char *sched_params, *tmp_ptr;
	int i;

	if (sched_update != slurmctld_conf.last_update) {
		sched_params = slurm_get_sched_params();
		if (sched_params &&
		    (tmp_ptr = strstr(sched_params, "max_switch_wait="))) {
		/*                                   0123456789012345 */
			i = atoi(tmp_ptr + 16);
			if (i < 0) {
				error("ignoring SchedulerParameters: "
				      "max_switch_wait of %d", i);
			} else {
				max_wait = i;
			}
		}
		xfree(sched_params);
	}

	if (max_wait > input_wait)
		return input_wait;
	return max_wait;
}

static slurmdb_qos_rec_t *_determine_and_validate_qos(
	char *resv_name, slurmdb_assoc_rec_t *assoc_ptr,
	bool admin, slurmdb_qos_rec_t *qos_rec, int *error_code)
{
	slurmdb_qos_rec_t *qos_ptr = NULL;

	/* If enforcing associations make sure this is a valid qos
	   with the association.  If not just fill in the qos and
	   continue. */

	xassert(qos_rec);

	if (!qos_rec->name && !qos_rec->id) {
		if (assoc_ptr && assoc_ptr->usage->valid_qos) {
			if (assoc_ptr->def_qos_id)
				qos_rec->id = assoc_ptr->def_qos_id;
			else if (bit_set_count(assoc_ptr->usage->valid_qos)
				 == 1)
				qos_rec->id =
					bit_ffs(assoc_ptr->usage->valid_qos);
			else if (assoc_mgr_root_assoc
				 && assoc_mgr_root_assoc->def_qos_id)
				qos_rec->id = assoc_mgr_root_assoc->def_qos_id;
			else
				qos_rec->name = "normal";
		} else if (assoc_mgr_root_assoc
			   && assoc_mgr_root_assoc->def_qos_id)
			qos_rec->id = assoc_mgr_root_assoc->def_qos_id;
		else
			qos_rec->name = "normal";
	}

	if (assoc_mgr_fill_in_qos(acct_db_conn, qos_rec, accounting_enforce,
				  &qos_ptr, 0) != SLURM_SUCCESS) {
		error("Invalid qos (%s)", qos_rec->name);
		*error_code = ESLURM_INVALID_QOS;
		return NULL;
	}

	if ((accounting_enforce & ACCOUNTING_ENFORCE_QOS)
	    && assoc_ptr
	    && !admin
	    && (!assoc_ptr->usage->valid_qos
		|| !bit_test(assoc_ptr->usage->valid_qos, qos_rec->id))) {
		error("This association %d(account='%s', "
		      "user='%s', partition='%s') does not have "
		      "access to qos %s",
		      assoc_ptr->id, assoc_ptr->acct, assoc_ptr->user,
		      assoc_ptr->partition, qos_rec->name);
		*error_code = ESLURM_INVALID_QOS;
		return NULL;
	}

	if (qos_ptr && (qos_ptr->flags & QOS_FLAG_REQ_RESV)
	    && (!resv_name || resv_name[0] == '\0')) {
		error("qos %s can only be used in a reservation",
		      qos_rec->name);
		*error_code = ESLURM_INVALID_QOS;
		return NULL;
	}

	*error_code = SLURM_SUCCESS;
	return qos_ptr;
}

/*
 * dump_all_job_state - save the state of all jobs to file for checkpoint
 *	Changes here should be reflected in load_last_job_id() and
 *	load_all_job_state().
 * RET 0 or error code */
int dump_all_job_state(void)
{
	/* Save high-water mark to avoid buffer growth with copies */
	static int high_buffer_size = (1024 * 1024);
	int error_code = SLURM_SUCCESS, log_fd;
	char *old_file, *new_file, *reg_file;
	struct stat stat_buf;
	/* Locks: Read config and job */
	slurmctld_lock_t job_read_lock =
		{ READ_LOCK, READ_LOCK, NO_LOCK, NO_LOCK };
	ListIterator job_iterator;
	struct job_record *job_ptr;
	Buf buffer = init_buf(high_buffer_size);
	time_t now = time(NULL);
	time_t last_state_file_time;
	DEF_TIMERS;

	START_TIMER;
	/* Check that last state file was written at expected time.
	 * This is a check for two slurmctld daemons running at the same
	 * time in primary mode (a split-brain problem). */
	last_state_file_time = _get_last_state_write_time();
	if (last_file_write_time && last_state_file_time &&
	    (last_file_write_time != last_state_file_time)) {
		error("Bad job state save file time. We wrote it at time %u, "
		      "but the file contains a time stamp of %u.",
		      (uint32_t) last_file_write_time,
		      (uint32_t) last_state_file_time);
		if (slurmctld_primary == 0) {
			fatal("Two slurmctld daemons are running as primary. "
			      "Shutting down this daemon to avoid inconsistent "
			      "state due to split brain.");
		}
	}

	/* write header: version, time */
	packstr(JOB_STATE_VERSION, buffer);
	pack16(SLURM_PROTOCOL_VERSION, buffer);
	pack_time(now, buffer);

	/*
	 * write header: job id
	 * This is needed so that the job id remains persistent even after
	 * slurmctld is restarted.
	 */
	pack32( job_id_sequence, buffer);

	debug3("Writing job id %u to header record of job_state file",
	       job_id_sequence);

	/* write individual job records */
	lock_slurmctld(job_read_lock);
	job_iterator = list_iterator_create(job_list);
	while ((job_ptr = (struct job_record *) list_next(job_iterator))) {
		xassert (job_ptr->magic == JOB_MAGIC);
		_dump_job_state(job_ptr, buffer);
	}
	list_iterator_destroy(job_iterator);

	/* write the buffer to file */
	old_file = xstrdup(slurmctld_conf.state_save_location);
	xstrcat(old_file, "/job_state.old");
	reg_file = xstrdup(slurmctld_conf.state_save_location);
	xstrcat(reg_file, "/job_state");
	new_file = xstrdup(slurmctld_conf.state_save_location);
	xstrcat(new_file, "/job_state.new");
	unlock_slurmctld(job_read_lock);

	if (stat(reg_file, &stat_buf) == 0) {
		static time_t last_mtime = (time_t) 0;
		int delta_t = difftime(stat_buf.st_mtime, last_mtime);
		if (delta_t < -10) {
			error("The modification time of %s moved backwards "
			      "by %d seconds",
			      reg_file, (0-delta_t));
			error("The clock of the file system and this computer "
			      "appear to not be synchronized");
			/* It could be safest to exit here. We likely mounted
			 * a different file system with the state save files */
		}
		last_mtime = time(NULL);
	}

	lock_state_files();
	log_fd = creat(new_file, 0600);
	if (log_fd < 0) {
		error("Can't save state, create file %s error %m",
		      new_file);
		error_code = errno;
	} else {
		int pos = 0, nwrite, amount, rc;
		char *data;

		fd_set_close_on_exec(log_fd);
		nwrite = get_buf_offset(buffer);
		data = (char *)get_buf_data(buffer);
		high_buffer_size = MAX(nwrite, high_buffer_size);
		while (nwrite > 0) {
			amount = write(log_fd, &data[pos], nwrite);
			if ((amount < 0) && (errno != EINTR)) {
				error("Error writing file %s, %m", new_file);
				error_code = errno;
				break;
			}
			nwrite -= amount;
			pos    += amount;
		}

		rc = fsync_and_close(log_fd, "job");
		if (rc && !error_code)
			error_code = rc;
	}
	if (error_code)
		(void) unlink(new_file);
	else {			/* file shuffle */
		(void) unlink(old_file);
		if (link(reg_file, old_file))
			debug4("unable to create link for %s -> %s: %m",
			       reg_file, old_file);
		(void) unlink(reg_file);
		if (link(new_file, reg_file))
			debug4("unable to create link for %s -> %s: %m",
			       new_file, reg_file);
		(void) unlink(new_file);
		last_file_write_time = now;
	}
	xfree(old_file);
	xfree(reg_file);
	xfree(new_file);
	unlock_state_files();

	free_buf(buffer);
	END_TIMER2("dump_all_job_state");
	return error_code;
}

/* Open the job state save file, or backup if necessary.
 * state_file IN - the name of the state save file used
 * RET the file description to read from or error code
 */
static int _open_job_state_file(char **state_file)
{
	int state_fd;
	struct stat stat_buf;

	*state_file = slurm_get_state_save_location();
	xstrcat(*state_file, "/job_state");
	state_fd = open(*state_file, O_RDONLY);
	if (state_fd < 0) {
		error("Could not open job state file %s: %m", *state_file);
	} else if (fstat(state_fd, &stat_buf) < 0) {
		error("Could not stat job state file %s: %m", *state_file);
		(void) close(state_fd);
	} else if (stat_buf.st_size < 10) {
		error("Job state file %s too small", *state_file);
		(void) close(state_fd);
	} else 	/* Success */
		return state_fd;

	error("NOTE: Trying backup state save file. Jobs may be lost!");
	xstrcat(*state_file, ".old");
	state_fd = open(*state_file, O_RDONLY);
	return state_fd;
}

/* Note that the backup slurmctld has assumed primary control.
 * This function can be called multiple times. */
extern void backup_slurmctld_restart(void)
{
	last_file_write_time = (time_t) 0;
}

/* Return the time stamp in the current job state save file */
static time_t _get_last_state_write_time(void)
{
	int data_allocated, data_read = 0, error_code = SLURM_SUCCESS;
	uint32_t data_size = 0;
	int state_fd;
	char *data, *state_file;
	Buf buffer;
	time_t buf_time = (time_t) 0;
	char *ver_str = NULL;
	uint32_t ver_str_len;
	uint16_t protocol_version = (uint16_t)NO_VAL;

	/* read the file */
	state_fd = _open_job_state_file(&state_file);
	if (state_fd < 0) {
		info("No job state file (%s) found", state_file);
		error_code = ENOENT;
	} else {
		data_allocated = 128;
		data = xmalloc(data_allocated);
		while (1) {
			data_read = read(state_fd, &data[data_size],
					 (data_allocated - data_size));
			if (data_read < 0) {
				if (errno == EINTR)
					continue;
				else {
					error("Read error on %s: %m",
					      state_file);
					break;
				}
			} else if (data_read == 0)	/* eof */
				break;
			data_size += data_read;
			if (data_size >= 128)
				break;
		}
		close(state_fd);
	}
	xfree(state_file);
	if (error_code)
		return error_code;

	buffer = create_buf(data, data_size);
	safe_unpackstr_xmalloc(&ver_str, &ver_str_len, buffer);
	if (ver_str && !strcmp(ver_str, JOB_STATE_VERSION))
		safe_unpack16(&protocol_version, buffer);
	safe_unpack_time(&buf_time, buffer);

unpack_error:
	xfree(ver_str);
	free_buf(buffer);
	return buf_time;
}

/*
 * load_all_job_state - load the job state from file, recover from last
 *	checkpoint. Execute this after loading the configuration file data.
 *	Changes here should be reflected in load_last_job_id().
 * RET 0 or error code
 */
extern int load_all_job_state(void)
{
	int data_allocated, data_read = 0, error_code = SLURM_SUCCESS;
	uint32_t data_size = 0;
	int state_fd, job_cnt = 0;
	char *data = NULL, *state_file;
	Buf buffer;
	time_t buf_time;
	uint32_t saved_job_id;
	char *ver_str = NULL;
	uint32_t ver_str_len;
	uint16_t protocol_version = (uint16_t)NO_VAL;

	/* read the file */
	lock_state_files();
	state_fd = _open_job_state_file(&state_file);
	if (state_fd < 0) {
		info("No job state file (%s) to recover", state_file);
		error_code = ENOENT;
	} else {
		data_allocated = BUF_SIZE;
		data = xmalloc(data_allocated);
		while (1) {
			data_read = read(state_fd, &data[data_size],
					 BUF_SIZE);
			if (data_read < 0) {
				if (errno == EINTR)
					continue;
				else {
					error("Read error on %s: %m",
					      state_file);
					break;
				}
			} else if (data_read == 0)	/* eof */
				break;
			data_size      += data_read;
			data_allocated += data_read;
			xrealloc(data, data_allocated);
		}
		close(state_fd);
	}
	xfree(state_file);
	unlock_state_files();

	job_id_sequence = MAX(job_id_sequence, slurmctld_conf.first_job_id);
	if (error_code)
		return error_code;

	buffer = create_buf(data, data_size);
	safe_unpackstr_xmalloc(&ver_str, &ver_str_len, buffer);
	debug3("Version string in job_state header is %s", ver_str);
	if (ver_str && !strcmp(ver_str, JOB_STATE_VERSION))
		safe_unpack16(&protocol_version, buffer);
	xfree(ver_str);

	if (protocol_version == (uint16_t)NO_VAL) {
		error("***********************************************");
		error("Can not recover job state, incompatible version");
		error("***********************************************");
		free_buf(buffer);
		return EFAULT;
	}

	safe_unpack_time(&buf_time, buffer);
	safe_unpack32(&saved_job_id, buffer);
	if (saved_job_id <= slurmctld_conf.max_job_id)
		job_id_sequence = MAX(saved_job_id, job_id_sequence);
	debug3("Job id in job_state header is %u", saved_job_id);

	while (remaining_buf(buffer) > 0) {
		error_code = _load_job_state(buffer, protocol_version);
		if (error_code != SLURM_SUCCESS)
			goto unpack_error;
		job_cnt++;
	}
	debug3("Set job_id_sequence to %u", job_id_sequence);

	free_buf(buffer);
	info("Recovered information about %d jobs", job_cnt);
	return error_code;

unpack_error:
	error("Incomplete job state save file");
	info("Recovered information about %d jobs", job_cnt);
	free_buf(buffer);
	return SLURM_FAILURE;
}

/*
 * load_last_job_id - load only the last job ID from state save file.
 *	Changes here should be reflected in load_all_job_state().
 * RET 0 or error code
 */
extern int load_last_job_id( void )
{
	int data_allocated, data_read = 0, error_code = SLURM_SUCCESS;
	uint32_t data_size = 0;
	int state_fd;
	char *data = NULL, *state_file;
	Buf buffer;
	time_t buf_time;
	char *ver_str = NULL;
	uint32_t ver_str_len;
	uint16_t protocol_version = (uint16_t)NO_VAL;

	/* read the file */
	state_file = slurm_get_state_save_location();
	xstrcat(state_file, "/job_state");
	lock_state_files();
	state_fd = open(state_file, O_RDONLY);
	if (state_fd < 0) {
		debug("No job state file (%s) to recover", state_file);
		error_code = ENOENT;
	} else {
		data_allocated = BUF_SIZE;
		data = xmalloc(data_allocated);
		while (1) {
			data_read = read(state_fd, &data[data_size],
					 BUF_SIZE);
			if (data_read < 0) {
				if (errno == EINTR)
					continue;
				else {
					error("Read error on %s: %m",
					      state_file);
					break;
				}
			} else if (data_read == 0)	/* eof */
				break;
			data_size      += data_read;
			data_allocated += data_read;
			xrealloc(data, data_allocated);
		}
		close(state_fd);
	}
	xfree(state_file);
	unlock_state_files();

	if (error_code)
		return error_code;

	buffer = create_buf(data, data_size);
	safe_unpackstr_xmalloc(&ver_str, &ver_str_len, buffer);
	debug3("Version string in job_state header is %s", ver_str);
	if (ver_str && !strcmp(ver_str, JOB_STATE_VERSION))
		safe_unpack16(&protocol_version, buffer);
	xfree(ver_str);

	if (protocol_version == (uint16_t)NO_VAL) {
		debug("*************************************************");
		debug("Can not recover last job ID, incompatible version");
		debug("*************************************************");
		free_buf(buffer);
		return EFAULT;
	}

	safe_unpack_time(&buf_time, buffer);
	safe_unpack32( &job_id_sequence, buffer);
	debug3("Job ID in job_state header is %u", job_id_sequence);

	/* Ignore the state for individual jobs stored here */

	free_buf(buffer);
	return error_code;

unpack_error:
	debug("Invalid job data checkpoint file");
	free_buf(buffer);
	return SLURM_FAILURE;
}

/*
 * _dump_job_state - dump the state of a specific job, its details, and
 *	steps to a buffer
 * IN dump_job_ptr - pointer to job for which information is requested
 * IN/OUT buffer - location to store data, pointers automatically advanced
 */
static void _dump_job_state(struct job_record *dump_job_ptr, Buf buffer)
{
	struct job_details *detail_ptr;
	ListIterator step_iterator;
	struct step_record *step_ptr;
	uint32_t tmp_32;

	/* Dump basic job info */
	pack32(dump_job_ptr->array_job_id, buffer);
	pack32(dump_job_ptr->array_task_id, buffer);
	if (dump_job_ptr->array_recs) {
		build_array_str(dump_job_ptr);
		if (dump_job_ptr->array_recs->task_id_bitmap) {
			tmp_32 = bit_size(dump_job_ptr->array_recs->
					  task_id_bitmap);
		} else
			tmp_32 = 0;
		pack32(tmp_32, buffer);
		if (tmp_32)
			packstr(dump_job_ptr->array_recs->task_id_str, buffer);
		pack32(dump_job_ptr->array_recs->array_flags,    buffer);
		pack32(dump_job_ptr->array_recs->max_run_tasks,  buffer);
		pack32(dump_job_ptr->array_recs->tot_run_tasks,  buffer);
		pack32(dump_job_ptr->array_recs->min_exit_code,  buffer);
		pack32(dump_job_ptr->array_recs->max_exit_code,  buffer);
		pack32(dump_job_ptr->array_recs->tot_comp_tasks, buffer);
	} else {
		tmp_32 = NO_VAL;
		pack32(tmp_32, buffer);
	}
	pack32(dump_job_ptr->assoc_id, buffer);
	pack32(dump_job_ptr->job_id, buffer);
	pack32(dump_job_ptr->user_id, buffer);
	pack32(dump_job_ptr->group_id, buffer);
	pack32(dump_job_ptr->time_limit, buffer);
	pack32(dump_job_ptr->time_min, buffer);
	pack32(dump_job_ptr->priority, buffer);
	pack32(dump_job_ptr->alloc_sid, buffer);
	pack32(dump_job_ptr->total_cpus, buffer);
	if (dump_job_ptr->total_nodes)
		pack32(dump_job_ptr->total_nodes, buffer);
	else
		pack32(dump_job_ptr->node_cnt_wag, buffer);
	pack32(dump_job_ptr->cpu_cnt, buffer);
	pack32(dump_job_ptr->exit_code, buffer);
	pack32(dump_job_ptr->derived_ec, buffer);
	pack32(dump_job_ptr->db_index, buffer);
	pack32(dump_job_ptr->resv_id, buffer);
	pack32(dump_job_ptr->next_step_id, buffer);
	pack32(dump_job_ptr->qos_id, buffer);
	pack32(dump_job_ptr->req_switch, buffer);
	pack32(dump_job_ptr->wait4switch, buffer);
	pack32(dump_job_ptr->profile, buffer);

	pack_time(dump_job_ptr->preempt_time, buffer);
	pack_time(dump_job_ptr->start_time, buffer);
	pack_time(dump_job_ptr->end_time, buffer);
	pack_time(dump_job_ptr->suspend_time, buffer);
	pack_time(dump_job_ptr->pre_sus_time, buffer);
	pack_time(dump_job_ptr->resize_time, buffer);
	pack_time(dump_job_ptr->tot_sus_time, buffer);

	pack16(dump_job_ptr->direct_set_prio, buffer);
	pack16(dump_job_ptr->job_state, buffer);
	pack16(dump_job_ptr->kill_on_node_fail, buffer);
	pack16(dump_job_ptr->batch_flag, buffer);
	pack16(dump_job_ptr->mail_type, buffer);
	pack16(dump_job_ptr->state_reason, buffer);
	pack8(dump_job_ptr->reboot, buffer);
	pack16(dump_job_ptr->restart_cnt, buffer);
	pack16(dump_job_ptr->wait_all_nodes, buffer);
	pack16(dump_job_ptr->warn_flags, buffer);
	pack16(dump_job_ptr->warn_signal, buffer);
	pack16(dump_job_ptr->warn_time, buffer);
	pack16(dump_job_ptr->limit_set_max_cpus, buffer);
	pack16(dump_job_ptr->limit_set_max_nodes, buffer);
	pack16(dump_job_ptr->limit_set_min_cpus, buffer);
	pack16(dump_job_ptr->limit_set_min_nodes, buffer);
	pack16(dump_job_ptr->limit_set_pn_min_memory, buffer);
	pack16(dump_job_ptr->limit_set_time, buffer);
	pack16(dump_job_ptr->limit_set_qos, buffer);

	packstr(dump_job_ptr->state_desc, buffer);
	packstr(dump_job_ptr->resp_host, buffer);

	pack16(dump_job_ptr->alloc_resp_port, buffer);
	pack16(dump_job_ptr->other_port, buffer);
	pack8(dump_job_ptr->power_flags, buffer);
	pack8(dump_job_ptr->sicp_mode, buffer);
	pack16(dump_job_ptr->start_protocol_ver, buffer);

	if (IS_JOB_COMPLETING(dump_job_ptr)) {
		if (dump_job_ptr->nodes_completing == NULL) {
			dump_job_ptr->nodes_completing =
				bitmap2node_name(dump_job_ptr->node_bitmap);
		}
		packstr(dump_job_ptr->nodes_completing, buffer);
	}
	packstr(dump_job_ptr->nodes, buffer);
	packstr(dump_job_ptr->partition, buffer);
	packstr(dump_job_ptr->name, buffer);
	packstr(dump_job_ptr->wckey, buffer);
	packstr(dump_job_ptr->alloc_node, buffer);
	packstr(dump_job_ptr->account, buffer);
	packstr(dump_job_ptr->comment, buffer);
	packstr(dump_job_ptr->gres, buffer);
	packstr(dump_job_ptr->gres_alloc, buffer);
	packstr(dump_job_ptr->gres_req, buffer);
	packstr(dump_job_ptr->gres_used, buffer);
	packstr(dump_job_ptr->network, buffer);
	packstr(dump_job_ptr->licenses, buffer);
	packstr(dump_job_ptr->mail_user, buffer);
	packstr(dump_job_ptr->resv_name, buffer);
	packstr(dump_job_ptr->batch_host, buffer);
	packstr(dump_job_ptr->burst_buffer, buffer);

	select_g_select_jobinfo_pack(dump_job_ptr->select_jobinfo,
				     buffer, SLURM_PROTOCOL_VERSION);
	pack_job_resources(dump_job_ptr->job_resrcs, buffer,
			   SLURM_PROTOCOL_VERSION);

	pack16(dump_job_ptr->ckpt_interval, buffer);
	checkpoint_pack_jobinfo(dump_job_ptr->check_job, buffer,
				SLURM_PROTOCOL_VERSION);
	packstr_array(dump_job_ptr->spank_job_env,
		      dump_job_ptr->spank_job_env_size, buffer);

	(void) gres_plugin_job_state_pack(dump_job_ptr->gres_list, buffer,
					  dump_job_ptr->job_id, true,
					  SLURM_PROTOCOL_VERSION);

	/* Dump job details, if available */
	detail_ptr = dump_job_ptr->details;
	if (detail_ptr) {
		xassert (detail_ptr->magic == DETAILS_MAGIC);
		pack16((uint16_t) DETAILS_FLAG, buffer);
		_dump_job_details(detail_ptr, buffer);
	} else
		pack16((uint16_t) 0, buffer);	/* no details flag */

	/* Dump job steps */
	step_iterator = list_iterator_create(dump_job_ptr->step_list);
	while ((step_ptr = (struct step_record *)
		list_next(step_iterator))) {
		if (step_ptr->state < JOB_RUNNING)
			continue;
		pack16((uint16_t) STEP_FLAG, buffer);
		dump_job_step_state(dump_job_ptr, step_ptr, buffer);
	}
	list_iterator_destroy(step_iterator);
	pack16((uint16_t) 0, buffer);	/* no step flag */
}

/* Unpack a job's state information from a buffer */
static int _load_job_state(Buf buffer, uint16_t protocol_version)
{
	uint32_t job_id, user_id, group_id, time_limit, priority, alloc_sid;
	uint32_t exit_code, assoc_id, db_index, name_len, time_min;
	uint32_t next_step_id, total_cpus, total_nodes = 0, cpu_cnt;
	uint32_t resv_id, spank_job_env_size = 0, qos_id, derived_ec = 0;
	uint32_t array_job_id = 0, req_switch = 0, wait4switch = 0;
	uint32_t profile = ACCT_GATHER_PROFILE_NOT_SET;
	time_t start_time, end_time, suspend_time, pre_sus_time, tot_sus_time;
	time_t preempt_time = 0;
	time_t resize_time = 0, now = time(NULL);
	uint8_t reboot = 0, power_flags = 0, sicp_mode = 0;
	uint32_t array_task_id = NO_VAL;
	uint32_t array_flags = 0, max_run_tasks = 0, tot_run_tasks = 0;
	uint32_t min_exit_code = 0, max_exit_code = 0, tot_comp_tasks = 0;
	uint16_t job_state, details, batch_flag, step_flag;
	uint16_t kill_on_node_fail, direct_set_prio;
	uint16_t alloc_resp_port, other_port, mail_type, state_reason;
	uint16_t restart_cnt, ckpt_interval;
	uint16_t wait_all_nodes, warn_flags = 0, warn_signal, warn_time;
	uint16_t limit_set_max_cpus = 0, limit_set_max_nodes = 0;
	uint16_t limit_set_min_cpus = 0, limit_set_min_nodes = 0;
	uint16_t limit_set_pn_min_memory = 0;
	uint16_t limit_set_time = 0, limit_set_qos = 0;
	uint16_t start_protocol_ver = SLURM_MIN_PROTOCOL_VERSION;
	char *nodes = NULL, *partition = NULL, *name = NULL, *resp_host = NULL;
	char *account = NULL, *network = NULL, *mail_user = NULL;
	char *comment = NULL, *nodes_completing = NULL, *alloc_node = NULL;
	char *licenses = NULL, *state_desc = NULL, *wckey = NULL;
	char *resv_name = NULL, *gres = NULL, *batch_host = NULL;
	char *gres_alloc = NULL, *gres_req = NULL, *gres_used = NULL;
	char *burst_buffer = NULL, *task_id_str = NULL;
	uint32_t task_id_size = NO_VAL;
	char **spank_job_env = (char **) NULL;
	List gres_list = NULL, part_ptr_list = NULL;
	struct job_record *job_ptr = NULL;
	struct part_record *part_ptr;
	int error_code, i, qos_error;
	dynamic_plugin_data_t *select_jobinfo = NULL;
	job_resources_t *job_resources = NULL;
	check_jobinfo_t check_job = NULL;
	slurmdb_assoc_rec_t assoc_rec;
	slurmdb_qos_rec_t qos_rec;
	bool job_finished = false;
	char jbuf[JBUFSIZ];

	if (protocol_version >= SLURM_15_08_PROTOCOL_VERSION) {
		safe_unpack32(&array_job_id, buffer);
		safe_unpack32(&array_task_id, buffer);

		/* Job Array record */
		safe_unpack32(&task_id_size, buffer);
		if (task_id_size != NO_VAL) {
			if (task_id_size) {
				safe_unpackstr_xmalloc(&task_id_str, &name_len,
						       buffer);
			}
			safe_unpack32(&array_flags,    buffer);
			safe_unpack32(&max_run_tasks,  buffer);
			safe_unpack32(&tot_run_tasks,  buffer);
			safe_unpack32(&min_exit_code,  buffer);
			safe_unpack32(&max_exit_code,  buffer);
			safe_unpack32(&tot_comp_tasks, buffer);
		}

		safe_unpack32(&assoc_id, buffer);
		safe_unpack32(&job_id, buffer);

		/* validity test as possible */
		if (job_id == 0) {
			verbose("Invalid job_id %u", job_id);
			goto unpack_error;
		}

		job_ptr = find_job_record(job_id);
		if (job_ptr == NULL) {
			job_ptr = _create_job_record(&error_code, 1);
			if (error_code) {
				error("Create job entry failed for job_id %u",
				      job_id);
				goto unpack_error;
			}
			job_ptr->job_id = job_id;
			job_ptr->array_job_id = array_job_id;
			job_ptr->array_task_id = array_task_id;
		}

		safe_unpack32(&user_id, buffer);
		safe_unpack32(&group_id, buffer);
		safe_unpack32(&time_limit, buffer);
		safe_unpack32(&time_min, buffer);
		safe_unpack32(&priority, buffer);
		safe_unpack32(&alloc_sid, buffer);
		safe_unpack32(&total_cpus, buffer);
		safe_unpack32(&total_nodes, buffer);
		safe_unpack32(&cpu_cnt, buffer);
		safe_unpack32(&exit_code, buffer);
		safe_unpack32(&derived_ec, buffer);
		safe_unpack32(&db_index, buffer);
		safe_unpack32(&resv_id, buffer);
		safe_unpack32(&next_step_id, buffer);
		safe_unpack32(&qos_id, buffer);
		safe_unpack32(&req_switch, buffer);
		safe_unpack32(&wait4switch, buffer);
		safe_unpack32(&profile, buffer);

		safe_unpack_time(&preempt_time, buffer);
		safe_unpack_time(&start_time, buffer);
		safe_unpack_time(&end_time, buffer);
		safe_unpack_time(&suspend_time, buffer);
		safe_unpack_time(&pre_sus_time, buffer);
		safe_unpack_time(&resize_time, buffer);
		safe_unpack_time(&tot_sus_time, buffer);

		safe_unpack16(&direct_set_prio, buffer);
		safe_unpack16(&job_state, buffer);
		safe_unpack16(&kill_on_node_fail, buffer);
		safe_unpack16(&batch_flag, buffer);
		safe_unpack16(&mail_type, buffer);
		safe_unpack16(&state_reason, buffer);
		safe_unpack8 (&reboot, buffer);
		safe_unpack16(&restart_cnt, buffer);
		safe_unpack16(&wait_all_nodes, buffer);
		safe_unpack16(&warn_flags, buffer);
		safe_unpack16(&warn_signal, buffer);
		safe_unpack16(&warn_time, buffer);
		safe_unpack16(&limit_set_max_cpus, buffer);
		safe_unpack16(&limit_set_max_nodes, buffer);
		safe_unpack16(&limit_set_min_cpus, buffer);
		safe_unpack16(&limit_set_min_nodes, buffer);
		safe_unpack16(&limit_set_pn_min_memory, buffer);
		safe_unpack16(&limit_set_time, buffer);
		safe_unpack16(&limit_set_qos, buffer);

		safe_unpackstr_xmalloc(&state_desc, &name_len, buffer);
		safe_unpackstr_xmalloc(&resp_host, &name_len, buffer);

		safe_unpack16(&alloc_resp_port, buffer);
		safe_unpack16(&other_port, buffer);
		safe_unpack8(&power_flags, buffer);
		safe_unpack8(&sicp_mode, buffer);
		safe_unpack16(&start_protocol_ver, buffer);

		if (job_state & JOB_COMPLETING) {
			safe_unpackstr_xmalloc(&nodes_completing,
					       &name_len, buffer);
		}
		safe_unpackstr_xmalloc(&nodes, &name_len, buffer);
		safe_unpackstr_xmalloc(&partition, &name_len, buffer);
		if (partition == NULL) {
			error("No partition for job %u", job_id);
			goto unpack_error;
		}
		part_ptr = find_part_record (partition);
		if (part_ptr == NULL) {
			char *err_part = NULL;
			part_ptr_list = get_part_list(partition, &err_part);
			if (part_ptr_list) {
				part_ptr = list_peek(part_ptr_list);
			} else {
				verbose("Invalid partition (%s) for job_id %u",
					err_part, job_id);
				xfree(err_part);
				/* not fatal error, partition could have been
				 * removed, reset_job_bitmaps() will clean-up
				 * this job */
			}
		}

		safe_unpackstr_xmalloc(&name, &name_len, buffer);
		safe_unpackstr_xmalloc(&wckey, &name_len, buffer);
		safe_unpackstr_xmalloc(&alloc_node, &name_len, buffer);
		safe_unpackstr_xmalloc(&account, &name_len, buffer);
		safe_unpackstr_xmalloc(&comment, &name_len, buffer);
		safe_unpackstr_xmalloc(&gres, &name_len, buffer);
		safe_unpackstr_xmalloc(&gres_alloc, &name_len, buffer);
		safe_unpackstr_xmalloc(&gres_req, &name_len, buffer);
		safe_unpackstr_xmalloc(&gres_used, &name_len, buffer);
		safe_unpackstr_xmalloc(&network, &name_len, buffer);
		safe_unpackstr_xmalloc(&licenses, &name_len, buffer);
		safe_unpackstr_xmalloc(&mail_user, &name_len, buffer);
		safe_unpackstr_xmalloc(&resv_name, &name_len, buffer);
		safe_unpackstr_xmalloc(&batch_host, &name_len, buffer);
		safe_unpackstr_xmalloc(&burst_buffer, &name_len, buffer);

		if (select_g_select_jobinfo_unpack(&select_jobinfo, buffer,
						   protocol_version))
			goto unpack_error;
		if (unpack_job_resources(&job_resources, buffer,
					 protocol_version))
			goto unpack_error;

		safe_unpack16(&ckpt_interval, buffer);
		if (checkpoint_alloc_jobinfo(&check_job) ||
		    checkpoint_unpack_jobinfo(check_job, buffer,
					      protocol_version))
			goto unpack_error;

		safe_unpackstr_array(&spank_job_env, &spank_job_env_size,
				     buffer);

		if (gres_plugin_job_state_unpack(&gres_list, buffer, job_id,
						 protocol_version) !=
		    SLURM_SUCCESS)
			goto unpack_error;
		gres_plugin_job_state_log(gres_list, job_id);

		safe_unpack16(&details, buffer);
		if ((details == DETAILS_FLAG) &&
		    (_load_job_details(job_ptr, buffer, protocol_version))) {
			job_ptr->job_state = JOB_FAILED;
			job_ptr->exit_code = 1;
			job_ptr->state_reason = FAIL_SYSTEM;
			xfree(job_ptr->state_desc);
			job_ptr->end_time = now;
			goto unpack_error;
		}
		safe_unpack16(&step_flag, buffer);

		while (step_flag == STEP_FLAG) {
			/* No need to put these into accounting if they
			 * haven't been since all information will be
			 * put in when the job is finished.
			 */
			if ((error_code = load_step_state(job_ptr, buffer,
							  protocol_version)))
				goto unpack_error;
			safe_unpack16(&step_flag, buffer);
		}
	} else if (protocol_version >= SLURM_14_11_PROTOCOL_VERSION) {
		safe_unpack32(&array_job_id, buffer);
		safe_unpack32(&array_task_id, buffer);

		/* Job Array record */
		safe_unpack32(&task_id_size, buffer);
		if (task_id_size != NO_VAL) {
			safe_unpackstr_xmalloc(&task_id_str, &name_len, buffer);
			safe_unpack32(&array_flags,    buffer);
			safe_unpack32(&max_run_tasks,  buffer);
			safe_unpack32(&tot_run_tasks,  buffer);
			safe_unpack32(&min_exit_code,  buffer);
			safe_unpack32(&max_exit_code,  buffer);
			safe_unpack32(&tot_comp_tasks, buffer);
		}

		safe_unpack32(&assoc_id, buffer);
		safe_unpack32(&job_id, buffer);

		/* validity test as possible */
		if (job_id == 0) {
			verbose("Invalid job_id %u", job_id);
			goto unpack_error;
		}

		job_ptr = find_job_record(job_id);
		if (job_ptr == NULL) {
			job_ptr = _create_job_record(&error_code, 1);
			if (error_code) {
				error("Create job entry failed for job_id %u",
				      job_id);
				goto unpack_error;
			}
			job_ptr->job_id = job_id;
			job_ptr->array_job_id = array_job_id;
			job_ptr->array_task_id = array_task_id;
		}

		safe_unpack32(&user_id, buffer);
		safe_unpack32(&group_id, buffer);
		safe_unpack32(&time_limit, buffer);
		safe_unpack32(&time_min, buffer);
		safe_unpack32(&priority, buffer);
		safe_unpack32(&alloc_sid, buffer);
		safe_unpack32(&total_cpus, buffer);
		safe_unpack32(&total_nodes, buffer);
		safe_unpack32(&cpu_cnt, buffer);
		safe_unpack32(&exit_code, buffer);
		safe_unpack32(&derived_ec, buffer);
		safe_unpack32(&db_index, buffer);
		safe_unpack32(&resv_id, buffer);
		safe_unpack32(&next_step_id, buffer);
		safe_unpack32(&qos_id, buffer);
		safe_unpack32(&req_switch, buffer);
		safe_unpack32(&wait4switch, buffer);
		safe_unpack32(&profile, buffer);

		safe_unpack_time(&preempt_time, buffer);
		safe_unpack_time(&start_time, buffer);
		safe_unpack_time(&end_time, buffer);
		safe_unpack_time(&suspend_time, buffer);
		safe_unpack_time(&pre_sus_time, buffer);
		safe_unpack_time(&resize_time, buffer);
		safe_unpack_time(&tot_sus_time, buffer);

		safe_unpack16(&direct_set_prio, buffer);
		safe_unpack16(&job_state, buffer);
		safe_unpack16(&kill_on_node_fail, buffer);
		safe_unpack16(&batch_flag, buffer);
		safe_unpack16(&mail_type, buffer);
		safe_unpack16(&state_reason, buffer);
		safe_unpack8 (&reboot, buffer);
		safe_unpack16(&restart_cnt, buffer);
		safe_unpack16(&wait_all_nodes, buffer);
		safe_unpack16(&warn_flags, buffer);
		safe_unpack16(&warn_signal, buffer);
		safe_unpack16(&warn_time, buffer);
		safe_unpack16(&limit_set_max_cpus, buffer);
		safe_unpack16(&limit_set_max_nodes, buffer);
		safe_unpack16(&limit_set_min_cpus, buffer);
		safe_unpack16(&limit_set_min_nodes, buffer);
		safe_unpack16(&limit_set_pn_min_memory, buffer);
		safe_unpack16(&limit_set_time, buffer);
		safe_unpack16(&limit_set_qos, buffer);

		safe_unpackstr_xmalloc(&state_desc, &name_len, buffer);
		safe_unpackstr_xmalloc(&resp_host, &name_len, buffer);

		safe_unpack16(&alloc_resp_port, buffer);
		safe_unpack16(&other_port, buffer);
		safe_unpack16(&start_protocol_ver, buffer);

		if (job_state & JOB_COMPLETING) {
			safe_unpackstr_xmalloc(&nodes_completing,
					       &name_len, buffer);
		}
		safe_unpackstr_xmalloc(&nodes, &name_len, buffer);
		safe_unpackstr_xmalloc(&partition, &name_len, buffer);
		if (partition == NULL) {
			error("No partition for job %u", job_id);
			goto unpack_error;
		}
		part_ptr = find_part_record (partition);
		if (part_ptr == NULL) {
			char *err_part = NULL;
			part_ptr_list = get_part_list(partition, &err_part);
			if (part_ptr_list) {
				part_ptr = list_peek(part_ptr_list);
			} else {
				verbose("Invalid partition (%s) for job_id %u",
					err_part, job_id);
				xfree(err_part);
				/* not fatal error, partition could have been
				 * removed, reset_job_bitmaps() will clean-up
				 * this job */
			}
		}

		safe_unpackstr_xmalloc(&name, &name_len, buffer);
		safe_unpackstr_xmalloc(&wckey, &name_len, buffer);
		safe_unpackstr_xmalloc(&alloc_node, &name_len, buffer);
		safe_unpackstr_xmalloc(&account, &name_len, buffer);
		safe_unpackstr_xmalloc(&comment, &name_len, buffer);
		safe_unpackstr_xmalloc(&gres, &name_len, buffer);
		safe_unpackstr_xmalloc(&gres_alloc, &name_len, buffer);
		safe_unpackstr_xmalloc(&gres_req, &name_len, buffer);
		safe_unpackstr_xmalloc(&gres_used, &name_len, buffer);
		safe_unpackstr_xmalloc(&network, &name_len, buffer);
		safe_unpackstr_xmalloc(&licenses, &name_len, buffer);
		safe_unpackstr_xmalloc(&mail_user, &name_len, buffer);
		safe_unpackstr_xmalloc(&resv_name, &name_len, buffer);
		safe_unpackstr_xmalloc(&batch_host, &name_len, buffer);

		if (select_g_select_jobinfo_unpack(&select_jobinfo, buffer,
						   protocol_version))
			goto unpack_error;
		if (unpack_job_resources(&job_resources, buffer,
					 protocol_version))
			goto unpack_error;

		safe_unpack16(&ckpt_interval, buffer);
		if (checkpoint_alloc_jobinfo(&check_job) ||
		    checkpoint_unpack_jobinfo(check_job, buffer,
					      protocol_version))
			goto unpack_error;

		safe_unpackstr_array(&spank_job_env, &spank_job_env_size,
				     buffer);

		if (gres_plugin_job_state_unpack(&gres_list, buffer, job_id,
						 protocol_version) !=
		    SLURM_SUCCESS)
			goto unpack_error;
		gres_plugin_job_state_log(gres_list, job_id);

		safe_unpack16(&details, buffer);
		if ((details == DETAILS_FLAG) &&
		    (_load_job_details(job_ptr, buffer, protocol_version))) {
			job_ptr->job_state = JOB_FAILED;
			job_ptr->exit_code = 1;
			job_ptr->state_reason = FAIL_SYSTEM;
			xfree(job_ptr->state_desc);
			job_ptr->end_time = now;
			goto unpack_error;
		}
		safe_unpack16(&step_flag, buffer);

		while (step_flag == STEP_FLAG) {
			/* No need to put these into accounting if they
			 * haven't been since all information will be
			 * put in when the job is finished.
			 */
			if ((error_code = load_step_state(job_ptr, buffer,
							  protocol_version)))
				goto unpack_error;
			safe_unpack16(&step_flag, buffer);
		}
		if (job_id > 0x7fffffff) {
			error("JobID %u can not be recovered, JobID too high",
			      job_id);
			job_ptr->job_state = JOB_FAILED;
			job_ptr->exit_code = 1;
			job_ptr->state_reason = FAIL_SYSTEM;
			xfree(job_ptr->state_desc);
			job_ptr->end_time = now;
		}
	} else if (protocol_version >= SLURM_14_03_PROTOCOL_VERSION) {
		safe_unpack32(&array_job_id, buffer);
		safe_unpack32(&array_task_id, buffer);
		safe_unpack32(&assoc_id, buffer);
		safe_unpack32(&job_id, buffer);

		/* validity test as possible */
		if (job_id == 0) {
			verbose("Invalid job_id %u", job_id);
			goto unpack_error;
		}

		job_ptr = find_job_record(job_id);
		if (job_ptr == NULL) {
			job_ptr = _create_job_record(&error_code, 1);
			if (error_code) {
				error("Create job entry failed for job_id %u",
				      job_id);
				goto unpack_error;
			}
			job_ptr->job_id = job_id;
			job_ptr->array_job_id = array_job_id;
			job_ptr->array_task_id = array_task_id;
		}

		safe_unpack32(&user_id, buffer);
		safe_unpack32(&group_id, buffer);
		safe_unpack32(&time_limit, buffer);
		safe_unpack32(&time_min, buffer);
		safe_unpack32(&priority, buffer);
		safe_unpack32(&alloc_sid, buffer);
		safe_unpack32(&total_cpus, buffer);
		safe_unpack32(&total_nodes, buffer);
		safe_unpack32(&cpu_cnt, buffer);
		safe_unpack32(&exit_code, buffer);
		safe_unpack32(&derived_ec, buffer);
		safe_unpack32(&db_index, buffer);
		safe_unpack32(&resv_id, buffer);
		safe_unpack32(&next_step_id, buffer);
		safe_unpack32(&qos_id, buffer);
		safe_unpack32(&req_switch, buffer);
		safe_unpack32(&wait4switch, buffer);
		safe_unpack32(&profile, buffer);

		safe_unpack_time(&preempt_time, buffer);
		safe_unpack_time(&start_time, buffer);
		safe_unpack_time(&end_time, buffer);
		safe_unpack_time(&suspend_time, buffer);
		safe_unpack_time(&pre_sus_time, buffer);
		safe_unpack_time(&resize_time, buffer);
		safe_unpack_time(&tot_sus_time, buffer);

		safe_unpack16(&direct_set_prio, buffer);
		safe_unpack16(&job_state, buffer);
		safe_unpack16(&kill_on_node_fail, buffer);
		safe_unpack16(&batch_flag, buffer);
		safe_unpack16(&mail_type, buffer);
		safe_unpack16(&state_reason, buffer);
		safe_unpack16(&restart_cnt, buffer);
		safe_unpack16(&wait_all_nodes, buffer);
		safe_unpack16(&warn_flags, buffer);
		safe_unpack16(&warn_signal, buffer);
		safe_unpack16(&warn_time, buffer);
		safe_unpack16(&limit_set_max_cpus, buffer);
		safe_unpack16(&limit_set_max_nodes, buffer);
		safe_unpack16(&limit_set_min_cpus, buffer);
		safe_unpack16(&limit_set_min_nodes, buffer);
		safe_unpack16(&limit_set_pn_min_memory, buffer);
		safe_unpack16(&limit_set_time, buffer);
		safe_unpack16(&limit_set_qos, buffer);

		safe_unpackstr_xmalloc(&state_desc, &name_len, buffer);
		safe_unpackstr_xmalloc(&resp_host, &name_len, buffer);

		safe_unpack16(&alloc_resp_port, buffer);
		safe_unpack16(&other_port, buffer);

		if (job_state & JOB_COMPLETING) {
			safe_unpackstr_xmalloc(&nodes_completing,
					       &name_len, buffer);
		}
		safe_unpackstr_xmalloc(&nodes, &name_len, buffer);
		safe_unpackstr_xmalloc(&partition, &name_len, buffer);
		if (partition == NULL) {
			error("No partition for job %u", job_id);
			goto unpack_error;
		}
		part_ptr = find_part_record (partition);
		if (part_ptr == NULL) {
			char *err_part = NULL;
			part_ptr_list = get_part_list(partition, &err_part);
			if (part_ptr_list) {
				part_ptr = list_peek(part_ptr_list);
			} else {
				verbose("Invalid partition (%s) for job_id %u",
					err_part, job_id);
				xfree(err_part);
				/* not fatal error, partition could have been
				 * removed, reset_job_bitmaps() will clean-up
				 * this job */
			}
		}

		safe_unpackstr_xmalloc(&name, &name_len, buffer);
		safe_unpackstr_xmalloc(&wckey, &name_len, buffer);
		safe_unpackstr_xmalloc(&alloc_node, &name_len, buffer);
		safe_unpackstr_xmalloc(&account, &name_len, buffer);
		safe_unpackstr_xmalloc(&comment, &name_len, buffer);
		safe_unpackstr_xmalloc(&gres, &name_len, buffer);
		safe_unpackstr_xmalloc(&gres_alloc, &name_len, buffer);
		safe_unpackstr_xmalloc(&gres_req, &name_len, buffer);
		safe_unpackstr_xmalloc(&gres_used, &name_len, buffer);
		safe_unpackstr_xmalloc(&network, &name_len, buffer);
		safe_unpackstr_xmalloc(&licenses, &name_len, buffer);
		safe_unpackstr_xmalloc(&mail_user, &name_len, buffer);
		safe_unpackstr_xmalloc(&resv_name, &name_len, buffer);
		safe_unpackstr_xmalloc(&batch_host, &name_len, buffer);

		if (select_g_select_jobinfo_unpack(&select_jobinfo, buffer,
						   protocol_version))
			goto unpack_error;
		if (unpack_job_resources(&job_resources, buffer,
					 protocol_version))
			goto unpack_error;

		safe_unpack16(&ckpt_interval, buffer);
		if (checkpoint_alloc_jobinfo(&check_job) ||
		    checkpoint_unpack_jobinfo(check_job, buffer,
					      protocol_version))
			goto unpack_error;

		safe_unpackstr_array(&spank_job_env, &spank_job_env_size,
				     buffer);

		if (gres_plugin_job_state_unpack(&gres_list, buffer, job_id,
						 protocol_version) !=
		    SLURM_SUCCESS)
			goto unpack_error;
		gres_plugin_job_state_log(gres_list, job_id);

		safe_unpack16(&details, buffer);
		if ((details == DETAILS_FLAG) &&
		    (_load_job_details(job_ptr, buffer, protocol_version))) {
			job_ptr->job_state = JOB_FAILED;
			job_ptr->exit_code = 1;
			job_ptr->state_reason = FAIL_SYSTEM;
			xfree(job_ptr->state_desc);
			job_ptr->end_time = now;
			goto unpack_error;
		}
		safe_unpack16(&step_flag, buffer);

		while (step_flag == STEP_FLAG) {
			/* No need to put these into accounting if they
			 * haven't been since all information will be
			 * put in when the job is finished.
			 */
			if ((error_code = load_step_state(job_ptr, buffer,
							  protocol_version)))
				goto unpack_error;
			safe_unpack16(&step_flag, buffer);
		}
		if (job_id > 0x7fffffff) {
			error("JobID %u can not be recovered, JobID too high",
			      job_id);
			job_ptr->job_state = JOB_FAILED;
			job_ptr->exit_code = 1;
			job_ptr->state_reason = FAIL_SYSTEM;
			xfree(job_ptr->state_desc);
			job_ptr->end_time = now;
		}
	} else {
		error("_load_job_state: protocol_version "
		      "%hu not supported", protocol_version);
		goto unpack_error;
	}

	if (((job_state & JOB_STATE_BASE) >= JOB_END) ||
	    (batch_flag > MAX_BATCH_REQUEUE)) {
		error("Invalid data for job %u: "
		      "job_state=%u batch_flag=%u",
		      job_id, job_state, batch_flag);
		goto unpack_error;
	}
	if (kill_on_node_fail > 1) {
		error("Invalid data for job %u: kill_on_node_fail=%u",
		      job_id, kill_on_node_fail);
		goto unpack_error;
	}

	if ((priority > 1) && (direct_set_prio == 0)) {
		highest_prio = MAX(highest_prio, priority);
		lowest_prio  = MIN(lowest_prio,  priority);
	}
	if (job_id_sequence <= job_id)
		job_id_sequence = job_id + 1;

	xfree(job_ptr->account);
	job_ptr->account = account;
	xstrtolower(job_ptr->account);
	account          = NULL;  /* reused, nothing left to free */
	xfree(job_ptr->alloc_node);
	job_ptr->alloc_node   = alloc_node;
	alloc_node             = NULL;	/* reused, nothing left to free */
	job_ptr->alloc_resp_port = alloc_resp_port;
	job_ptr->alloc_sid    = alloc_sid;
	job_ptr->assoc_id     = assoc_id;
	job_ptr->batch_flag   = batch_flag;
	xfree(job_ptr->batch_host);
	job_ptr->batch_host   = batch_host;
	batch_host            = NULL;  /* reused, nothing left to free */
	xfree(job_ptr->burst_buffer);
	job_ptr->burst_buffer = burst_buffer;
	burst_buffer          = NULL;  /* reused, nothing left to free */
	xfree(job_ptr->comment);
	job_ptr->comment      = comment;
	comment               = NULL;  /* reused, nothing left to free */
	xfree(job_ptr->gres);
	job_ptr->gres         = gres;
	gres                  = NULL;  /* reused, nothing left to free */
	xfree(job_ptr->gres_alloc);
	job_ptr->gres_alloc   = gres_alloc;
	gres_alloc            = NULL;  /* reused, nothing left to free */
	xfree(job_ptr->gres_req);
	job_ptr->gres_req    = gres_req;
	gres_req              = NULL;  /* reused, nothing left to free */
	xfree(job_ptr->gres_used);
	job_ptr->gres_used    = gres_used;
	gres_used             = NULL;  /* reused, nothing left to free */
	job_ptr->gres_list    = gres_list;
	job_ptr->direct_set_prio = direct_set_prio;
	job_ptr->db_index     = db_index;
	job_ptr->derived_ec   = derived_ec;
	job_ptr->end_time     = end_time;
	job_ptr->exit_code    = exit_code;
	job_ptr->group_id     = group_id;
	job_ptr->job_state    = job_state;
	job_ptr->kill_on_node_fail = kill_on_node_fail;
	xfree(job_ptr->licenses);
	job_ptr->licenses     = licenses;
	licenses              = NULL;	/* reused, nothing left to free */
	job_ptr->mail_type    = mail_type;
	xfree(job_ptr->mail_user);
	job_ptr->mail_user    = mail_user;
	mail_user             = NULL;	/* reused, nothing left to free */
	xfree(job_ptr->name);		/* in case duplicate record */
	job_ptr->name         = name;
	name                  = NULL;	/* reused, nothing left to free */
	xfree(job_ptr->wckey);		/* in case duplicate record */
	job_ptr->wckey        = wckey;
	xstrtolower(job_ptr->wckey);
	wckey                 = NULL;	/* reused, nothing left to free */
	xfree(job_ptr->network);
	job_ptr->network      = network;
	network               = NULL;  /* reused, nothing left to free */
	job_ptr->next_step_id = next_step_id;
	xfree(job_ptr->nodes);		/* in case duplicate record */
	job_ptr->nodes        = nodes;
	nodes                 = NULL;	/* reused, nothing left to free */
	if (nodes_completing) {
		xfree(job_ptr->nodes_completing);
		job_ptr->nodes_completing = nodes_completing;
		nodes_completing = NULL;  /* reused, nothing left to free */
	}
	job_ptr->other_port   = other_port;
	job_ptr->power_flags  = power_flags;
	job_ptr->sicp_mode    = sicp_mode;
	xfree(job_ptr->partition);
	job_ptr->partition    = partition;
	partition             = NULL;	/* reused, nothing left to free */
	job_ptr->part_ptr = part_ptr;
	job_ptr->part_ptr_list = part_ptr_list;
	job_ptr->pre_sus_time = pre_sus_time;
	job_ptr->priority     = priority;
	job_ptr->qos_id       = qos_id;
	job_ptr->reboot       = reboot;
	xfree(job_ptr->resp_host);
	job_ptr->resp_host    = resp_host;
	resp_host             = NULL;	/* reused, nothing left to free */
	job_ptr->resize_time  = resize_time;
	job_ptr->restart_cnt  = restart_cnt;
	job_ptr->resv_id      = resv_id;
	job_ptr->resv_name    = resv_name;
	resv_name             = NULL;	/* reused, nothing left to free */
	job_ptr->select_jobinfo = select_jobinfo;
	job_ptr->job_resrcs   = job_resources;
	job_ptr->spank_job_env = spank_job_env;
	job_ptr->spank_job_env_size = spank_job_env_size;
	job_ptr->ckpt_interval = ckpt_interval;
	job_ptr->check_job    = check_job;
	job_ptr->start_time   = start_time;
	job_ptr->state_reason = state_reason;
	job_ptr->state_desc   = state_desc;
	state_desc            = NULL;	/* reused, nothing left to free */
	job_ptr->suspend_time = suspend_time;
	if (task_id_size != NO_VAL) {
		if (!job_ptr->array_recs)
			job_ptr->array_recs=xmalloc(sizeof(job_array_struct_t));
		FREE_NULL_BITMAP(job_ptr->array_recs->task_id_bitmap);
		job_ptr->array_recs->task_id_bitmap = bit_alloc(task_id_size);
		xfree(job_ptr->array_recs->task_id_str);
		if (task_id_str) {
			bit_unfmt_hexmask(job_ptr->array_recs->task_id_bitmap,
					  task_id_str);
			job_ptr->array_recs->task_id_str = task_id_str;
			task_id_str = NULL;
		}
		job_ptr->array_recs->task_cnt =
			bit_set_count(job_ptr->array_recs->task_id_bitmap);

		if (job_ptr->array_recs->task_cnt > 1)
			job_count += (job_ptr->array_recs->task_cnt - 1);

		job_ptr->array_recs->array_flags    = array_flags;
		job_ptr->array_recs->max_run_tasks  = max_run_tasks;
		job_ptr->array_recs->tot_run_tasks  = tot_run_tasks;
		job_ptr->array_recs->min_exit_code  = min_exit_code;
		job_ptr->array_recs->max_exit_code  = max_exit_code;
		job_ptr->array_recs->tot_comp_tasks = tot_comp_tasks;
	}
	job_ptr->time_last_active = now;
	job_ptr->time_limit   = time_limit;
	job_ptr->time_min     = time_min;
	job_ptr->total_cpus   = total_cpus;

	if (IS_JOB_PENDING(job_ptr))
		job_ptr->node_cnt_wag = total_nodes;
	else
		job_ptr->total_nodes  = total_nodes;

	job_ptr->cpu_cnt      = cpu_cnt;
	job_ptr->tot_sus_time = tot_sus_time;
	job_ptr->preempt_time = preempt_time;
	job_ptr->user_id      = user_id;
	select_g_select_jobinfo_set(job_ptr->select_jobinfo,
				    SELECT_JOBDATA_USER_NAME, &user_id);
	job_ptr->wait_all_nodes = wait_all_nodes;
	job_ptr->warn_flags   = warn_flags;
	job_ptr->warn_signal  = warn_signal;
	job_ptr->warn_time    = warn_time;
	job_ptr->limit_set_max_cpus  = limit_set_max_cpus;
	job_ptr->limit_set_max_nodes = limit_set_max_nodes;
	job_ptr->limit_set_min_cpus  = limit_set_min_cpus;
	job_ptr->limit_set_min_nodes = limit_set_min_nodes;
	job_ptr->limit_set_pn_min_memory = limit_set_pn_min_memory;
	job_ptr->limit_set_time      = limit_set_time;
	job_ptr->limit_set_qos       = limit_set_qos;
	job_ptr->req_switch      = req_switch;
	job_ptr->wait4switch     = wait4switch;
	job_ptr->profile         = profile;
	/* This needs to always to initialized to "true".  The select
	   plugin will deal with it every time it goes through the
	   logic if req_switch or wait4switch are set.
	*/
	job_ptr->best_switch     = true;
	job_ptr->start_protocol_ver = start_protocol_ver;

	_add_job_hash(job_ptr);
	_add_job_array_hash(job_ptr);

	memset(&assoc_rec, 0, sizeof(slurmdb_assoc_rec_t));

	/*
	 * For speed and accurracy we will first see if we once had an
	 * association record.  If not look for it by
	 * account,partition, user_id.
	 */
	if (job_ptr->assoc_id)
		assoc_rec.id = job_ptr->assoc_id;
	else {
		assoc_rec.acct      = job_ptr->account;
		if (job_ptr->part_ptr)
			assoc_rec.partition = job_ptr->part_ptr->name;
		assoc_rec.uid       = job_ptr->user_id;
	}

	if (assoc_mgr_fill_in_assoc(acct_db_conn, &assoc_rec,
				    accounting_enforce,
				    (slurmdb_assoc_rec_t **)
				    &job_ptr->assoc_ptr, false) &&
	    (accounting_enforce & ACCOUNTING_ENFORCE_ASSOCS)
	    && (!IS_JOB_FINISHED(job_ptr))) {
		info("Holding job %u with invalid association", job_id);
		xfree(job_ptr->state_desc);
		job_ptr->state_reason = FAIL_ACCOUNT;
	} else {
		job_ptr->assoc_id = assoc_rec.id;
		info("Recovered %s Assoc=%u",
		     jobid2str(job_ptr, jbuf), job_ptr->assoc_id);

		/* make sure we have started this job in accounting */
		if (!job_ptr->db_index) {
			debug("starting job %u in accounting",
			      job_ptr->job_id);
			if (!with_slurmdbd)
				jobacct_storage_g_job_start(
					acct_db_conn, job_ptr);
			if (slurmctld_init_db
			    && IS_JOB_SUSPENDED(job_ptr)) {
				jobacct_storage_g_job_suspend(acct_db_conn,
							      job_ptr);
			}
		}
		/* make sure we have this job completed in the
		 * database */
		if (IS_JOB_FINISHED(job_ptr)) {
			if (slurmctld_init_db)
				jobacct_storage_g_job_complete(
					acct_db_conn, job_ptr);
			job_finished = 1;
		}
	}

	if (!job_finished && job_ptr->qos_id &&
	    (job_ptr->state_reason != FAIL_ACCOUNT)) {
		memset(&qos_rec, 0, sizeof(slurmdb_qos_rec_t));
		qos_rec.id = job_ptr->qos_id;
		job_ptr->qos_ptr = _determine_and_validate_qos(
			job_ptr->resv_name, job_ptr->assoc_ptr,
			job_ptr->limit_set_qos, &qos_rec,
			&qos_error);
		if ((qos_error != SLURM_SUCCESS) && !job_ptr->limit_set_qos) {
			info("Holding job %u with invalid qos", job_id);
			xfree(job_ptr->state_desc);
			job_ptr->state_reason = FAIL_QOS;
			job_ptr->qos_id = 0;
		} else
			job_ptr->qos_id = qos_rec.id;
	}
	build_node_details(job_ptr, false);	/* set node_addr */
	return SLURM_SUCCESS;

unpack_error:
	error("Incomplete job record");
	xfree(alloc_node);
	xfree(account);
	xfree(batch_host);
	xfree(burst_buffer);
	xfree(comment);
	xfree(gres);
	xfree(gres_alloc);
	xfree(gres_req);
	xfree(gres_used);
	xfree(resp_host);
	xfree(licenses);
	xfree(mail_user);
	xfree(name);
	xfree(nodes);
	xfree(nodes_completing);
	xfree(partition);
	FREE_NULL_LIST(part_ptr_list);
	xfree(resv_name);
	for (i=0; i<spank_job_env_size; i++)
		xfree(spank_job_env[i]);
	xfree(spank_job_env);
	xfree(state_desc);
	xfree(task_id_str);
	xfree(wckey);
	select_g_select_jobinfo_free(select_jobinfo);
	checkpoint_free_jobinfo(check_job);
	if (job_ptr) {
		if (job_ptr->job_id == 0)
			job_ptr->job_id = NO_VAL;
		_purge_job_record(job_ptr->job_id);
	}
	return SLURM_FAILURE;
}

/*
 * _dump_job_details - dump the state of a specific job details to
 *	a buffer
 * IN detail_ptr - pointer to job details for which information is requested
 * IN/OUT buffer - location to store data, pointers automatically advanced
 */
void _dump_job_details(struct job_details *detail_ptr, Buf buffer)
{
	pack32(detail_ptr->min_cpus, buffer);
	pack32(detail_ptr->max_cpus, buffer);
	pack32(detail_ptr->min_nodes, buffer);
	pack32(detail_ptr->max_nodes, buffer);
	pack32(detail_ptr->num_tasks, buffer);

	packstr(detail_ptr->acctg_freq, buffer);
	pack16(detail_ptr->contiguous, buffer);
	pack16(detail_ptr->core_spec, buffer);
	pack16(detail_ptr->cpus_per_task, buffer);
	pack16(detail_ptr->nice, buffer);
	pack16(detail_ptr->ntasks_per_node, buffer);
	pack16(detail_ptr->requeue, buffer);
	pack16(detail_ptr->task_dist, buffer);

	pack8(detail_ptr->share_res, buffer);
	pack8(detail_ptr->whole_node, buffer);

	packstr(detail_ptr->cpu_bind,     buffer);
	pack16(detail_ptr->cpu_bind_type, buffer);
	packstr(detail_ptr->mem_bind,     buffer);
	pack16(detail_ptr->mem_bind_type, buffer);
	pack16(detail_ptr->plane_size, buffer);

	pack8(detail_ptr->open_mode, buffer);
	pack8(detail_ptr->overcommit, buffer);
	pack8(detail_ptr->prolog_running, buffer);

	pack32(detail_ptr->pn_min_cpus, buffer);
	pack32(detail_ptr->pn_min_memory, buffer);
	pack32(detail_ptr->pn_min_tmp_disk, buffer);
	pack32(detail_ptr->cpu_freq_min, buffer);
	pack32(detail_ptr->cpu_freq_max, buffer);
	pack32(detail_ptr->cpu_freq_gov, buffer);
	pack_time(detail_ptr->begin_time, buffer);
	pack_time(detail_ptr->submit_time, buffer);

	packstr(detail_ptr->req_nodes,  buffer);
	packstr(detail_ptr->exc_nodes,  buffer);
	packstr(detail_ptr->features,   buffer);
	packstr(detail_ptr->dependency, buffer);
	packstr(detail_ptr->orig_dependency, buffer);

	packstr(detail_ptr->std_err,       buffer);
	packstr(detail_ptr->std_in,        buffer);
	packstr(detail_ptr->std_out,       buffer);
	packstr(detail_ptr->work_dir,  buffer);
	packstr(detail_ptr->ckpt_dir,  buffer);
	packstr(detail_ptr->restart_dir, buffer);

	pack_multi_core_data(detail_ptr->mc_ptr, buffer,
			     SLURM_PROTOCOL_VERSION);
	packstr_array(detail_ptr->argv, detail_ptr->argc, buffer);
	packstr_array(detail_ptr->env_sup, detail_ptr->env_cnt, buffer);
}

/* _load_job_details - Unpack a job details information from buffer */
static int _load_job_details(struct job_record *job_ptr, Buf buffer,
			     uint16_t protocol_version)
{
	char *acctg_freq = NULL, *req_nodes = NULL, *exc_nodes = NULL;
	char *features = NULL, *cpu_bind = NULL, *dependency = NULL;
	char *orig_dependency = NULL, *mem_bind;
	char *err = NULL, *in = NULL, *out = NULL, *work_dir = NULL;
	char *ckpt_dir = NULL, *restart_dir = NULL;
	char **argv = (char **) NULL, **env_sup = (char **) NULL;
	uint32_t min_nodes, max_nodes;
	uint32_t min_cpus = 1, max_cpus = NO_VAL;
	uint32_t pn_min_cpus, pn_min_memory, pn_min_tmp_disk;
	uint32_t cpu_freq_min = NO_VAL;
	uint32_t cpu_freq_max = NO_VAL;
	uint32_t cpu_freq_gov = NO_VAL;
	uint32_t num_tasks, name_len, argc = 0, env_cnt = 0;
	uint16_t contiguous, core_spec = (uint16_t) NO_VAL, nice;
	uint16_t ntasks_per_node, cpus_per_task, requeue, task_dist;
	uint16_t cpu_bind_type, mem_bind_type, plane_size;
	uint8_t open_mode, overcommit, prolog_running;
	uint8_t share_res, whole_node;
	time_t begin_time, submit_time;
	int i;
	multi_core_data_t *mc_ptr;

	/* unpack the job's details from the buffer */
	if (protocol_version >= SLURM_15_08_PROTOCOL_VERSION) {
		safe_unpack32(&min_cpus, buffer);
		safe_unpack32(&max_cpus, buffer);
		safe_unpack32(&min_nodes, buffer);
		safe_unpack32(&max_nodes, buffer);
		safe_unpack32(&num_tasks, buffer);

		safe_unpackstr_xmalloc(&acctg_freq, &name_len, buffer);
		safe_unpack16(&contiguous, buffer);
		safe_unpack16(&core_spec, buffer);
		safe_unpack16(&cpus_per_task, buffer);
		safe_unpack16(&nice, buffer);
		safe_unpack16(&ntasks_per_node, buffer);
		safe_unpack16(&requeue, buffer);
		safe_unpack16(&task_dist, buffer);

		safe_unpack8(&share_res, buffer);
		safe_unpack8(&whole_node, buffer);

		safe_unpackstr_xmalloc(&cpu_bind, &name_len, buffer);
		safe_unpack16(&cpu_bind_type, buffer);
		safe_unpackstr_xmalloc(&mem_bind, &name_len, buffer);
		safe_unpack16(&mem_bind_type, buffer);
		safe_unpack16(&plane_size, buffer);

		safe_unpack8(&open_mode, buffer);
		safe_unpack8(&overcommit, buffer);
		safe_unpack8(&prolog_running, buffer);

		safe_unpack32(&pn_min_cpus, buffer);
		safe_unpack32(&pn_min_memory, buffer);
		safe_unpack32(&pn_min_tmp_disk, buffer);
		safe_unpack32(&cpu_freq_min, buffer);
		safe_unpack32(&cpu_freq_max, buffer);
		safe_unpack32(&cpu_freq_gov, buffer);
		safe_unpack_time(&begin_time, buffer);
		safe_unpack_time(&submit_time, buffer);

		safe_unpackstr_xmalloc(&req_nodes,  &name_len, buffer);
		safe_unpackstr_xmalloc(&exc_nodes,  &name_len, buffer);
		safe_unpackstr_xmalloc(&features,   &name_len, buffer);
		safe_unpackstr_xmalloc(&dependency, &name_len, buffer);
		safe_unpackstr_xmalloc(&orig_dependency, &name_len, buffer);

		safe_unpackstr_xmalloc(&err, &name_len, buffer);
		safe_unpackstr_xmalloc(&in,  &name_len, buffer);
		safe_unpackstr_xmalloc(&out, &name_len, buffer);
		safe_unpackstr_xmalloc(&work_dir, &name_len, buffer);
		safe_unpackstr_xmalloc(&ckpt_dir, &name_len, buffer);
		safe_unpackstr_xmalloc(&restart_dir, &name_len, buffer);

		if (unpack_multi_core_data(&mc_ptr, buffer, protocol_version))
			goto unpack_error;
		safe_unpackstr_array(&argv, &argc, buffer);
		safe_unpackstr_array(&env_sup, &env_cnt, buffer);
	} else if (protocol_version >= SLURM_14_03_PROTOCOL_VERSION) {
		safe_unpack32(&min_cpus, buffer);
		safe_unpack32(&max_cpus, buffer);
		safe_unpack32(&min_nodes, buffer);
		safe_unpack32(&max_nodes, buffer);
		safe_unpack32(&num_tasks, buffer);

		safe_unpackstr_xmalloc(&acctg_freq, &name_len, buffer);
		safe_unpack16(&contiguous, buffer);
		safe_unpack16(&core_spec, buffer);
		safe_unpack16(&cpus_per_task, buffer);
		safe_unpack16(&nice, buffer);
		safe_unpack16(&ntasks_per_node, buffer);
		safe_unpack16(&requeue, buffer);
		safe_unpack16(&task_dist, buffer);

		safe_unpack8(&share_res, buffer);
		safe_unpack8(&whole_node, buffer);

		safe_unpackstr_xmalloc(&cpu_bind, &name_len, buffer);
		safe_unpack16(&cpu_bind_type, buffer);
		safe_unpackstr_xmalloc(&mem_bind, &name_len, buffer);
		safe_unpack16(&mem_bind_type, buffer);
		safe_unpack16(&plane_size, buffer);

		safe_unpack8(&open_mode, buffer);
		safe_unpack8(&overcommit, buffer);
		safe_unpack8(&prolog_running, buffer);

		safe_unpack32(&pn_min_cpus, buffer);
		safe_unpack32(&pn_min_memory, buffer);
		safe_unpack32(&pn_min_tmp_disk, buffer);
		safe_unpack_time(&begin_time, buffer);
		safe_unpack_time(&submit_time, buffer);

		safe_unpackstr_xmalloc(&req_nodes,  &name_len, buffer);
		safe_unpackstr_xmalloc(&exc_nodes,  &name_len, buffer);
		safe_unpackstr_xmalloc(&features,   &name_len, buffer);
		safe_unpackstr_xmalloc(&dependency, &name_len, buffer);
		safe_unpackstr_xmalloc(&orig_dependency, &name_len, buffer);

		safe_unpackstr_xmalloc(&err, &name_len, buffer);
		safe_unpackstr_xmalloc(&in,  &name_len, buffer);
		safe_unpackstr_xmalloc(&out, &name_len, buffer);
		safe_unpackstr_xmalloc(&work_dir, &name_len, buffer);
		safe_unpackstr_xmalloc(&ckpt_dir, &name_len, buffer);
		safe_unpackstr_xmalloc(&restart_dir, &name_len, buffer);

		if (unpack_multi_core_data(&mc_ptr, buffer, protocol_version))
			goto unpack_error;
		safe_unpackstr_array(&argv, &argc, buffer);
		safe_unpackstr_array(&env_sup, &env_cnt, buffer);
	} else {
		error("_load_job_details: protocol_version "
		      "%hu not supported", protocol_version);
		goto unpack_error;
	}

	/* validity test as possible */
	if (contiguous > 1) {
		error("Invalid data for job %u: contiguous=%u",
		      job_ptr->job_id, contiguous);
		goto unpack_error;
	}
	if ((requeue > 1) || (overcommit > 1)) {
		error("Invalid data for job %u: requeue=%u overcommit=%u",
		      job_ptr->job_id, requeue, overcommit);
		goto unpack_error;
	}
	if (prolog_running > 1) {
		error("Invalid data for job %u: prolog_running=%u",
		      job_ptr->job_id, prolog_running);
		goto unpack_error;
	}

	/* free any left-over detail data */
	xfree(job_ptr->details->acctg_freq);
	for (i=0; i<job_ptr->details->argc; i++)
		xfree(job_ptr->details->argv[i]);
	xfree(job_ptr->details->argv);
	xfree(job_ptr->details->cpu_bind);
	xfree(job_ptr->details->dependency);
	xfree(job_ptr->details->orig_dependency);
	xfree(job_ptr->details->std_err);
	for (i=0; i<job_ptr->details->env_cnt; i++)
		xfree(job_ptr->details->env_sup[i]);
	xfree(job_ptr->details->env_sup);
	xfree(job_ptr->details->exc_nodes);
	xfree(job_ptr->details->features);
	xfree(job_ptr->details->std_in);
	xfree(job_ptr->details->mem_bind);
	xfree(job_ptr->details->std_out);
	xfree(job_ptr->details->req_nodes);
	xfree(job_ptr->details->work_dir);
	xfree(job_ptr->details->ckpt_dir);
	xfree(job_ptr->details->restart_dir);

	/* now put the details into the job record */
	job_ptr->details->acctg_freq = acctg_freq;
	job_ptr->details->argc = argc;
	job_ptr->details->argv = argv;
	job_ptr->details->begin_time = begin_time;
	job_ptr->details->contiguous = contiguous;
	job_ptr->details->core_spec = core_spec;
	job_ptr->details->cpu_bind = cpu_bind;
	job_ptr->details->cpu_bind_type = cpu_bind_type;
	job_ptr->details->cpu_freq_min = cpu_freq_min;
	job_ptr->details->cpu_freq_max = cpu_freq_max;
	job_ptr->details->cpu_freq_gov = cpu_freq_gov;
	job_ptr->details->cpus_per_task = cpus_per_task;
	job_ptr->details->dependency = dependency;
	job_ptr->details->orig_dependency = orig_dependency;
	job_ptr->details->env_cnt = env_cnt;
	job_ptr->details->env_sup = env_sup;
	job_ptr->details->std_err = err;
	job_ptr->details->exc_nodes = exc_nodes;
	job_ptr->details->features = features;
	job_ptr->details->std_in = in;
	job_ptr->details->pn_min_cpus = pn_min_cpus;
	job_ptr->details->pn_min_memory = pn_min_memory;
	job_ptr->details->pn_min_tmp_disk = pn_min_tmp_disk;
	job_ptr->details->max_cpus = max_cpus;
	job_ptr->details->max_nodes = max_nodes;
	job_ptr->details->mc_ptr = mc_ptr;
	job_ptr->details->mem_bind = mem_bind;
	job_ptr->details->mem_bind_type = mem_bind_type;
	job_ptr->details->min_cpus = min_cpus;
	job_ptr->details->min_nodes = min_nodes;
	job_ptr->details->nice = nice;
	job_ptr->details->ntasks_per_node = ntasks_per_node;
	job_ptr->details->num_tasks = num_tasks;
	job_ptr->details->open_mode = open_mode;
	job_ptr->details->std_out = out;
	job_ptr->details->overcommit = overcommit;
	job_ptr->details->plane_size = plane_size;
	job_ptr->details->prolog_running = prolog_running;
	job_ptr->details->req_nodes = req_nodes;
	job_ptr->details->requeue = requeue;
	job_ptr->details->share_res = share_res;
	job_ptr->details->submit_time = submit_time;
	job_ptr->details->task_dist = task_dist;
	job_ptr->details->whole_node = whole_node;
	job_ptr->details->work_dir = work_dir;
	job_ptr->details->ckpt_dir = ckpt_dir;
	job_ptr->details->restart_dir = restart_dir;

	return SLURM_SUCCESS;

unpack_error:

/*	for (i=0; i<argc; i++)
	xfree(argv[i]);  Don't trust this on unpack error */
	xfree(acctg_freq);
	xfree(argv);
	xfree(cpu_bind);
	xfree(dependency);
	xfree(orig_dependency);
/*	for (i=0; i<env_cnt; i++)
	xfree(env_sup[i]);  Don't trust this on unpack error */
	xfree(env_sup);
	xfree(err);
	xfree(exc_nodes);
	xfree(features);
	xfree(in);
	xfree(mem_bind);
	xfree(out);
	xfree(req_nodes);
	xfree(work_dir);
	xfree(ckpt_dir);
	xfree(restart_dir);
	return SLURM_FAILURE;
}

/* _add_job_hash - add a job hash entry for given job record, job_id must
 *	already be set
 * IN job_ptr - pointer to job record
 * Globals: hash table updated
 */
static void _add_job_hash(struct job_record *job_ptr)
{
	int inx;

	inx = JOB_HASH_INX(job_ptr->job_id);
	job_ptr->job_next = job_hash[inx];
	job_hash[inx] = job_ptr;
}

/* _remove_job_hash - remove a job hash entry for given job record, job_id must
 *	already be set
 * IN job_ptr - pointer to job record
 * Globals: hash table updated
 */
static void _remove_job_hash(struct job_record *job_entry)
{
	struct job_record *job_ptr, **job_pptr;

        job_pptr = &job_hash[JOB_HASH_INX(job_entry->job_id)];
        while ((job_pptr != NULL) &&
               ((job_ptr = *job_pptr) != job_entry)) {
                job_pptr = &job_ptr->job_next;
        }
        if (job_pptr == NULL) {
                fatal("job hash error");
                return; /* Fix CLANG false positive error */
        }
	*job_pptr = job_entry->job_next;
	job_entry->job_next = NULL;
}

/* _add_job_array_hash - add a job hash entry for given job record,
 *	array_job_id and array_task_id must already be set
 * IN job_ptr - pointer to job record
 * Globals: hash table updated
 */
void _add_job_array_hash(struct job_record *job_ptr)
{
	int inx;

	if (job_ptr->array_task_id == NO_VAL)
		return;	/* Not a job array */

	inx = JOB_HASH_INX(job_ptr->array_job_id);
	job_ptr->job_array_next_j = job_array_hash_j[inx];
	job_array_hash_j[inx] = job_ptr;

	inx = JOB_ARRAY_HASH_INX(job_ptr->array_job_id,job_ptr->array_task_id);
	job_ptr->job_array_next_t = job_array_hash_t[inx];
	job_array_hash_t[inx] = job_ptr;
}

/* For the job array data structure, build the string representation of the
 * bitmap.
 * NOTE: bit_fmt_hexmask() is far more scalable than bit_fmt(). */
extern void build_array_str(struct job_record *job_ptr)
{
	job_array_struct_t *array_recs = job_ptr->array_recs;

	if (!array_recs || array_recs->task_id_str || !array_recs->task_cnt ||
	    !array_recs->task_id_bitmap)
		return;

	array_recs->task_id_str = bit_fmt_hexmask(array_recs->task_id_bitmap);
	/* Here we set the db_index to 0 so we resend the start of the
	 * job updating the array task string and count of pending
	 * jobs.  This is faster than sending the start again since
	 * this could happen many times instead of just ever so often.
	 */
	job_ptr->db_index = 0;
}

/* Return true if ALL tasks of specific array job ID are complete */
extern bool test_job_array_complete(uint32_t array_job_id)
{
	struct job_record *job_ptr;
	int inx;

	job_ptr = find_job_record(array_job_id);
	if (job_ptr) {
		if (!IS_JOB_COMPLETE(job_ptr))
			return false;
		if (job_ptr->array_recs && job_ptr->array_recs->max_exit_code)
			return false;
	}

	/* Need to test individual job array records */
	inx = JOB_HASH_INX(array_job_id);
	job_ptr = job_array_hash_j[inx];
	while (job_ptr) {
		if (job_ptr->array_job_id == array_job_id) {
			if (!IS_JOB_COMPLETE(job_ptr))
				return false;
		}
		job_ptr = job_ptr->job_array_next_j;
	}
	return true;
}

/* Return true if ALL tasks of specific array job ID are completed */
extern bool test_job_array_completed(uint32_t array_job_id)
{
	struct job_record *job_ptr;
	int inx;

	job_ptr = find_job_record(array_job_id);
	if (job_ptr) {
		if (!IS_JOB_COMPLETED(job_ptr))
			return false;
	}

	/* Need to test individual job array records */
	inx = JOB_HASH_INX(array_job_id);
	job_ptr = job_array_hash_j[inx];
	while (job_ptr) {
		if (job_ptr->array_job_id == array_job_id) {
			if (!IS_JOB_COMPLETED(job_ptr))
				return false;
		}
		job_ptr = job_ptr->job_array_next_j;
	}
	return true;
}

/* Return true if ALL tasks of specific array job ID are finished */
extern bool test_job_array_finished(uint32_t array_job_id)
{
	struct job_record *job_ptr;
	int inx;

	job_ptr = find_job_record(array_job_id);
	if (job_ptr) {
		if (!IS_JOB_FINISHED(job_ptr))
			return false;
	}

	/* Need to test individual job array records */
	inx = JOB_HASH_INX(array_job_id);
	job_ptr = job_array_hash_j[inx];
	while (job_ptr) {
		if (job_ptr->array_job_id == array_job_id) {
			if (!IS_JOB_FINISHED(job_ptr))
				return false;
		}
		job_ptr = job_ptr->job_array_next_j;
	}
	return true;
}

/* Return true if ANY tasks of specific array job ID are pending */
extern bool test_job_array_pending(uint32_t array_job_id)
{
	struct job_record *job_ptr;
	int inx;

	job_ptr = find_job_record(array_job_id);
	if (job_ptr) {
		if (IS_JOB_PENDING(job_ptr))
			return true;
		if (job_ptr->array_recs && job_ptr->array_recs->task_cnt)
			return true;
	}

	/* Need to test individual job array records */
	inx = JOB_HASH_INX(array_job_id);
	job_ptr = job_array_hash_j[inx];
	while (job_ptr) {
		if (job_ptr->array_job_id == array_job_id) {
			if (IS_JOB_PENDING(job_ptr))
				return true;
		}
		job_ptr = job_ptr->job_array_next_j;
	}
	return false;
}

/* For a given job ID return the number of PENDING tasks which have their
 * own separate job_record (do not count tasks in pending META job record) */
extern int num_pending_job_array_tasks(uint32_t array_job_id)
{
	struct job_record *job_ptr;
	int count = 0, inx;

	inx = JOB_HASH_INX(array_job_id);
	job_ptr = job_array_hash_j[inx];
	while (job_ptr) {
		if ((job_ptr->array_job_id == array_job_id) &&
		    IS_JOB_PENDING(job_ptr))
			count++;
		job_ptr = job_ptr->job_array_next_j;
	}

	return count;
}

/*
 * find_job_array_rec - return a pointer to the job record with the given
 *	array_job_id/array_task_id
 * IN job_id - requested job's id
 * IN array_task_id - requested job's task id,
 *		      NO_VAL if none specified (i.e. not a job array)
 *		      INFINITE return any task for specified job id
 * RET pointer to the job's record, NULL on error
 */
extern struct job_record *find_job_array_rec(uint32_t array_job_id,
					     uint32_t array_task_id)
{
	struct job_record *job_ptr, *match_job_ptr = NULL;
	int inx;

	if (array_task_id == NO_VAL)
		return find_job_record(array_job_id);

	if (array_task_id == INFINITE) {	/* find by job ID */
		/* Look for job record with all of the pending tasks */
		job_ptr = find_job_record(array_job_id);
		if (job_ptr && job_ptr->array_recs &&
		    (job_ptr->array_job_id == array_job_id))
			return job_ptr;

		inx = JOB_HASH_INX(array_job_id);
		job_ptr = job_array_hash_j[inx];
		while (job_ptr) {
			if (job_ptr->array_job_id == array_job_id) {
				match_job_ptr = job_ptr;
				if (!IS_JOB_FINISHED(job_ptr)) {
					return job_ptr;
				}
			}
			job_ptr = job_ptr->job_array_next_j;
		}
		return match_job_ptr;
	} else {		/* Find specific task ID */
		inx = JOB_ARRAY_HASH_INX(array_job_id, array_task_id);
		job_ptr = job_array_hash_t[inx];
		while (job_ptr) {
			if ((job_ptr->array_job_id == array_job_id) &&
			    (job_ptr->array_task_id == array_task_id)) {
				return job_ptr;
			}
			job_ptr = job_ptr->job_array_next_t;
		}
		/* Look for job record with all of the pending tasks */
		job_ptr = find_job_record(array_job_id);
		if (job_ptr && job_ptr->array_recs &&
		    job_ptr->array_recs->task_id_bitmap) {
			inx = bit_size(job_ptr->array_recs->task_id_bitmap);
			if ((array_task_id < inx) &&
			    bit_test(job_ptr->array_recs->task_id_bitmap,
				     array_task_id)) {
				return job_ptr;
			}
		}
		return NULL;	/* None found */
	}
}

/*
 * find_job_record - return a pointer to the job record with the given job_id
 * IN job_id - requested job's id
 * RET pointer to the job's record, NULL on error
 */
struct job_record *find_job_record(uint32_t job_id)
{
	struct job_record *job_ptr;

	job_ptr = job_hash[JOB_HASH_INX(job_id)];
	while (job_ptr) {
		if (job_ptr->job_id == job_id)
			return job_ptr;
		job_ptr = job_ptr->job_next;
	}

	return NULL;
}

/* rebuild a job's partition name list based upon the contents of its
 *	part_ptr_list */
static void _rebuild_part_name_list(struct job_record  *job_ptr)
{
	bool job_active = false, job_pending = false;
	struct part_record *part_ptr;
	ListIterator part_iterator;

	xfree(job_ptr->partition);
	if (IS_JOB_RUNNING(job_ptr) || IS_JOB_SUSPENDED(job_ptr)) {
		job_active = true;
		xfree(job_ptr->partition);
		job_ptr->partition = xstrdup(job_ptr->part_ptr->name);
	} else if (IS_JOB_PENDING(job_ptr))
		job_pending = true;

	part_iterator = list_iterator_create(job_ptr->part_ptr_list);
	while ((part_ptr = (struct part_record *) list_next(part_iterator))) {
		if (job_pending) {
			/* Reset job's one partition to a valid one */
			job_ptr->part_ptr = part_ptr;
			job_pending = false;
		}
		if (job_active && (part_ptr == job_ptr->part_ptr))
			continue;	/* already added */
		if (job_ptr->partition)
			xstrcat(job_ptr->partition, ",");
		xstrcat(job_ptr->partition, part_ptr->name);
	}
	list_iterator_destroy(part_iterator);
	last_job_update = time(NULL);
}

/*
 * kill_job_by_part_name - Given a partition name, deallocate resource for
 *	its jobs and kill them. All jobs associated with this partition
 *	will have their partition pointer cleared.
 * IN part_name - name of a partition
 * RET number of jobs associated with this partition
 */
extern int kill_job_by_part_name(char *part_name)
{
	ListIterator job_iterator, part_iterator;
	struct job_record  *job_ptr;
	struct part_record *part_ptr, *part2_ptr;
	int kill_job_cnt = 0;
	time_t now = time(NULL);

	part_ptr = find_part_record (part_name);
	if (part_ptr == NULL)	/* No such partition */
		return 0;

	job_iterator = list_iterator_create(job_list);
	while ((job_ptr = (struct job_record *) list_next(job_iterator))) {
		bool pending = false, suspended = false;

		pending = IS_JOB_PENDING(job_ptr);
		if (job_ptr->part_ptr_list) {
			/* Remove partition if candidate for a job */
			bool rebuild_name_list = false;
			part_iterator = list_iterator_create(job_ptr->
							     part_ptr_list);
			while ((part2_ptr = (struct part_record *)
					list_next(part_iterator))) {
				if (part2_ptr != part_ptr)
					continue;
				list_remove(part_iterator);
				rebuild_name_list = true;
			}
			list_iterator_destroy(part_iterator);
			if (rebuild_name_list) {
				if (list_count(job_ptr->part_ptr_list) > 0) {
					_rebuild_part_name_list(job_ptr);
					job_ptr->part_ptr =
						list_peek(job_ptr->
							  part_ptr_list);
				} else {
					FREE_NULL_LIST(job_ptr->part_ptr_list);
				}
			}
		}

		if (job_ptr->part_ptr != part_ptr)
			continue;

		if (IS_JOB_SUSPENDED(job_ptr)) {
			enum job_states suspend_job_state = job_ptr->job_state;
			/* we can't have it as suspended when we call the
			 * accounting stuff.
			 */
			job_ptr->job_state = JOB_CANCELLED;
			jobacct_storage_g_job_suspend(acct_db_conn, job_ptr);
			job_ptr->job_state = suspend_job_state;
			suspended = true;
		}
		if (IS_JOB_RUNNING(job_ptr) || suspended) {
			kill_job_cnt++;
			info("Killing job_id %u on defunct partition %s",
			     job_ptr->job_id, part_name);
			job_ptr->job_state = JOB_NODE_FAIL | JOB_COMPLETING;
			build_cg_bitmap(job_ptr);
			job_ptr->exit_code = MAX(job_ptr->exit_code, 1);
			job_ptr->state_reason = FAIL_DOWN_PARTITION;
			xfree(job_ptr->state_desc);
			if (suspended) {
				job_ptr->end_time = job_ptr->suspend_time;
				job_ptr->tot_sus_time +=
					difftime(now, job_ptr->suspend_time);
			} else
				job_ptr->end_time = now;
			job_completion_logger(job_ptr, false);
			if (!pending)
				deallocate_nodes(job_ptr, false, suspended,
						 false);
		} else if (pending) {
			kill_job_cnt++;
			info("Killing job_id %u on defunct partition %s",
			     job_ptr->job_id, part_name);
			job_ptr->job_state	= JOB_CANCELLED;
			job_ptr->start_time	= now;
			job_ptr->end_time	= now;
			job_ptr->exit_code	= 1;
			job_completion_logger(job_ptr, false);
		}
		job_ptr->part_ptr = NULL;
		FREE_NULL_LIST(job_ptr->part_ptr_list);
	}
	list_iterator_destroy(job_iterator);

	if (kill_job_cnt)
		last_job_update = now;
	return kill_job_cnt;
}

/*
 * kill_job_by_front_end_name - Given a front end node name, deallocate
 *	resource for its jobs and kill them.
 * IN node_name - name of a front end node
 * RET number of jobs associated with this front end node
 * NOTE: Patterned after kill_running_job_by_node_name()
 */
extern int kill_job_by_front_end_name(char *node_name)
{
#ifdef HAVE_FRONT_END
	ListIterator job_iterator;
	struct job_record  *job_ptr;
	struct node_record *node_ptr;
	time_t now = time(NULL);
	int i, kill_job_cnt = 0;

	if (node_name == NULL)
		fatal("kill_job_by_front_end_name: node_name is NULL");

	job_iterator = list_iterator_create(job_list);
	while ((job_ptr = (struct job_record *) list_next(job_iterator))) {
		bool suspended = false;

		if (!IS_JOB_RUNNING(job_ptr) && !IS_JOB_SUSPENDED(job_ptr) &&
		    !IS_JOB_COMPLETING(job_ptr))
			continue;
		if ((job_ptr->batch_host == NULL) ||
		    strcmp(job_ptr->batch_host, node_name))
			continue;	/* no match on node name */

		if (IS_JOB_SUSPENDED(job_ptr)) {
			enum job_states suspend_job_state = job_ptr->job_state;
			/* we can't have it as suspended when we call the
			 * accounting stuff.
			 */
			job_ptr->job_state = JOB_CANCELLED;
			jobacct_storage_g_job_suspend(acct_db_conn, job_ptr);
			job_ptr->job_state = suspend_job_state;
			suspended = true;
		}
		if (IS_JOB_COMPLETING(job_ptr)) {
			kill_job_cnt++;
			while ((i = bit_ffs(job_ptr->node_bitmap_cg)) >= 0) {
				bit_clear(job_ptr->node_bitmap_cg, i);
				job_update_cpu_cnt(job_ptr, i);
				if (job_ptr->node_cnt)
					(job_ptr->node_cnt)--;
				else {
					error("node_cnt underflow on JobId=%u",
					      job_ptr->job_id);
				}
				if (job_ptr->node_cnt == 0) {
					delete_step_records(job_ptr);
					job_ptr->job_state &= (~JOB_COMPLETING);
					slurm_sched_g_schedule();
				}
				node_ptr = &node_record_table_ptr[i];
				if (node_ptr->comp_job_cnt)
					(node_ptr->comp_job_cnt)--;
				else {
					error("Node %s comp_job_cnt underflow, "
					      "JobId=%u",
					      node_ptr->name, job_ptr->job_id);
				}
			}
		} else if (IS_JOB_RUNNING(job_ptr) || suspended) {
			kill_job_cnt++;
			if (job_ptr->batch_flag && job_ptr->details &&
			    slurmctld_conf.job_requeue &&
			    (job_ptr->details->requeue > 0)) {
				char requeue_msg[128];

				srun_node_fail(job_ptr->job_id, node_name);

				info("requeue job %u due to failure of node %s",
				     job_ptr->job_id, node_name);
				set_job_prio(job_ptr);
				snprintf(requeue_msg, sizeof(requeue_msg),
					 "Job requeued due to failure "
					 "of node %s",
					 node_name);
				slurm_sched_g_requeue(job_ptr, requeue_msg);
				job_ptr->time_last_active  = now;
				if (suspended) {
					job_ptr->end_time =
						job_ptr->suspend_time;
					job_ptr->tot_sus_time +=
						difftime(now,
							 job_ptr->
							 suspend_time);
				} else
					job_ptr->end_time = now;

				/* We want this job to look like it
				 * was terminated in the accounting logs.
				 * Set a new submit time so the restarted
				 * job looks like a new job. */
				job_ptr->job_state  = JOB_NODE_FAIL;
				build_cg_bitmap(job_ptr);
				job_completion_logger(job_ptr, true);
				deallocate_nodes(job_ptr, false, suspended,
						 false);

				/* do this after the epilog complete,
				 * setting it here is too early */
				//job_ptr->db_index = 0;
				//job_ptr->details->submit_time = now;

				job_ptr->job_state = JOB_PENDING;
				if (job_ptr->node_cnt)
					job_ptr->job_state |= JOB_COMPLETING;

				/* restart from periodic checkpoint */
				if (job_ptr->ckpt_interval &&
				    job_ptr->ckpt_time &&
				    job_ptr->details->ckpt_dir) {
					xfree(job_ptr->details->restart_dir);
					job_ptr->details->restart_dir =
						xstrdup (job_ptr->details->
							 ckpt_dir);
					xstrfmtcat(job_ptr->details->
						   restart_dir,
						   "/%u", job_ptr->job_id);
				}
				job_ptr->restart_cnt++;
				/* Since the job completion logger
				 * removes the submit we need to add it
				 * again. */
				acct_policy_add_job_submit(job_ptr);

				if (!job_ptr->node_bitmap_cg ||
				    bit_set_count(job_ptr->node_bitmap_cg) == 0)
					batch_requeue_fini(job_ptr);
			} else {
				info("Killing job_id %u on failed node %s",
				     job_ptr->job_id, node_name);
				srun_node_fail(job_ptr->job_id, node_name);
				job_ptr->job_state = JOB_NODE_FAIL |
						     JOB_COMPLETING;
				build_cg_bitmap(job_ptr);
				job_ptr->exit_code = MAX(job_ptr->exit_code, 1);
				job_ptr->state_reason = FAIL_DOWN_NODE;
				xfree(job_ptr->state_desc);
				if (suspended) {
					job_ptr->end_time =
						job_ptr->suspend_time;
					job_ptr->tot_sus_time +=
						difftime(now,
							 job_ptr->suspend_time);
				} else
					job_ptr->end_time = now;
				job_completion_logger(job_ptr, false);
				deallocate_nodes(job_ptr, false, suspended,
						 false);
			}
		}
	}
	list_iterator_destroy(job_iterator);

	if (kill_job_cnt)
		last_job_update = now;
	return kill_job_cnt;
#else
	return 0;
#endif
}

/*
 * partition_in_use - determine whether a partition is in use by a RUNNING
 *	PENDING or SUSPENDED job
 * IN part_name - name of a partition
 * RET true if the partition is in use, else false
 */
extern bool partition_in_use(char *part_name)
{
	ListIterator job_iterator;
	struct job_record *job_ptr;
	struct part_record *part_ptr;

	part_ptr = find_part_record (part_name);
	if (part_ptr == NULL)	/* No such partition */
		return false;

	job_iterator = list_iterator_create(job_list);
	while ((job_ptr = (struct job_record *) list_next(job_iterator))) {
		if (job_ptr->part_ptr == part_ptr) {
			if (!IS_JOB_FINISHED(job_ptr)) {
				list_iterator_destroy(job_iterator);
				return true;
			}
		}
	}
	list_iterator_destroy(job_iterator);
	return false;
}

/*
 * allocated_session_in_use - check if an interactive session is already running
 * IN new_alloc - allocation (alloc_node:alloc_sid) to test for
 * Returns true if an interactive session of the same node:sid already is in use
 * by a RUNNING, PENDING, or SUSPENDED job. Provides its own locking.
 */
extern bool allocated_session_in_use(job_desc_msg_t *new_alloc)
{
	ListIterator job_iter;
	struct job_record *job_ptr;
	/* Locks: Read job */
	slurmctld_lock_t job_read_lock = {
		NO_LOCK, READ_LOCK, NO_LOCK, NO_LOCK };

	if ((new_alloc->script != NULL) || (new_alloc->alloc_node == NULL))
		return false;

	lock_slurmctld(job_read_lock);
	job_iter = list_iterator_create(job_list);

	while ((job_ptr = (struct job_record *)list_next(job_iter))) {
		if (job_ptr->batch_flag || IS_JOB_FINISHED(job_ptr))
			continue;
		if (job_ptr->alloc_node &&
		    (strcmp(job_ptr->alloc_node, new_alloc->alloc_node) == 0) &&
		    (job_ptr->alloc_sid == new_alloc->alloc_sid))
			break;
	}
	list_iterator_destroy(job_iter);
	unlock_slurmctld(job_read_lock);

	return job_ptr != NULL;
}

/*
 * kill_running_job_by_node_name - Given a node name, deallocate RUNNING
 *	or COMPLETING jobs from the node or kill them
 * IN node_name - name of a node
 * RET number of killed jobs
 */
extern int kill_running_job_by_node_name(char *node_name)
{
	ListIterator job_iterator;
	struct job_record *job_ptr;
	struct node_record *node_ptr;
	int bit_position;
	int kill_job_cnt = 0;
	time_t now = time(NULL);

	node_ptr = find_node_record(node_name);
	if (node_ptr == NULL)	/* No such node */
		return 0;
	bit_position = node_ptr - node_record_table_ptr;

	job_iterator = list_iterator_create(job_list);
	while ((job_ptr = (struct job_record *) list_next(job_iterator))) {
		bool suspended = false;
		if ((job_ptr->node_bitmap == NULL) ||
		    (!bit_test(job_ptr->node_bitmap, bit_position)))
			continue;	/* job not on this node */
		if (nonstop_ops.node_fail)
			(nonstop_ops.node_fail)(job_ptr, node_ptr);
		if (IS_JOB_SUSPENDED(job_ptr)) {
			enum job_states suspend_job_state = job_ptr->job_state;
			/* we can't have it as suspended when we call the
			 * accounting stuff.
			 */
			job_ptr->job_state = JOB_CANCELLED;
			jobacct_storage_g_job_suspend(acct_db_conn, job_ptr);
			job_ptr->job_state = suspend_job_state;
			suspended = true;
		}

		if (IS_JOB_COMPLETING(job_ptr)) {
			if (!bit_test(job_ptr->node_bitmap_cg, bit_position))
				continue;
			kill_job_cnt++;
			bit_clear(job_ptr->node_bitmap_cg, bit_position);
			job_update_cpu_cnt(job_ptr, bit_position);
			if (job_ptr->node_cnt)
				(job_ptr->node_cnt)--;
			else {
				error("node_cnt underflow on JobId=%u",
				      job_ptr->job_id);
			}
			if (job_ptr->node_cnt == 0) {
				delete_step_records(job_ptr);
				job_ptr->job_state &= (~JOB_COMPLETING);
				slurm_sched_g_schedule();
			}
			if (node_ptr->comp_job_cnt)
				(node_ptr->comp_job_cnt)--;
			else {
				error("Node %s comp_job_cnt underflow, "
				      "JobId=%u",
				      node_ptr->name, job_ptr->job_id);
			}
		} else if (IS_JOB_RUNNING(job_ptr) || suspended) {
			kill_job_cnt++;
			if ((job_ptr->details) &&
			    (job_ptr->kill_on_node_fail == 0) &&
			    (job_ptr->node_cnt > 1)) {
				/* keep job running on remaining nodes */
				srun_node_fail(job_ptr->job_id, node_name);
				error("Removing failed node %s from job_id %u",
				      node_name, job_ptr->job_id);
				job_pre_resize_acctg(job_ptr);
				kill_step_on_node(job_ptr, node_ptr, true);
				excise_node_from_job(job_ptr, node_ptr);
				job_post_resize_acctg(job_ptr);
			} else if (job_ptr->batch_flag && job_ptr->details &&
				   job_ptr->details->requeue) {
				char requeue_msg[128];

				srun_node_fail(job_ptr->job_id, node_name);

				info("requeue job %u due to failure of node %s",
				     job_ptr->job_id, node_name);
				snprintf(requeue_msg, sizeof(requeue_msg),
					 "Job requeued due to failure "
					 "of node %s",
					 node_name);
				slurm_sched_g_requeue(job_ptr, requeue_msg);
				job_ptr->time_last_active  = now;
				if (suspended) {
					job_ptr->end_time =
						job_ptr->suspend_time;
					job_ptr->tot_sus_time +=
						difftime(now,
							 job_ptr->
							 suspend_time);
				} else
					job_ptr->end_time = now;

				/* We want this job to look like it
				 * was terminated in the accounting logs.
				 * Set a new submit time so the restarted
				 * job looks like a new job. */
				job_ptr->job_state  = JOB_NODE_FAIL;
				build_cg_bitmap(job_ptr);
				job_completion_logger(job_ptr, true);
				deallocate_nodes(job_ptr, false, suspended,
						 false);

				/* do this after the epilog complete,
				 * setting it here is too early */
				//job_ptr->db_index = 0;
				//job_ptr->details->submit_time = now;

				job_ptr->job_state = JOB_PENDING;
				if (job_ptr->node_cnt)
					job_ptr->job_state |= JOB_COMPLETING;

				/* restart from periodic checkpoint */
				if (job_ptr->ckpt_interval &&
				    job_ptr->ckpt_time &&
				    job_ptr->details->ckpt_dir) {
					xfree(job_ptr->details->restart_dir);
					job_ptr->details->restart_dir =
						xstrdup (job_ptr->details->
							 ckpt_dir);
					xstrfmtcat(job_ptr->details->
						   restart_dir,
						   "/%u", job_ptr->job_id);
				}
				job_ptr->restart_cnt++;
				/* Since the job completion logger
				 * removes the submit we need to add it
				 * again. */
				acct_policy_add_job_submit(job_ptr);

				if (!job_ptr->node_bitmap_cg ||
				    bit_set_count(job_ptr->node_bitmap_cg) == 0)
					batch_requeue_fini(job_ptr);
			} else {
				info("Killing job_id %u on failed node %s",
				     job_ptr->job_id, node_name);
				srun_node_fail(job_ptr->job_id, node_name);
				job_ptr->job_state = JOB_NODE_FAIL |
						     JOB_COMPLETING;
				build_cg_bitmap(job_ptr);
				job_ptr->exit_code = MAX(job_ptr->exit_code, 1);
				job_ptr->state_reason = FAIL_DOWN_NODE;
				xfree(job_ptr->state_desc);
				if (suspended) {
					job_ptr->end_time =
						job_ptr->suspend_time;
					job_ptr->tot_sus_time +=
						difftime(now,
							 job_ptr->suspend_time);
				} else
					job_ptr->end_time = now;
				job_completion_logger(job_ptr, false);
				deallocate_nodes(job_ptr, false, suspended,
						 false);
			}
		}

	}
	list_iterator_destroy(job_iterator);
	if (kill_job_cnt)
		last_job_update = now;

	return kill_job_cnt;
}

/* Remove one node from a job's allocation */
extern void excise_node_from_job(struct job_record *job_ptr,
				 struct node_record *node_ptr)
{
	int i, orig_pos = -1, new_pos = -1;
	bitstr_t *orig_bitmap;

	orig_bitmap = bit_copy(job_ptr->node_bitmap);
	make_node_idle(node_ptr, job_ptr); /* updates bitmap */
	xfree(job_ptr->nodes);
	job_ptr->nodes = bitmap2node_name(job_ptr->node_bitmap);
	for (i=bit_ffs(orig_bitmap); i<node_record_count; i++) {
		if (!bit_test(orig_bitmap,i))
			continue;
		orig_pos++;
		if (!bit_test(job_ptr->node_bitmap, i))
			continue;
		new_pos++;
		if (orig_pos == new_pos)
			continue;
		memcpy(&job_ptr->node_addr[new_pos],
		       &job_ptr->node_addr[orig_pos], sizeof(slurm_addr_t));
		/* NOTE: The job's allocation in the job_ptr->job_resrcs
		 * data structure is unchanged  even after a node allocated
		 * to the job goes DOWN. */
	}

	job_ptr->total_nodes = job_ptr->node_cnt = new_pos + 1;

	FREE_NULL_BITMAP(orig_bitmap);
	(void) select_g_job_resized(job_ptr, node_ptr);
}

/*
 * dump_job_desc - dump the incoming job submit request message
 * IN job_specs - job specification from RPC
 */
void dump_job_desc(job_desc_msg_t * job_specs)
{
	long pn_min_cpus, pn_min_memory, pn_min_tmp_disk, min_cpus;
	long time_limit, priority, contiguous, nice, time_min;
	long kill_on_node_fail, shared, immediate, wait_all_nodes;
	long cpus_per_task, requeue, num_tasks, overcommit;
	long ntasks_per_node, ntasks_per_socket, ntasks_per_core;
	int core_spec;
	char *mem_type, buf[100], *signal_flags, *job_id;

	if (job_specs == NULL)
		return;

	if (job_specs->job_id_str)
		job_id = job_specs->job_id_str;
	else if (job_specs->job_id == NO_VAL)
		job_id = "N/A";
	else {
		snprintf(buf, sizeof(buf), "%u", job_specs->job_id);
		job_id = buf;
	}
	debug3("JobDesc: user_id=%u job_id=%s partition=%s name=%s",
	       job_specs->user_id, job_id,
	       job_specs->partition, job_specs->name);

	min_cpus = (job_specs->min_cpus != NO_VAL) ?
		(long) job_specs->min_cpus : -1L;
	pn_min_cpus    = (job_specs->pn_min_cpus != (uint16_t) NO_VAL) ?
		(long) job_specs->pn_min_cpus : -1L;
	core_spec = (job_specs->core_spec != (uint16_t) NO_VAL) ?
		    job_specs->core_spec : -1;
	debug3("   cpus=%ld-%u pn_min_cpus=%ld core_spec=%d",
	       min_cpus, job_specs->max_cpus, pn_min_cpus, core_spec);

	debug3("   -N min-[max]: %u-[%u]:%u:%u:%u",
	       job_specs->min_nodes,   job_specs->max_nodes,
	       job_specs->sockets_per_node, job_specs->cores_per_socket,
	       job_specs->threads_per_core);

	if (job_specs->pn_min_memory == NO_VAL) {
		pn_min_memory = -1L;
		mem_type = "job";
	} else if (job_specs->pn_min_memory & MEM_PER_CPU) {
		pn_min_memory = (long) (job_specs->pn_min_memory &
					 (~MEM_PER_CPU));
		mem_type = "cpu";
	} else {
		pn_min_memory = (long) job_specs->pn_min_memory;
		mem_type = "job";
	}
	pn_min_tmp_disk = (job_specs->pn_min_tmp_disk != NO_VAL) ?
		(long) job_specs->pn_min_tmp_disk : -1L;
	debug3("   pn_min_memory_%s=%ld pn_min_tmp_disk=%ld",
	       mem_type, pn_min_memory, pn_min_tmp_disk);
	immediate = (job_specs->immediate == 0) ? 0L : 1L;
	debug3("   immediate=%ld features=%s reservation=%s",
	       immediate, job_specs->features, job_specs->reservation);

	debug3("   req_nodes=%s exc_nodes=%s gres=%s",
	       job_specs->req_nodes, job_specs->exc_nodes, job_specs->gres);

	time_limit = (job_specs->time_limit != NO_VAL) ?
		(long) job_specs->time_limit : -1L;
	time_min = (job_specs->time_min != NO_VAL) ?
		(long) job_specs->time_min : time_limit;
	priority   = (job_specs->priority != NO_VAL) ?
		(long) job_specs->priority : -1L;
	contiguous = (job_specs->contiguous != (uint16_t) NO_VAL) ?
		(long) job_specs->contiguous : -1L;
	shared = (job_specs->shared != (uint16_t) NO_VAL) ?
		(long) job_specs->shared : -1L;
	debug3("   time_limit=%ld-%ld priority=%ld contiguous=%ld shared=%ld",
	       time_min, time_limit, priority, contiguous, shared);

	kill_on_node_fail = (job_specs->kill_on_node_fail !=
			     (uint16_t) NO_VAL) ?
		(long) job_specs->kill_on_node_fail : -1L;
	if (job_specs->script)	/* log has problem with string len & null */
		debug3("   kill_on_node_fail=%ld script=%.40s...",
		       kill_on_node_fail, job_specs->script);
	else
		debug3("   kill_on_node_fail=%ld script=%s",
		       kill_on_node_fail, job_specs->script);

	if (job_specs->argc == 1)
		debug3("   argv=\"%s\"",
		       job_specs->argv[0]);
	else if (job_specs->argc == 2)
		debug3("   argv=%s,%s",
		       job_specs->argv[0],
		       job_specs->argv[1]);
	else if (job_specs->argc > 2)
		debug3("   argv=%s,%s,%s,...",
		       job_specs->argv[0],
		       job_specs->argv[1],
		       job_specs->argv[2]);

	if (job_specs->env_size == 1)
		debug3("   environment=\"%s\"",
		       job_specs->environment[0]);
	else if (job_specs->env_size == 2)
		debug3("   environment=%s,%s",
		       job_specs->environment[0],
		       job_specs->environment[1]);
	else if (job_specs->env_size > 2)
		debug3("   environment=%s,%s,%s,...",
		       job_specs->environment[0],
		       job_specs->environment[1],
		       job_specs->environment[2]);

	if (job_specs->spank_job_env_size == 1)
		debug3("   spank_job_env=\"%s\"",
		       job_specs->spank_job_env[0]);
	else if (job_specs->spank_job_env_size == 2)
		debug3("   spank_job_env=%s,%s",
		       job_specs->spank_job_env[0],
		       job_specs->spank_job_env[1]);
	else if (job_specs->spank_job_env_size > 2)
		debug3("   spank_job_env=%s,%s,%s,...",
		       job_specs->spank_job_env[0],
		       job_specs->spank_job_env[1],
		       job_specs->spank_job_env[2]);

	debug3("   stdin=%s stdout=%s stderr=%s",
	       job_specs->std_in, job_specs->std_out, job_specs->std_err);

	debug3("   work_dir=%s alloc_node:sid=%s:%u",
	       job_specs->work_dir,
	       job_specs->alloc_node, job_specs->alloc_sid);

	debug3("   sicp_mode=%u power_flags=%s",
	       job_specs->sicp_mode, power_flags_str(job_specs->power_flags));

	debug3("   resp_host=%s alloc_resp_port=%u other_port=%u",
	       job_specs->resp_host,
	       job_specs->alloc_resp_port, job_specs->other_port);
	debug3("   dependency=%s account=%s qos=%s comment=%s",
	       job_specs->dependency, job_specs->account,
	       job_specs->qos, job_specs->comment);

	num_tasks = (job_specs->num_tasks != NO_VAL) ?
		(long) job_specs->num_tasks : -1L;
	overcommit = (job_specs->overcommit != (uint8_t) NO_VAL) ?
		(long) job_specs->overcommit : -1L;
	nice = (job_specs->nice != (uint16_t) NO_VAL) ?
		(job_specs->nice - NICE_OFFSET) : 0;
	debug3("   mail_type=%u mail_user=%s nice=%ld num_tasks=%ld "
	       "open_mode=%u overcommit=%ld acctg_freq=%s",
	       job_specs->mail_type, job_specs->mail_user, nice, num_tasks,
	       job_specs->open_mode, overcommit, job_specs->acctg_freq);

	slurm_make_time_str(&job_specs->begin_time, buf, sizeof(buf));
	cpus_per_task = (job_specs->cpus_per_task != (uint16_t) NO_VAL) ?
		(long) job_specs->cpus_per_task : -1L;
	requeue = (job_specs->requeue != (uint16_t) NO_VAL) ?
		(long) job_specs->requeue : -1L;
	debug3("   network=%s begin=%s cpus_per_task=%ld requeue=%ld "
	       "licenses=%s",
	       job_specs->network, buf, cpus_per_task, requeue,
	       job_specs->licenses);

	slurm_make_time_str(&job_specs->end_time, buf, sizeof(buf));
	wait_all_nodes = (job_specs->wait_all_nodes != (uint16_t) NO_VAL) ?
			 (long) job_specs->wait_all_nodes : -1L;
	if (job_specs->warn_flags & KILL_JOB_BATCH)
		signal_flags = "B:";
	else
		signal_flags = "";
	cpu_freq_debug(NULL, NULL, buf, sizeof(buf), job_specs->cpu_freq_gov,
		       job_specs->cpu_freq_min, job_specs->cpu_freq_max,
		       NO_VAL);
	debug3("   end_time=%s signal=%s%u@%u wait_all_nodes=%ld cpu_freq=%s",
	       buf, signal_flags, job_specs->warn_signal, job_specs->warn_time,
	       wait_all_nodes, buf);

	ntasks_per_node = (job_specs->ntasks_per_node != (uint16_t) NO_VAL) ?
		(long) job_specs->ntasks_per_node : -1L;
	ntasks_per_socket = (job_specs->ntasks_per_socket !=
			     (uint16_t) NO_VAL) ?
		(long) job_specs->ntasks_per_socket : -1L;
	ntasks_per_core = (job_specs->ntasks_per_core != (uint16_t) NO_VAL) ?
		(long) job_specs->ntasks_per_core : -1L;
	debug3("   ntasks_per_node=%ld ntasks_per_socket=%ld "
	       "ntasks_per_core=%ld",
	       ntasks_per_node, ntasks_per_socket, ntasks_per_core);

	debug3("   mem_bind=%u:%s plane_size:%u",
	       job_specs->mem_bind_type, job_specs->mem_bind,
	       job_specs->plane_size);
	debug3("   array_inx=%s", job_specs->array_inx);
	debug3("   burst_buffer=%s", job_specs->burst_buffer);

	select_g_select_jobinfo_sprint(job_specs->select_jobinfo,
				       buf, sizeof(buf), SELECT_PRINT_MIXED);
	if (buf[0] != '\0')
		debug3("   %s", buf);
}


/*
 * init_job_conf - initialize the job configuration tables and values.
 *	this should be called after creating node information, but
 *	before creating any job entries. Pre-existing job entries are
 *	left unchanged.
 *	NOTE: The job hash table size does not change after initial creation.
 * RET 0 if no error, otherwise an error code
 * global: last_job_update - time of last job table update
 *	job_list - pointer to global job list
 */
int init_job_conf(void)
{
	if (job_list == NULL) {
		job_count = 0;
		job_list = list_create(_list_delete_job);
	}

	last_job_update = time(NULL);
	return SLURM_SUCCESS;
}

/*
 * rehash_jobs - Create or rebuild the job hash table.
 * NOTE: run lock_slurmctld before entry: Read config, write job
 */
extern void rehash_jobs(void)
{
	if (job_hash == NULL) {
		hash_table_size = slurmctld_conf.max_job_cnt;
		job_hash = (struct job_record **)
			xmalloc(hash_table_size * sizeof(struct job_record *));
		job_array_hash_j = (struct job_record **)
			xmalloc(hash_table_size * sizeof(struct job_record *));
		job_array_hash_t = (struct job_record **)
			xmalloc(hash_table_size * sizeof(struct job_record *));
	} else if (hash_table_size < (slurmctld_conf.max_job_cnt / 2)) {
		/* If the MaxJobCount grows by too much, the hash table will
		 * be ineffective without rebuilding. We don't presently bother
		 * to rebuild the hash table, but cut MaxJobCount back as
		 * needed. */
		error ("MaxJobCount reset too high, restart slurmctld");
		slurmctld_conf.max_job_cnt = hash_table_size;
	}
}

/* Create an exact copy of an existing job record for a job array.
 * IN job_ptr - META job record for a job array, which is to become an
 *		individial task of the job array.
 *		Set the job's array_task_id to the task to be split out.
 * RET - The new job record, which is the new META job record. */
extern struct job_record *job_array_split(struct job_record *job_ptr)
{
	struct job_record *job_ptr_pend = NULL, *save_job_next;
	struct job_details *job_details, *details_new, *save_details;
	uint32_t save_job_id, save_db_index = job_ptr->db_index;
	priority_factors_object_t *save_prio_factors;
	List save_step_list;
	int error_code = SLURM_SUCCESS;
	bool global_job = false;
	int i;

	job_ptr_pend = _create_job_record(&error_code, 0);
	if (!job_ptr_pend)     /* MaxJobCount checked when job array submitted */
		fatal("%s: _create_job_record error", __func__);
	if (error_code != SLURM_SUCCESS)
		return NULL;

	_remove_job_hash(job_ptr);
	job_ptr_pend->job_id = job_ptr->job_id;
	if (job_ptr->sicp_mode)
		global_job = true;
	if (_set_job_id(job_ptr, global_job) != SLURM_SUCCESS)
		fatal("%s: _set_job_id error", __func__);
	if (!job_ptr->array_recs) {
		fatal("%s: job %u record lacks array structure",
		      __func__, job_ptr->job_id);
	}
	if (_copy_job_desc_files(job_ptr_pend->job_id, job_ptr->job_id)) {
		/* Need to quit here to preserve job record integrity */
		fatal("%s: failed to copy enviroment/script files for job %u",
		      __func__, job_ptr->job_id);
	}

	/* Copy most of original job data.
	 * This could be done in parallel, but performance was worse. */
	save_job_id   = job_ptr_pend->job_id;
	save_job_next = job_ptr_pend->job_next;
	save_details  = job_ptr_pend->details;
	save_prio_factors = job_ptr_pend->prio_factors;
	save_step_list = job_ptr_pend->step_list;
	memcpy(job_ptr_pend, job_ptr, sizeof(struct job_record));

	job_ptr_pend->job_id   = save_job_id;
	job_ptr_pend->job_next = save_job_next;
	job_ptr_pend->details  = save_details;
	job_ptr_pend->step_list = save_step_list;
	job_ptr_pend->db_index = save_db_index;

	job_ptr_pend->prio_factors = save_prio_factors;
	if (job_ptr_pend->prio_factors && job_ptr->prio_factors)
		memcpy(job_ptr_pend->prio_factors, job_ptr->prio_factors,
				sizeof(priority_factors_object_t));

	job_ptr_pend->account = xstrdup(job_ptr->account);
	job_ptr_pend->alias_list = xstrdup(job_ptr->alias_list);
	job_ptr_pend->alloc_node = xstrdup(job_ptr->alloc_node);

	job_ptr_pend->array_recs = job_ptr->array_recs;
	job_ptr->array_recs = NULL;

	if (job_ptr_pend->array_recs &&
	    job_ptr_pend->array_recs->task_id_bitmap) {
		bit_clear(job_ptr_pend->array_recs->task_id_bitmap,
			  job_ptr_pend->array_task_id);
	}
	xfree(job_ptr_pend->array_recs->task_id_str);
	job_ptr_pend->array_recs->task_cnt--;
	job_ptr_pend->array_task_id = NO_VAL;

	job_ptr_pend->batch_host = NULL;
	if (job_ptr->check_job) {
		job_ptr_pend->check_job =
			checkpoint_copy_jobinfo(job_ptr->check_job);
	}
	job_ptr_pend->burst_buffer = xstrdup(job_ptr->burst_buffer);
	job_ptr_pend->comment = xstrdup(job_ptr->comment);

	job_ptr_pend->front_end_ptr = NULL;
	/* struct job_details *details;		*** NOTE: Copied below */
	job_ptr_pend->gres = xstrdup(job_ptr->gres);
	if (job_ptr->gres_list) {
		job_ptr_pend->gres_list =
			gres_plugin_job_state_dup(job_ptr->gres_list);
	}
	job_ptr_pend->gres_alloc = NULL;
	job_ptr_pend->gres_req = NULL;
	job_ptr_pend->gres_used = NULL;

	_add_job_hash(job_ptr);		/* Sets job_next */
	_add_job_hash(job_ptr_pend);	/* Sets job_next */
	_add_job_array_hash(job_ptr);
	job_ptr_pend->job_resrcs = NULL;

	job_ptr_pend->licenses = xstrdup(job_ptr->licenses);
	job_ptr_pend->license_list = license_job_copy(job_ptr->license_list);
	job_ptr_pend->mail_user = xstrdup(job_ptr->mail_user);
	job_ptr_pend->name = xstrdup(job_ptr->name);
	job_ptr_pend->network = xstrdup(job_ptr->network);
	job_ptr_pend->node_addr = NULL;
	job_ptr_pend->node_bitmap = NULL;
	job_ptr_pend->node_bitmap_cg = NULL;
	job_ptr_pend->nodes = NULL;
	job_ptr_pend->nodes_completing = NULL;
	job_ptr_pend->partition = xstrdup(job_ptr->partition);
	job_ptr_pend->part_ptr_list = part_list_copy(job_ptr->part_ptr_list);
	/* On jobs that are held the priority_array isn't set up yet,
	 * so check to see if it exists before copying. */
	if (job_ptr->part_ptr_list && job_ptr->priority_array) {
		i = list_count(job_ptr->part_ptr_list) * sizeof(uint32_t);
		job_ptr_pend->priority_array = xmalloc(i);
		memcpy(job_ptr_pend->priority_array,
		       job_ptr->priority_array, i);
	}
	job_ptr_pend->resv_name = xstrdup(job_ptr->resv_name);
	job_ptr_pend->resp_host = xstrdup(job_ptr->resp_host);
	if (job_ptr->select_jobinfo) {
		job_ptr_pend->select_jobinfo =
			select_g_select_jobinfo_copy(job_ptr->select_jobinfo);
	}
	job_ptr_pend->sched_nodes = NULL;
	if (job_ptr->spank_job_env_size) {
		job_ptr_pend->spank_job_env =
			xmalloc(sizeof(char *) *
			(job_ptr->spank_job_env_size + 1));
		for (i = 0; i < job_ptr->spank_job_env_size; i++) {
			job_ptr_pend->spank_job_env[i] =
				xstrdup(job_ptr->spank_job_env[i]);
		}
	}
	job_ptr_pend->state_desc = xstrdup(job_ptr->state_desc);
	job_ptr_pend->wckey = xstrdup(job_ptr->wckey);

	job_details = job_ptr->details;
	details_new = job_ptr_pend->details;
	memcpy(details_new, job_details, sizeof(struct job_details));
	details_new->acctg_freq = xstrdup(job_details->acctg_freq);
	if (job_details->argc) {
		details_new->argv =
			xmalloc(sizeof(char *) * (job_details->argc + 1));
		for (i = 0; i < job_details->argc; i++) {
			details_new->argv[i] = xstrdup(job_details->argv[i]);
		}
	}
	details_new->ckpt_dir = xstrdup(job_details->ckpt_dir);
	details_new->cpu_bind = xstrdup(job_details->cpu_bind);
	details_new->cpu_bind_type = job_details->cpu_bind_type;
	details_new->cpu_freq_min = job_details->cpu_freq_min;
	details_new->cpu_freq_max = job_details->cpu_freq_max;
	details_new->cpu_freq_gov = job_details->cpu_freq_gov;
	details_new->depend_list = depended_list_copy(job_details->depend_list);
	details_new->dependency = xstrdup(job_details->dependency);
	details_new->orig_dependency = xstrdup(job_details->orig_dependency);
	if (job_details->env_cnt) {
		details_new->env_sup =
			xmalloc(sizeof(char *) * (job_details->env_cnt + 1));
		for (i = 0; i < job_details->env_cnt; i++) {
			details_new->env_sup[i] =
				xstrdup(job_details->env_sup[i]);
		}
	}
	if (job_details->exc_node_bitmap) {
		details_new->exc_node_bitmap =
			bit_copy(job_details->exc_node_bitmap);
	}
	details_new->exc_nodes = xstrdup(job_details->exc_nodes);
	details_new->feature_list =
		feature_list_copy(job_details->feature_list);
	details_new->features = xstrdup(job_details->features);
	if (job_details->mc_ptr) {
		i = sizeof(multi_core_data_t);
		details_new->mc_ptr = xmalloc(i);
		memcpy(details_new->mc_ptr, job_details->mc_ptr, i);
	}
	details_new->mem_bind = xstrdup(job_details->mem_bind);
	details_new->mem_bind_type = job_details->mem_bind_type;
	if (job_details->req_node_bitmap) {
		details_new->req_node_bitmap =
			bit_copy(job_details->req_node_bitmap);
	}
	if (job_details->req_node_layout && job_details->req_node_bitmap) {
		i = bit_set_count(job_details->req_node_bitmap) *
		    sizeof(uint16_t);
		details_new->req_node_layout = xmalloc(i);
		memcpy(details_new->req_node_layout,
		       job_details->req_node_layout, i);
	}
	details_new->req_nodes = xstrdup(job_details->req_nodes);
	details_new->restart_dir = xstrdup(job_details->restart_dir);
	details_new->std_err = xstrdup(job_details->std_err);
	details_new->std_in = xstrdup(job_details->std_in);
	details_new->std_out = xstrdup(job_details->std_out);
	details_new->work_dir = xstrdup(job_details->work_dir);

	return job_ptr_pend;
}

/* Add job array data stucture to the job record */
static void _create_job_array(struct job_record *job_ptr,
			      job_desc_msg_t *job_specs)
{
	char *sep = NULL;
	int max_run_tasks;
	uint32_t i_cnt;

	if (!job_specs->array_bitmap)
		return;

	i_cnt = bit_set_count(job_specs->array_bitmap);
	if (i_cnt == 0) {
		info("_create_job_array: job %u array_bitmap is empty",
		     job_ptr->job_id);
		return;
	}

	job_ptr->array_job_id = job_ptr->job_id;
	job_ptr->array_recs = xmalloc(sizeof(job_array_struct_t));
	i_cnt = bit_fls(job_specs->array_bitmap) + 1;
	job_specs->array_bitmap = bit_realloc(job_specs->array_bitmap, i_cnt);
	job_ptr->array_recs->task_id_bitmap = job_specs->array_bitmap;
	job_specs->array_bitmap = NULL;
	job_ptr->array_recs->task_cnt =
		bit_set_count(job_ptr->array_recs->task_id_bitmap);
	if (job_ptr->array_recs->task_cnt > 1)
		job_count += (job_ptr->array_recs->task_cnt - 1);

	if (job_specs->array_inx)
		sep = strchr(job_specs->array_inx, '%');
	if (sep) {
		max_run_tasks = atoi(sep + 1);
		if (max_run_tasks > 0)
			job_ptr->array_recs->max_run_tasks = max_run_tasks;
	}
}

/*
 * Wrapper for select_nodes() function that will test all valid partitions
 * for a new job
 * IN job_ptr - pointer to the job record
 * IN test_only - if set do not allocate nodes, just confirm they
 *	could be allocated now
 * IN select_node_bitmap - bitmap of nodes to be used for the
 *	job's resource allocation (not returned if NULL), caller
 *	must free
 * OUT err_msg - error message for job, caller must xfree
 */
static int _select_nodes_parts(struct job_record *job_ptr, bool test_only,
			       bitstr_t **select_node_bitmap, char **err_msg)
{
	struct part_record *part_ptr;
	ListIterator iter;
	int rc = ESLURM_REQUESTED_PART_CONFIG_UNAVAILABLE;

	if (job_ptr->part_ptr_list) {
		iter = list_iterator_create(job_ptr->part_ptr_list);
		while ((part_ptr = list_next(iter))) {
			job_ptr->part_ptr = part_ptr;
			debug2("Try job %u on next partition %s",
			       job_ptr->job_id, part_ptr->name);
			if (job_limits_check(&job_ptr, false) != WAIT_NO_REASON)
				continue;
			rc = select_nodes(job_ptr, test_only,
					  select_node_bitmap, err_msg);
			if ((rc != ESLURM_REQUESTED_NODE_CONFIG_UNAVAILABLE) &&
			    (rc != ESLURM_REQUESTED_PART_CONFIG_UNAVAILABLE) &&
			    (rc != ESLURM_RESERVATION_BUSY) &&
			    (rc != ESLURM_NODES_BUSY))
				break;
			if ((job_ptr->preempt_in_progress) &&
			    (rc != ESLURM_NODES_BUSY))
				break;
		}
		list_iterator_destroy(iter);
	} else {
		if (job_limits_check(&job_ptr, false) != WAIT_NO_REASON)
			test_only = true;
		rc = select_nodes(job_ptr, test_only, select_node_bitmap,
				  err_msg);
	}

	return rc;
}

/*
 * job_allocate - create job_records for the supplied job specification and
 *	allocate nodes for it.
 * IN job_specs - job specifications
 * IN immediate - if set then either initiate the job immediately or fail
 * IN will_run - don't initiate the job if set, just test if it could run
 *	now or later
 * OUT resp - will run response (includes start location, time, etc.)
 * IN allocate - resource allocation request only if set, batch job if zero
 * IN submit_uid -uid of user issuing the request
 * OUT job_pptr - set to pointer to job record
 * OUT err_msg - Custom error message to the user, caller to xfree results
 * IN protocol_version - version of the code the caller is using
 * RET 0 or an error code. If the job would only be able to execute with
 *	some change in partition configuration then
 *	ESLURM_REQUESTED_PART_CONFIG_UNAVAILABLE is returned
 * globals: job_list - pointer to global job list
 *	list_part - global list of partition info
 *	default_part_loc - pointer to default partition
 * NOTE: lock_slurmctld on entry: Read config Write job, Write node, Read part
 */
extern int job_allocate(job_desc_msg_t * job_specs, int immediate,
			int will_run, will_run_response_msg_t **resp,
			int allocate, uid_t submit_uid,
			struct job_record **job_pptr, char **err_msg,
			uint16_t protocol_version)
{
	static int defer_sched = -1;
	int error_code, i;
	bool no_alloc, top_prio, test_only, too_fragmented, independent;
	struct job_record *job_ptr;
	time_t now = time(NULL);

	if (job_specs->array_bitmap) {
		i = bit_set_count(job_specs->array_bitmap);
		if ((job_count + i) >= slurmctld_conf.max_job_cnt) {
			info("%s: MaxJobCount limit reached (%d + %d >= %u)",
			     __func__, job_count, i,
			     slurmctld_conf.max_job_cnt);
			return EAGAIN;
		}
	} else if (job_count >= slurmctld_conf.max_job_cnt) {
		info("%s: MaxJobCount limit reached (%u)",
		     __func__, slurmctld_conf.max_job_cnt);
		return EAGAIN;
	}

	error_code = _job_create(job_specs, allocate, will_run,
				 &job_ptr, submit_uid, err_msg,
				 protocol_version);
	*job_pptr = job_ptr;

	if (error_code) {
		if (job_ptr && (immediate || will_run)) {
			/* this should never really happen here */
			job_ptr->job_state = JOB_FAILED;
			job_ptr->exit_code = 1;
			job_ptr->state_reason = FAIL_BAD_CONSTRAINTS;
			xfree(job_ptr->state_desc);
			job_ptr->start_time = job_ptr->end_time = now;
			job_completion_logger(job_ptr, false);
		}
		return error_code;
	}
	xassert(job_ptr);
	if (job_specs->array_bitmap)
		independent = false;
	else
		independent = job_independent(job_ptr, will_run);
	/* priority needs to be calculated after this since we set a
	 * begin time in job_independent and that lets us know if the
	 * job is eligible.
	 */
	if (job_ptr->priority == NO_VAL)
		set_job_prio(job_ptr);

	if (independent &&
	    (license_job_test(job_ptr, time(NULL)) != SLURM_SUCCESS))
		independent = false;

	/* Avoid resource fragmentation if important */
	if ((submit_uid || (job_specs->req_nodes == NULL)) &&
	    independent && job_is_completing())
		too_fragmented = true;	/* Don't pick nodes for job now */
	/* FIXME: Ideally we only want to refuse the request if the
	 * required node list is insufficient to satisfy the job's
	 * processor or node count requirements, but the overhead is
	 * rather high to do that right here. We let requests from
	 * user root proceed if a node list is specified, for
	 * meta-schedulers (e.g. LCRM). */
	else
		too_fragmented = false;

	if (defer_sched == -1) {
		char *sched_params = slurm_get_sched_params();
		if (sched_params && strstr(sched_params, "defer"))
			defer_sched = 1;
		else
			defer_sched = 0;
		xfree(sched_params);
	}
	if (defer_sched == 1)
		too_fragmented = true;

	if (independent && (!too_fragmented))
		top_prio = _top_priority(job_ptr);
	else
		top_prio = true;	/* don't bother testing,
					 * it is not runable anyway */
	if (immediate && (too_fragmented || (!top_prio) || (!independent))) {
		job_ptr->job_state  = JOB_FAILED;
		job_ptr->exit_code  = 1;
		job_ptr->state_reason = FAIL_BAD_CONSTRAINTS;
		xfree(job_ptr->state_desc);
		job_ptr->start_time = job_ptr->end_time = now;
		job_completion_logger(job_ptr, false);
		if (!independent)
			return ESLURM_DEPENDENCY;
		else if (too_fragmented)
			return ESLURM_FRAGMENTATION;
		else
			return ESLURM_NOT_TOP_PRIORITY;
	}

	if (will_run && resp) {
		job_desc_msg_t job_desc_msg;
		int rc;
		memset(&job_desc_msg, 0, sizeof(job_desc_msg_t));
		job_desc_msg.job_id = job_ptr->job_id;
		rc = job_start_data(&job_desc_msg, resp);
		job_ptr->job_state  = JOB_FAILED;
		job_ptr->exit_code  = 1;
		job_ptr->start_time = job_ptr->end_time = now;
		_purge_job_record(job_ptr->job_id);
		return rc;
	}

	test_only = will_run || (allocate == 0);

	no_alloc = test_only || too_fragmented ||
		   (!top_prio) || (!independent) || !avail_front_end(job_ptr);

	no_alloc = no_alloc || (bb_g_job_test_stage_in(job_ptr, no_alloc) != 1);
	error_code = _select_nodes_parts(job_ptr, no_alloc, NULL, err_msg);
	if (!test_only) {
		last_job_update = now;
		slurm_sched_g_schedule();	/* work for external scheduler */
	}

	slurmctld_diag_stats.jobs_submitted++;
	acct_policy_add_job_submit(job_ptr);

	if ((error_code == ESLURM_NODES_BUSY) ||
	    (error_code == ESLURM_RESERVATION_BUSY) ||
	    (error_code == ESLURM_JOB_HELD) ||
	    (error_code == ESLURM_NODE_NOT_AVAIL) ||
	    (error_code == ESLURM_QOS_THRES) ||
	    (error_code == ESLURM_ACCOUNTING_POLICY) ||
	    (error_code == ESLURM_RESERVATION_NOT_USABLE) ||
	    (error_code == ESLURM_REQUESTED_PART_CONFIG_UNAVAILABLE)) {
		/* Not fatal error, but job can't be scheduled right now */
		if (immediate) {
			job_ptr->job_state  = JOB_FAILED;
			job_ptr->exit_code  = 1;
			job_ptr->state_reason = FAIL_BAD_CONSTRAINTS;
			xfree(job_ptr->state_desc);
			job_ptr->start_time = job_ptr->end_time = now;
			job_completion_logger(job_ptr, false);
		} else {	/* job remains queued */
			_create_job_array(job_ptr, job_specs);
			if ((error_code == ESLURM_NODES_BUSY) ||
			    (error_code == ESLURM_RESERVATION_BUSY) ||
			    (error_code == ESLURM_ACCOUNTING_POLICY)) {
				error_code = SLURM_SUCCESS;
			}
		}
		return error_code;
	}

	if (error_code) {	/* fundamental flaw in job request */
		job_ptr->job_state  = JOB_FAILED;
		job_ptr->exit_code  = 1;
		job_ptr->state_reason = FAIL_BAD_CONSTRAINTS;
		xfree(job_ptr->state_desc);
		job_ptr->start_time = job_ptr->end_time = now;
		job_completion_logger(job_ptr, false);
		return error_code;
	}

	if (will_run) {		/* job would run, flag job destruction */
		job_ptr->job_state  = JOB_FAILED;
		job_ptr->exit_code  = 1;
		job_ptr->start_time = job_ptr->end_time = now;
		_purge_job_record(job_ptr->job_id);
	} else if (!with_slurmdbd && !job_ptr->db_index)
		jobacct_storage_g_job_start(acct_db_conn, job_ptr);

	if (!will_run) {
		_create_job_array(job_ptr, job_specs);
		debug2("sched: JobId=%u allocated resources: NodeList=%s",
		       job_ptr->job_id, job_ptr->nodes);
		rebuild_job_part_list(job_ptr);
	}

	return SLURM_SUCCESS;
}

/*
 * job_fail - terminate a job due to initiation failure
 * IN job_id - id of the job to be killed
 * IN job_state - desired job state (JOB_BOOT_FAIL, JOB_NODE_FAIL, etc.)
 * RET 0 on success, otherwise ESLURM error code
 */
extern int job_fail(uint32_t job_id, uint16_t job_state)
{
	struct job_record *job_ptr;
	time_t now = time(NULL);
	bool suspended = false;

	job_ptr = find_job_record(job_id);
	if (job_ptr == NULL) {
		error("job_fail: invalid job id %u", job_id);
		return ESLURM_INVALID_JOB_ID;
	}

	if (IS_JOB_FINISHED(job_ptr))
		return ESLURM_ALREADY_DONE;
	if (IS_JOB_SUSPENDED(job_ptr)) {
		enum job_states suspend_job_state = job_ptr->job_state;
		/* we can't have it as suspended when we call the
		 * accounting stuff.
		 */
		job_ptr->job_state = JOB_CANCELLED;
		jobacct_storage_g_job_suspend(acct_db_conn, job_ptr);
		job_ptr->job_state = suspend_job_state;
		suspended = true;
	}

	if (IS_JOB_RUNNING(job_ptr) || suspended) {
		/* No need to signal steps, deallocate kills them */
		job_ptr->time_last_active       = now;
		if (suspended) {
			job_ptr->end_time       = job_ptr->suspend_time;
			job_ptr->tot_sus_time  +=
				difftime(now, job_ptr->suspend_time);
		} else
			job_ptr->end_time       = now;
		last_job_update                 = now;
		job_ptr->job_state = job_state | JOB_COMPLETING;
		job_ptr->exit_code = 1;
		job_ptr->state_reason = FAIL_LAUNCH;
		xfree(job_ptr->state_desc);
		job_completion_logger(job_ptr, false);
		if (job_ptr->node_bitmap) {
			build_cg_bitmap(job_ptr);
			deallocate_nodes(job_ptr, false, suspended, false);
		}
		return SLURM_SUCCESS;
	}
	/* All other states */
	verbose("job_fail: job %u can't be killed from state=%s",
		job_id, job_state_string(job_ptr->job_state));
	return ESLURM_TRANSITION_STATE_NO_UPDATE;

}

/* Signal a job based upon job pointer.
 * Authentication and authorization checks must be performed before calling. */
static int _job_signal(struct job_record *job_ptr, uint16_t signal,
		       uint16_t flags, uid_t uid, bool preempt)
{
	uint16_t job_term_state;
	char jbuf[JBUFSIZ];
	time_t now = time(NULL);

	trace_job(job_ptr, __func__, "enter");

	if (IS_JOB_FINISHED(job_ptr))
		return ESLURM_ALREADY_DONE;

	/* let node select plugin do any state-dependent signalling actions */
	select_g_job_signal(job_ptr, signal);

	/* save user ID of the one who requested the job be cancelled */
	if (signal == SIGKILL)
		job_ptr->requid = uid;
	if (IS_JOB_PENDING(job_ptr) && IS_JOB_COMPLETING(job_ptr) &&
	    (signal == SIGKILL)) {
		if ((job_ptr->job_state & JOB_STATE_BASE) == JOB_PENDING) {
			/* Prevent job requeue, otherwise preserve state */
			job_ptr->job_state = JOB_CANCELLED | JOB_COMPLETING;
		}
		/* build_cg_bitmap() not needed, job already completing */
		verbose("%s: of requeuing %s successful",
			__func__, jobid2str(job_ptr, jbuf));
		return SLURM_SUCCESS;
	}

	if (IS_JOB_PENDING(job_ptr) && (signal == SIGKILL)) {
		last_job_update		= now;
		job_ptr->job_state	= JOB_CANCELLED;
		job_ptr->start_time	= now;
		job_ptr->end_time	= now;
		srun_allocate_abort(job_ptr);
		job_completion_logger(job_ptr, false);
		verbose("%s: of pending %s successful",
			__func__, jobid2str(job_ptr, jbuf));
		return SLURM_SUCCESS;
	}

	if (preempt)
		job_term_state = JOB_PREEMPTED;
	else
		job_term_state = JOB_CANCELLED;
	if (IS_JOB_SUSPENDED(job_ptr) && (signal == SIGKILL)) {
		last_job_update         = now;
		job_ptr->end_time       = job_ptr->suspend_time;
		job_ptr->tot_sus_time  += difftime(now, job_ptr->suspend_time);
		job_ptr->job_state      = job_term_state | JOB_COMPLETING;
		build_cg_bitmap(job_ptr);
		jobacct_storage_g_job_suspend(acct_db_conn, job_ptr);
		job_completion_logger(job_ptr, false);
		deallocate_nodes(job_ptr, false, true, preempt);
		verbose("%s: %u of suspended %s successful",
			__func__, signal, jobid2str(job_ptr, jbuf));
		return SLURM_SUCCESS;
	}

	if (IS_JOB_RUNNING(job_ptr)) {
		if (signal == SIGSTOP)
			job_ptr->job_state |= JOB_STOPPED;
		else if (signal == SIGCONT)
			job_ptr->job_state &= (~JOB_STOPPED);

		if ((signal == SIGKILL)
		    && !(flags & KILL_STEPS_ONLY)
		    && !(flags & KILL_JOB_BATCH)) {
			/* No need to signal steps, deallocate kills them
			 */
			job_ptr->time_last_active	= now;
			job_ptr->end_time		= now;
			last_job_update			= now;
			job_ptr->job_state = job_term_state | JOB_COMPLETING;
			build_cg_bitmap(job_ptr);
			job_completion_logger(job_ptr, false);
			deallocate_nodes(job_ptr, false, false, preempt);
		} else if (job_ptr->batch_flag
			   && (flags & KILL_STEPS_ONLY
			       || flags & KILL_JOB_BATCH)) {
			_signal_batch_job(job_ptr, signal, flags);
		} else if ((flags & KILL_JOB_BATCH) && !job_ptr->batch_flag) {
			return ESLURM_JOB_SCRIPT_MISSING;
		} else {
			_signal_job(job_ptr, signal);
		}
		verbose("%s: %u of running %s successful 0x%x",
			__func__, signal, jobid2str(job_ptr, jbuf),
			job_ptr->job_state);
		return SLURM_SUCCESS;
	}

	verbose("%s: %s can't be sent signal %u from state=%s",
		__func__, jobid2str(job_ptr, jbuf), signal,
		job_state_string(job_ptr->job_state));

	trace_job(job_ptr, __func__, "return");

	return ESLURM_TRANSITION_STATE_NO_UPDATE;
}

/*
 * job_signal - signal the specified job
 * IN job_id - id of the job to be signaled
 * IN signal - signal to send, SIGKILL == cancel the job
 * IN flags  - see KILL_JOB_* flags in slurm.h
 * IN uid - uid of requesting user
 * IN preempt - true if job being preempted
 * RET 0 on success, otherwise ESLURM error code
 */
extern int job_signal(uint32_t job_id, uint16_t signal, uint16_t flags,
		      uid_t uid, bool preempt)
{
	struct job_record *job_ptr;

	/* Jobs submitted using Moab command should be cancelled using
	 * Moab command for accurate job records */
	if (!wiki_sched_test) {
		char *sched_type = slurm_get_sched_type();
		if (strcmp(sched_type, "sched/wiki") == 0)
			wiki_sched  = true;
		if (strcmp(sched_type, "sched/wiki2") == 0) {
			wiki_sched  = true;
			wiki2_sched = true;
		}
		xfree(sched_type);
		wiki_sched_test = true;
	}

	job_ptr = find_job_record(job_id);
	if (job_ptr == NULL) {
		info("job_signal: invalid job id %u", job_id);
		return ESLURM_INVALID_JOB_ID;
	}

	if ((job_ptr->user_id != uid) && !validate_operator(uid) &&
	    !assoc_mgr_is_user_acct_coord(acct_db_conn, uid,
					  job_ptr->account)) {
		error("Security violation, JOB_CANCEL RPC for jobID %u from "
		      "uid %d", job_ptr->job_id, uid);
		return ESLURM_ACCESS_DENIED;
	}
	if (!validate_slurm_user(uid) && (signal == SIGKILL) &&
	    job_ptr->part_ptr &&
	    (job_ptr->part_ptr->flags & PART_FLAG_ROOT_ONLY) && wiki2_sched) {
		info("Attempt to cancel Moab job using Slurm command from "
		     "uid %d", uid);
		return ESLURM_ACCESS_DENIED;
	}

	return _job_signal(job_ptr, signal, flags, uid, preempt);
}

/*
 * job_str_signal - signal the specified job
 * IN job_id_str - id of the job to be signaled, valid formats include "#"
 *	"#_#" and "#_[expr]"
 * IN signal - signal to send, SIGKILL == cancel the job
 * IN flags  - see KILL_JOB_* flags in slurm.h
 * IN uid - uid of requesting user
 * IN preempt - true if job being preempted
 * RET 0 on success, otherwise ESLURM error code
 */
extern int job_str_signal(char *job_id_str, uint16_t signal, uint16_t flags,
			  uid_t uid, bool preempt)
{
	slurm_ctl_conf_t *conf;
	struct job_record *job_ptr;
	uint32_t job_id;
	time_t now = time(NULL);
	char *end_ptr = NULL, *tok, *tmp;
	long int long_id;
	bitstr_t *array_bitmap = NULL, *tmp_bitmap;
	bool valid = true;
	int32_t i, i_first, i_last;
	int rc = SLURM_SUCCESS, rc2, len;

	/* Jobs submitted using Moab command should be cancelled using
	 * Moab command for accurate job records */
	if (!wiki_sched_test) {
		char *sched_type = slurm_get_sched_type();
		if (strcmp(sched_type, "sched/wiki") == 0)
			wiki_sched  = true;
		if (strcmp(sched_type, "sched/wiki2") == 0) {
			wiki_sched  = true;
			wiki2_sched = true;
		}
		xfree(sched_type);
		wiki_sched_test = true;
	}
	if (max_array_size == NO_VAL) {
		conf = slurm_conf_lock();
		max_array_size = conf->max_array_sz;
		slurm_conf_unlock();
	}

	long_id = strtol(job_id_str, &end_ptr, 10);
	if ((long_id <= 0) || (long_id == LONG_MAX) ||
	    ((end_ptr[0] != '\0') && (end_ptr[0] != '_'))) {
		info("%s: 1 invalid job id %s", __func__, job_id_str);
		return ESLURM_INVALID_JOB_ID;
	}
	job_id = (uint32_t) long_id;
	if (end_ptr[0] == '\0') {	/* Single job (or full job array) */
		int jobs_done = 0, jobs_signalled = 0;
		struct job_record *job_ptr_done = NULL;
		job_ptr = find_job_record(job_id);
		if (job_ptr && (job_ptr->array_task_id == NO_VAL) &&
		    (job_ptr->array_recs == NULL)) {
			/* This is a regular job, not a job array */
			return job_signal(job_id, signal, flags, uid, preempt);
		}

		if (job_ptr && job_ptr->array_recs) {
			/* This is a job array */
			job_ptr_done = job_ptr;
			rc = _job_signal(job_ptr, signal, flags, uid, preempt);
			jobs_signalled++;
			if (rc == ESLURM_ALREADY_DONE) {
				jobs_done++;
				rc = SLURM_SUCCESS;
			}
		}

		/* Signal all tasks of this job array */
		job_ptr = job_array_hash_j[JOB_HASH_INX(job_id)];
		if (!job_ptr && !job_ptr_done) {
			info("%s: 2 invalid job id %u", __func__, job_id);
			return ESLURM_INVALID_JOB_ID;
		}
		while (job_ptr) {
			if ((job_ptr->array_job_id == job_id) &&
			    (job_ptr != job_ptr_done)) {
				rc2 = _job_signal(job_ptr, signal, flags, uid,
						  preempt);
				jobs_signalled++;
				if (rc2 == ESLURM_ALREADY_DONE) {
					jobs_done++;
				} else {
					rc = MAX(rc, rc2);
				}
			}
			job_ptr = job_ptr->job_array_next_j;
		}
		if ((rc == SLURM_SUCCESS) && (jobs_done == jobs_signalled))
			return ESLURM_ALREADY_DONE;
		return rc;

	}

	array_bitmap = bit_alloc(max_array_size);
	tmp = xstrdup(end_ptr + 1);
	tok = strtok_r(tmp, ",", &end_ptr);
	while (tok && valid) {
		valid = _parse_array_tok(tok, array_bitmap,
					 max_array_size);
		tok = strtok_r(NULL, ",", &end_ptr);
	}
	xfree(tmp);
	if (valid) {
		i_last = bit_fls(array_bitmap);
		if (i_last < 0)
			valid = false;
	}
	if (!valid) {
		info("%s: 3 invalid job id %s", __func__, job_id_str);
		rc = ESLURM_INVALID_JOB_ID;
		goto endit;
	}

	/* Find some job record and validate the user cancelling the job */
	job_ptr = find_job_record(job_id);
	if (job_ptr == NULL) {
		job_ptr = job_array_hash_j[JOB_HASH_INX(job_id)];
		while (job_ptr) {
			if (job_ptr->array_job_id == job_id)
				break;
			job_ptr = job_ptr->job_array_next_j;
		}
	}
	if ((job_ptr == NULL) ||
	    ((job_ptr->array_task_id == NO_VAL) &&
	     (job_ptr->array_recs == NULL))) {
		info("%s: 4 invalid job id %s", __func__, job_id_str);
		rc = ESLURM_INVALID_JOB_ID;
		goto endit;
	}

	if ((job_ptr->user_id != uid) && !validate_operator(uid) &&
	    !assoc_mgr_is_user_acct_coord(acct_db_conn, uid,
					  job_ptr->account)) {
		error("%s: Security violation JOB_CANCEL RPC for jobID %s from "
		      "uid %d", __func__, job_id_str, uid);
		rc = ESLURM_ACCESS_DENIED;
		goto endit;
	}
	if (!validate_slurm_user(uid) && (signal == SIGKILL) &&
	    job_ptr->part_ptr &&
	    (job_ptr->part_ptr->flags & PART_FLAG_ROOT_ONLY) && wiki2_sched) {
		info("%s: Attempt to cancel Moab job using Slurm command from "
		     "uid %d", __func__, uid);
		rc = ESLURM_ACCESS_DENIED;
		goto endit;
	}

	if (IS_JOB_PENDING(job_ptr) &&
	    job_ptr->array_recs && job_ptr->array_recs->task_id_bitmap) {
		/* Ensure bitmap sizes match for AND operations */
		len = bit_size(job_ptr->array_recs->task_id_bitmap);
		i_last++;
		if (i_last < len) {
			array_bitmap = bit_realloc(array_bitmap, len);
		} else {
			array_bitmap = bit_realloc(array_bitmap, i_last);
			job_ptr->array_recs->task_id_bitmap = bit_realloc(
				job_ptr->array_recs->task_id_bitmap, i_last);
		}
		tmp_bitmap = bit_copy(job_ptr->array_recs->task_id_bitmap);
		if (signal == SIGKILL) {
			uint32_t orig_task_cnt, new_task_count;
			bit_not(array_bitmap);
			bit_and(job_ptr->array_recs->task_id_bitmap,
				array_bitmap);
			xfree(job_ptr->array_recs->task_id_str);
			bit_not(array_bitmap);
			orig_task_cnt = job_ptr->array_recs->task_cnt;
			new_task_count = bit_set_count(job_ptr->array_recs->
						       task_id_bitmap);
			job_ptr->array_recs->task_cnt = new_task_count;
			job_count -= (orig_task_cnt - new_task_count);
			if (job_ptr->array_recs->task_cnt == 0) {
				last_job_update		= now;
				job_ptr->job_state	= JOB_CANCELLED;
				job_ptr->start_time	= now;
				job_ptr->end_time	= now;
				job_ptr->requid		= uid;
				srun_allocate_abort(job_ptr);
				job_completion_logger(job_ptr, false);
			}
			bit_not(tmp_bitmap);
			bit_and(array_bitmap, tmp_bitmap);
			FREE_NULL_BITMAP(tmp_bitmap);
		} else {
			bit_not(tmp_bitmap);
			bit_and(array_bitmap, tmp_bitmap);
			FREE_NULL_BITMAP(tmp_bitmap);
			rc = ESLURM_TRANSITION_STATE_NO_UPDATE;
		}
	}

	i_first = bit_ffs(array_bitmap);
	if (i_first >= 0)
		i_last = bit_fls(array_bitmap);
	else
		i_last = -2;
	for (i = i_first; i <= i_last; i++) {
		if (!bit_test(array_bitmap, i))
			continue;
		job_ptr = find_job_array_rec(job_id, i);
		if (job_ptr == NULL) {
			info("%s: 5 invalid job id %u_%d", __func__, job_id, i);
			rc = ESLURM_INVALID_JOB_ID;
			continue;
		}

		rc2 = _job_signal(job_ptr, signal, flags, uid, preempt);
		rc = MAX(rc, rc2);
	}
endit:
	FREE_NULL_BITMAP(array_bitmap);

	return rc;
}

static void
_signal_batch_job(struct job_record *job_ptr, uint16_t signal, uint16_t flags)
{
	bitoff_t i;
	kill_tasks_msg_t *kill_tasks_msg = NULL;
	agent_arg_t *agent_args = NULL;
	uint32_t z = 0;

	xassert(job_ptr);
	xassert(job_ptr->batch_host);
	i = bit_ffs(job_ptr->node_bitmap);
	if (i < 0) {
		error("%s: JobId=%u lacks assigned nodes",
		      __func__, job_ptr->job_id);
		return;
	}
	if (flags > 0xf) {	/* Top 4 bits used for KILL_* flags */
		error("%s: signal flags %u for job %u exceed limit",
		      __func__, flags, job_ptr->job_id);
		return;
	}
	if (signal > 0xfff) {	/* Top 4 bits used for KILL_* flags */
		error("%s: signal value %u for job %u exceed limit",
		      __func__, signal, job_ptr->job_id);
		return;
	}

	agent_args = xmalloc(sizeof(agent_arg_t));
	agent_args->msg_type	= REQUEST_SIGNAL_TASKS;
	agent_args->retry	= 1;
	agent_args->node_count  = 1;
#ifdef HAVE_FRONT_END
	if (job_ptr->front_end_ptr)
		agent_args->protocol_version =
			job_ptr->front_end_ptr->protocol_version;
#else
	struct node_record *node_ptr;
	if ((node_ptr = find_node_record(job_ptr->batch_host)))
		agent_args->protocol_version = node_ptr->protocol_version;
#endif
	agent_args->hostlist	= hostlist_create(job_ptr->batch_host);
	kill_tasks_msg = xmalloc(sizeof(kill_tasks_msg_t));
	kill_tasks_msg->job_id      = job_ptr->job_id;
	kill_tasks_msg->job_step_id = NO_VAL;

	/* Encode the KILL_JOB_BATCH|KILL_STEPS_ONLY flags for stepd to know if
	 * has to signal only the batch script or only the steps.
	 * The job was submitted using the --signal=B:sig
	 * or without B sbatch option.
	 */
	if (flags == KILL_JOB_BATCH)
		z = KILL_JOB_BATCH << 24;
	else if (flags == KILL_STEPS_ONLY)
		z = KILL_STEPS_ONLY << 24;

	kill_tasks_msg->signal = z | signal;

	agent_args->msg_args = kill_tasks_msg;
	agent_args->node_count = 1;/* slurm/477 be sure to update node_count */
	agent_queue_request(agent_args);
	return;
}

/*
 * prolog_complete - note the normal termination of the prolog
 * IN job_id - id of the job which completed
 * IN prolog_return_code - prolog's return code,
 *    if set then set job state to FAILED
 * RET - 0 on success, otherwise ESLURM error code
 * global: job_list - pointer global job list
 *	last_job_update - time of last job table update
 */
extern int prolog_complete(uint32_t job_id,
			   uint32_t prolog_return_code)
{
	struct job_record *job_ptr;

	debug("completing prolog for job %u", job_id);
	job_ptr = find_job_record(job_id);
	if (job_ptr == NULL) {
		info("prolog_complete: invalid JobId=%u", job_id);
		return ESLURM_INVALID_JOB_ID;
	}

	if (IS_JOB_COMPLETING(job_ptr))
		return SLURM_SUCCESS;

	if (prolog_return_code)
		error("Prolog launch failure, JobId=%u", job_ptr->job_id);

	job_ptr->state_reason = WAIT_NO_REASON;

	return SLURM_SUCCESS;
}

/*
 * job_complete - note the normal termination the specified job
 * IN job_id - id of the job which completed
 * IN uid - user id of user issuing the RPC
 * IN requeue - job should be run again if possible
 * IN node_fail - true of job terminated due to node failure
 * IN job_return_code - job's return code, if set then set state to FAILED
 * RET - 0 on success, otherwise ESLURM error code
 * global: job_list - pointer global job list
 *	last_job_update - time of last job table update
 */
extern int job_complete(uint32_t job_id, uid_t uid, bool requeue,
			bool node_fail, uint32_t job_return_code)
{
	struct node_record *node_ptr;
	struct job_record *job_ptr;
	time_t now = time(NULL);
	uint32_t job_comp_flag = 0;
	bool suspended = false;
	char jbuf[JBUFSIZ];
	int i;
	int use_cloud = false;

	job_ptr = find_job_record(job_id);
	if (job_ptr == NULL) {
		info("%s: invalid JobId=%u", __func__, job_id);
		return ESLURM_INVALID_JOB_ID;
	}

	info("%s: %s WIFEXITED %d WEXITSTATUS %d",
	     __func__, jobid2str(job_ptr, jbuf),
	     WIFEXITED(job_return_code), WEXITSTATUS(job_return_code));

	if (IS_JOB_FINISHED(job_ptr)) {
		if (job_ptr->exit_code == 0)
			job_ptr->exit_code = job_return_code;
		return ESLURM_ALREADY_DONE;
	}

	if ((job_ptr->user_id != uid) && !validate_slurm_user(uid)) {
		error("%s: Security violation, JOB_COMPLETE RPC for job %u "
		      "from uid %u", __func__,
		      job_ptr->job_id, (unsigned int) uid);
		return ESLURM_USER_ID_MISSING;
	}

	if (IS_JOB_COMPLETING(job_ptr))
		return SLURM_SUCCESS;	/* avoid replay */

	if (IS_JOB_RUNNING(job_ptr))
		job_comp_flag = JOB_COMPLETING;
	else if (IS_JOB_PENDING(job_ptr)) {
		job_return_code = NO_VAL;
		job_ptr->start_time = now;
	}

	if ((job_return_code == NO_VAL) &&
	    (IS_JOB_RUNNING(job_ptr) || IS_JOB_PENDING(job_ptr)))
		info("%s: %s cancelled from interactive user or node failure",
		     __func__, jobid2str(job_ptr, jbuf));

	if (IS_JOB_SUSPENDED(job_ptr)) {
		enum job_states suspend_job_state = job_ptr->job_state;
		/* we can't have it as suspended when we call the
		 * accounting stuff.
		 */
		job_ptr->job_state = JOB_CANCELLED;
		jobacct_storage_g_job_suspend(acct_db_conn, job_ptr);
		job_ptr->job_state = suspend_job_state;
		job_comp_flag = JOB_COMPLETING;
		suspended = true;
	}

	if (requeue && job_ptr->details && job_ptr->batch_flag) {
		/* We want this job to look like it
		 * was terminated in the accounting logs.
		 * Set a new submit time so the restarted
		 * job looks like a new job. */
		job_ptr->end_time = now;
		job_ptr->job_state  = JOB_NODE_FAIL;
		job_completion_logger(job_ptr, true);
		/* do this after the epilog complete, setting it here
		 * is too early */
		//job_ptr->db_index = 0;
		//job_ptr->details->submit_time = now + 1;
		if (job_ptr->node_bitmap) {
			i = bit_ffs(job_ptr->node_bitmap);
			if (i >= 0) {
				node_ptr = node_record_table_ptr + i;
				if (IS_NODE_CLOUD(node_ptr))
					use_cloud = true;
			}
		}
		if (!use_cloud)
			job_ptr->batch_flag++;	/* only one retry */
		job_ptr->restart_cnt++;
		job_ptr->job_state = JOB_PENDING | job_comp_flag;
		/* Since the job completion logger removes the job submit
		 * information, we need to add it again. */
		acct_policy_add_job_submit(job_ptr);
		if (node_fail) {
			info("%s: requeue %s due to node failure",
			     __func__, jobid2str(job_ptr, jbuf));
		} else {
			info("%s: requeue %s per user/system request",
			     __func__, jobid2str(job_ptr, jbuf));
		}
		/* We have reached the maximum number of requeue
		 * attempts hold the job with HoldMaxRequeue reason.
		 */
		if (job_ptr->batch_flag > MAX_BATCH_REQUEUE) {
			job_ptr->job_state |= JOB_REQUEUE_HOLD;
			job_ptr->state_reason = WAIT_MAX_REQUEUE;
			job_ptr->batch_flag = 1;
			job_ptr->priority = 0;
		}
	} else if (IS_JOB_PENDING(job_ptr) && job_ptr->details &&
		   job_ptr->batch_flag) {
		/* Possible failure mode with DOWN node and job requeue.
		 * The DOWN node might actually respond to the cancel and
		 * take us here.  Don't run job_completion_logger
		 * here since this is here to catch duplicate cancels
		 * from slow responding slurmds */
		return SLURM_SUCCESS;
	} else {
		if (node_fail) {
			job_ptr->job_state = JOB_NODE_FAIL | job_comp_flag;
			job_ptr->requid = uid;
		} else if (job_return_code == NO_VAL) {
			job_ptr->job_state = JOB_CANCELLED | job_comp_flag;
			job_ptr->requid = uid;
		} else if (WIFEXITED(job_return_code) &&
			   WEXITSTATUS(job_return_code)) {
			job_ptr->job_state = JOB_FAILED   | job_comp_flag;
			job_ptr->exit_code = job_return_code;
			job_ptr->state_reason = FAIL_EXIT_CODE;
			xfree(job_ptr->state_desc);
		} else if (job_comp_flag
		           && ((job_ptr->end_time
		                + slurmctld_conf.over_time_limit * 60) < now)) {
			/* Test if the job has finished before its allowed
			 * over time has expired.
			 */
			job_ptr->job_state = JOB_TIMEOUT  | job_comp_flag;
			job_ptr->exit_code = MAX(job_ptr->exit_code, 1);
			job_ptr->state_reason = FAIL_TIMEOUT;
			xfree(job_ptr->state_desc);
		} else {
			job_ptr->job_state = JOB_COMPLETE | job_comp_flag;
			job_ptr->exit_code = job_return_code;
			if (nonstop_ops.job_fini)
				(nonstop_ops.job_fini)(job_ptr);
		}

		if (suspended) {
			job_ptr->end_time = job_ptr->suspend_time;
			job_ptr->tot_sus_time +=
				difftime(now, job_ptr->suspend_time);
		} else
			job_ptr->end_time = now;
		job_completion_logger(job_ptr, false);
	}

	last_job_update = now;
	job_ptr->time_last_active = now;   /* Timer for resending kill RPC */
	if (job_comp_flag) {	/* job was running */
		build_cg_bitmap(job_ptr);
		deallocate_nodes(job_ptr, false, suspended, false);
	}

	info("%s: %s done", __func__, jobid2str(job_ptr, jbuf));

	return SLURM_SUCCESS;
}

static int _alt_part_test(struct part_record *part_ptr,
			  struct part_record **part_ptr_new)
{
	struct part_record *alt_part_ptr = NULL;
	char *alt_name;

	*part_ptr_new = NULL;
	if ((part_ptr->state_up & PARTITION_SUBMIT) == 0) {
		info("_alt_part_test: original partition is not available "
		     "(drain or inactive): %s", part_ptr->name);
		alt_name = part_ptr->alternate;
		while (alt_name) {
			alt_part_ptr = find_part_record(alt_name);
			if (alt_part_ptr == NULL) {
				info("_alt_part_test: invalid alternate "
				     "partition name specified: %s", alt_name);
				return ESLURM_INVALID_PARTITION_NAME;
			}
			if (alt_part_ptr == part_ptr) {
				info("_alt_part_test: no valid alternate "
				     "partition is available");
				return ESLURM_PARTITION_NOT_AVAIL;
			}
			if (alt_part_ptr->state_up & PARTITION_SUBMIT)
				break;
			/* Try next alternate in the sequence */
			alt_name = alt_part_ptr->alternate;
		}
		if (alt_name == NULL) {
			info("_alt_part_test: no valid alternate partition is "
			     "available");
			return ESLURM_PARTITION_NOT_AVAIL;
		}
		*part_ptr_new = alt_part_ptr;
	}
	return SLURM_SUCCESS;
}

/* Test if this job can use this partition */
static int _part_access_check(struct part_record *part_ptr,
			      job_desc_msg_t * job_desc, bitstr_t *req_bitmap,
			      uid_t submit_uid, slurmdb_qos_rec_t *qos_ptr,
			      char *acct)
{
	uint32_t total_nodes;
	size_t resv_name_leng = 0;
	int rc = SLURM_SUCCESS;

	if (job_desc->reservation != NULL) {
		resv_name_leng = strlen(job_desc->reservation);
	}

	if ((part_ptr->flags & PART_FLAG_REQ_RESV) &&
		((job_desc->reservation == NULL) ||
		(resv_name_leng == 0))) {
		info("_part_access_check: uid %u access to partition %s "
		     "denied, requires reservation",
		     (unsigned int) submit_uid, part_ptr->name);
		return ESLURM_ACCESS_DENIED;
	}


	if ((part_ptr->flags & PART_FLAG_REQ_RESV) &&
	    (!job_desc->reservation || !strlen(job_desc->reservation))) {
		info("_part_access_check: uid %u access to partition %s "
		     "denied, requires reservation",
		     (unsigned int) submit_uid, part_ptr->name);
		return ESLURM_ACCESS_DENIED;
	}

	if ((part_ptr->flags & PART_FLAG_ROOT_ONLY) && (submit_uid != 0) &&
	    (submit_uid != slurmctld_conf.slurm_user_id)) {
		info("_part_access_check: uid %u access to partition %s "
		     "denied, not root",
		     (unsigned int) submit_uid, part_ptr->name);
		return ESLURM_ACCESS_DENIED;
	}

	if ((job_desc->user_id == 0) && (part_ptr->flags & PART_FLAG_NO_ROOT)) {
		error("_part_access_check: Security violation, SUBMIT_JOB for "
		      "user root disabled");
		return ESLURM_USER_ID_MISSING;
	}

	if (validate_group(part_ptr, job_desc->user_id) == 0) {
		info("_part_access_check: uid %u access to partition %s "
		     "denied, bad group",
		     (unsigned int) job_desc->user_id, part_ptr->name);
		return ESLURM_JOB_MISSING_REQUIRED_PARTITION_GROUP;
	}

	if (validate_alloc_node(part_ptr, job_desc->alloc_node) == 0) {
		info("_part_access_check: uid %u access to partition %s "
		     "denied, bad allocating node: %s",
		     (unsigned int) job_desc->user_id, part_ptr->name,
		     job_desc->alloc_node);
		return ESLURM_ACCESS_DENIED;
	}

	if ((part_ptr->state_up & PARTITION_SCHED) &&
	    (job_desc->min_cpus != NO_VAL) &&
	    (job_desc->min_cpus >  part_ptr->total_cpus)) {
		info("_part_access_check: Job requested too many cpus (%u) of "
		     "partition %s(%u)",
		     job_desc->min_cpus, part_ptr->name,
		     part_ptr->total_cpus);
		return ESLURM_TOO_MANY_REQUESTED_CPUS;
	}

	total_nodes = part_ptr->total_nodes;
	select_g_alter_node_cnt(SELECT_APPLY_NODE_MAX_OFFSET, &total_nodes);
	if ((part_ptr->state_up & PARTITION_SCHED) &&
	    (job_desc->min_nodes != NO_VAL) &&
	    (job_desc->min_nodes > total_nodes)) {
		info("_part_access_check: Job requested too many nodes (%u) "
		     "of partition %s(%u)",
		     job_desc->min_nodes, part_ptr->name, total_nodes);
		return ESLURM_INVALID_NODE_COUNT;
	}

	if (req_bitmap && !bit_super_set(req_bitmap, part_ptr->node_bitmap)) {
		info("_part_access_check: requested nodes %s not in "
		     "partition %s", job_desc->req_nodes, part_ptr->name);
		return ESLURM_REQUESTED_NODES_NOT_IN_PARTITION;
	}

	if (slurmctld_conf.enforce_part_limits) {
		if ((rc = part_policy_valid_acct(part_ptr, acct))
		    != SLURM_SUCCESS)
			goto fini;

		if ((rc = part_policy_valid_qos(part_ptr, qos_ptr))
		    != SLURM_SUCCESS)
			goto fini;
	}

fini:
	return rc;
}

static int _get_job_parts(job_desc_msg_t * job_desc,
			  struct part_record **part_pptr,
			  List *part_pptr_list,
			  char **err_msg)
{
	struct part_record *part_ptr = NULL, *part_ptr_new = NULL;
	List part_ptr_list = NULL;
	int rc = SLURM_SUCCESS;

	/* Identify partition(s) and set pointer(s) to their struct */
	if (job_desc->partition) {
		char *err_part = NULL;
		part_ptr = find_part_record(job_desc->partition);
		if (part_ptr == NULL) {
			part_ptr_list = get_part_list(job_desc->partition,
						      &err_part);
			if (part_ptr_list)
				part_ptr = list_peek(part_ptr_list);
		}
		if (part_ptr == NULL) {
			info("%s: invalid partition specified: %s",
			     __func__, err_part);
			if (err_msg) {
				xfree(*err_msg);
				xstrfmtcat(*err_msg,
					"invalid partition specified: %s",
					err_part);
				xfree(err_part);
			}
			return ESLURM_INVALID_PARTITION_NAME;
		}
	} else {
		if (default_part_loc == NULL) {
			error("%s: default partition not set", __func__);
			return ESLURM_DEFAULT_PARTITION_NOT_SET;
		}
		part_ptr = default_part_loc;
		job_desc->partition = xstrdup(part_ptr->name);
	}

	/* Change partition pointer(s) to alternates as needed */
	if (part_ptr_list) {
		int fail_rc = SLURM_SUCCESS;
		struct part_record *part_ptr_tmp;
		bool rebuild_name_list = false;
		ListIterator iter = list_iterator_create(part_ptr_list);

		while ((part_ptr_tmp = list_next(iter))) {
			rc = _alt_part_test(part_ptr_tmp, &part_ptr_new);
			if (rc != SLURM_SUCCESS) {
				fail_rc = rc;
				list_remove(iter);
				rebuild_name_list = true;
				continue;
			}
			if (part_ptr_new) {
				list_insert(iter, part_ptr_new);
				list_remove(iter);
				rebuild_name_list = true;
			}
		}
		list_iterator_destroy(iter);
		if (list_is_empty(part_ptr_list)) {
			if (fail_rc != SLURM_SUCCESS)
				rc = fail_rc;
			else
				rc = ESLURM_PARTITION_NOT_AVAIL;
			goto fini;
		}
		rc = SLURM_SUCCESS;	/* At least some partition usable */
		if (rebuild_name_list) {
			part_ptr = NULL;
			xfree(job_desc->partition);
			iter = list_iterator_create(part_ptr_list);
			while ((part_ptr_tmp = list_next(iter))) {
				if (job_desc->partition)
					xstrcat(job_desc->partition, ",");
				else
					part_ptr = part_ptr_tmp;
				xstrcat(job_desc->partition,
					part_ptr_tmp->name);
			}
			list_iterator_destroy(iter);
		}
	} else {
		rc = _alt_part_test(part_ptr, &part_ptr_new);
		if (rc != SLURM_SUCCESS)
			goto fini;
		if (part_ptr_new) {
			part_ptr = part_ptr_new;
			xfree(job_desc->partition);
			job_desc->partition = xstrdup(part_ptr->name);
		}
	}

	*part_pptr = part_ptr;
	*part_pptr_list = part_ptr_list;
	part_ptr_list = NULL;
fini:
	return rc;
}

static int _valid_job_part(job_desc_msg_t * job_desc,
			   uid_t submit_uid, bitstr_t *req_bitmap,
			   struct part_record **part_pptr,
			   List part_ptr_list,
			   slurmdb_assoc_rec_t *assoc_ptr,
			   slurmdb_qos_rec_t *qos_ptr)
{
	int rc = SLURM_SUCCESS;
	struct part_record *part_ptr = *part_pptr, *part_ptr_tmp;
	slurmdb_assoc_rec_t assoc_rec;
	uint32_t min_nodes_orig = INFINITE, max_nodes_orig = 1;
	uint32_t max_time = 0;

	/* Change partition pointer(s) to alternates as needed */
	if (part_ptr_list) {
		int fail_rc = SLURM_SUCCESS;
		bool rebuild_name_list = false;
		ListIterator iter = list_iterator_create(part_ptr_list);

		while ((part_ptr_tmp = (struct part_record *)list_next(iter))) {
			/* FIXME: When dealing with multiple partitions we
			 * currently can't deal with partition based
			 * associations.
			 */
			memset(&assoc_rec, 0,
			       sizeof(slurmdb_assoc_rec_t));
			if (assoc_ptr) {
				assoc_rec.acct      = assoc_ptr->acct;
				assoc_rec.partition = part_ptr_tmp->name;
				assoc_rec.uid       = job_desc->user_id;

				assoc_mgr_fill_in_assoc(
					acct_db_conn, &assoc_rec,
					accounting_enforce, NULL, false);
			}

			if (assoc_ptr && assoc_rec.id != assoc_ptr->id) {
				info("%s: can't check multiple "
				     "partitions with partition based "
				     "associations", __func__);
				rc = SLURM_ERROR;
			} else
				rc = _part_access_check(part_ptr_tmp, job_desc,
							req_bitmap, submit_uid,
							qos_ptr, assoc_ptr ?
							assoc_ptr->acct : NULL);

			if (rc != SLURM_SUCCESS) {
				fail_rc = rc;
				list_remove(iter);
				rebuild_name_list = true;
				continue;
			}

			min_nodes_orig = MIN(min_nodes_orig,
					     part_ptr_tmp->min_nodes_orig);
			max_nodes_orig = MAX(max_nodes_orig,
					     part_ptr_tmp->max_nodes_orig);
			max_time = MAX(max_time, part_ptr_tmp->max_time);
		}
		list_iterator_destroy(iter);
		if (list_is_empty(part_ptr_list)) {
			if (fail_rc != SLURM_SUCCESS)
				rc = fail_rc;
			else
				rc = ESLURM_PARTITION_NOT_AVAIL;
			goto fini;
		}
		rc = SLURM_SUCCESS;	/* At least some partition usable */
		if (rebuild_name_list) {
			*part_pptr = part_ptr = NULL;
			xfree(job_desc->partition);
			iter = list_iterator_create(part_ptr_list);
			while ((part_ptr_tmp = list_next(iter))) {
				if (job_desc->partition)
					xstrcat(job_desc->partition, ",");
				else
					*part_pptr = part_ptr = part_ptr_tmp;
				xstrcat(job_desc->partition,
					part_ptr_tmp->name);
			}
			list_iterator_destroy(iter);
		}
	} else {
		min_nodes_orig = part_ptr->min_nodes_orig;
		max_nodes_orig = part_ptr->max_nodes_orig;
		max_time = part_ptr->max_time;
		rc = _part_access_check(part_ptr, job_desc, req_bitmap,
					submit_uid, qos_ptr,
					assoc_ptr ? assoc_ptr->acct : NULL);
		if (rc != SLURM_SUCCESS)
			goto fini;
	}

	/* Validate job limits against partition limits */
	if (job_desc->min_nodes == NO_VAL) {
		/* Avoid setting the job request to 0 nodes if the
		   user didn't ask for 0.
		*/
		if (!min_nodes_orig)
			job_desc->min_nodes = 1;
		else
			job_desc->min_nodes = min_nodes_orig;
	} else if ((job_desc->min_nodes > max_nodes_orig) &&
		   slurmctld_conf.enforce_part_limits &&
		   (!qos_ptr || (qos_ptr && !(qos_ptr->flags &
					      QOS_FLAG_PART_MIN_NODE)))) {
		info("%s: job's min nodes greater than "
		     "partition's max nodes (%u > %u)",
		     __func__, job_desc->min_nodes, max_nodes_orig);
		rc = ESLURM_INVALID_NODE_COUNT;
		goto fini;
	} else if ((job_desc->min_nodes < min_nodes_orig) &&
		   ((job_desc->max_nodes == NO_VAL) ||
		    (job_desc->max_nodes >= min_nodes_orig))) {
		job_desc->min_nodes = min_nodes_orig;
	}

	if ((job_desc->max_nodes != NO_VAL) &&
	    slurmctld_conf.enforce_part_limits &&
	    (job_desc->max_nodes < min_nodes_orig) &&
	    (!qos_ptr || (qos_ptr && !(qos_ptr->flags
				       & QOS_FLAG_PART_MAX_NODE)))) {
		info("%s: job's max nodes less than partition's "
		     "min nodes (%u < %u)",
		     __func__, job_desc->max_nodes, min_nodes_orig);
		rc = ESLURM_INVALID_NODE_COUNT;
		goto fini;
	}
#ifndef HAVE_FRONT_END
	if ((job_desc->min_nodes == 0) && (job_desc->script == NULL)) {
		info("%s: min_nodes==0 for non-batch job", __func__);
		rc = ESLURM_INVALID_NODE_COUNT;
		goto fini;
	}
#endif

	if ((job_desc->time_limit   == NO_VAL) &&
	    (part_ptr->default_time == 0)) {
		info("%s: job's default time is 0", __func__);
		rc = ESLURM_INVALID_TIME_LIMIT;
		goto fini;
	}

	if ((job_desc->time_limit   == NO_VAL) &&
	    (part_ptr->default_time != NO_VAL))
		job_desc->time_limit = part_ptr->default_time;

	if ((job_desc->time_min != NO_VAL) &&
	    (job_desc->time_min >  max_time) &&
	    (!qos_ptr || (qos_ptr && !(qos_ptr->flags &
				       QOS_FLAG_PART_TIME_LIMIT)))) {
		info("%s: job's min time greater than "
		     "partition's (%u > %u)",
		     __func__, job_desc->time_min, max_time);
		rc = ESLURM_INVALID_TIME_LIMIT;
		goto fini;
	}
	if ((job_desc->time_limit != NO_VAL) &&
	    (job_desc->time_limit >  max_time) &&
	    (job_desc->time_min   == NO_VAL) &&
	    slurmctld_conf.enforce_part_limits &&
	    (!qos_ptr || (qos_ptr && !(qos_ptr->flags &
				       QOS_FLAG_PART_TIME_LIMIT)))) {
		info("%s: job's time limit greater than "
		     "partition's (%u > %u)",
		     __func__, job_desc->time_limit, max_time);
		rc = ESLURM_INVALID_TIME_LIMIT;
		goto fini;
	}
	if ((job_desc->time_min != NO_VAL) &&
	    (job_desc->time_min >  job_desc->time_limit) &&
	    (!qos_ptr || (qos_ptr && !(qos_ptr->flags &
				       QOS_FLAG_PART_TIME_LIMIT)))) {
		info("%s: job's min_time greater time limit "
		     "(%u > %u)",
		     __func__, job_desc->time_min, job_desc->time_limit);
		rc = ESLURM_INVALID_TIME_LIMIT;
		goto fini;
	}

fini:
	return rc;
}

/*
 * job_limits_check - check the limits specified for the job.
 * IN job_ptr - pointer to job table entry.
 * IN check_min_time - if true test job's minimum time limit,
 *		otherwise test maximum time limit
 * RET WAIT_NO_REASON on success, fail status otherwise.
 */
extern int job_limits_check(struct job_record **job_pptr, bool check_min_time)
{
	struct job_details *detail_ptr;
	enum job_state_reason fail_reason;
	struct part_record *part_ptr = NULL;
	struct job_record *job_ptr = NULL;
	slurmdb_qos_rec_t  *qos_ptr;
	slurmdb_assoc_rec_t *assoc_ptr;
	uint32_t job_min_nodes, job_max_nodes;
	uint32_t part_min_nodes, part_max_nodes;
	uint32_t time_check;
#ifdef HAVE_BG
	static uint16_t cpus_per_node = 0;
	if (!cpus_per_node)
		select_g_alter_node_cnt(SELECT_GET_NODE_CPU_CNT,
					&cpus_per_node);
#endif
	job_ptr = *job_pptr;
	detail_ptr = job_ptr->details;
	part_ptr = job_ptr->part_ptr;
	qos_ptr = job_ptr->qos_ptr;
	assoc_ptr = job_ptr->assoc_ptr;
	if (!detail_ptr) {	/* To prevent CLANG error */
		fatal("job %u has NULL details_ptr", job_ptr->job_id);
		return WAIT_NO_REASON;
	}

#ifdef HAVE_BG
	job_min_nodes = detail_ptr->min_cpus / cpus_per_node;
	job_max_nodes = detail_ptr->max_cpus / cpus_per_node;
	part_min_nodes = part_ptr->min_nodes_orig;
	part_max_nodes = part_ptr->max_nodes_orig;
#else
	job_min_nodes = detail_ptr->min_nodes;
	job_max_nodes = detail_ptr->max_nodes;
	part_min_nodes = part_ptr->min_nodes;
	part_max_nodes = part_ptr->max_nodes;
#endif

	fail_reason = WAIT_NO_REASON;

	if (check_min_time && job_ptr->time_min)
		time_check = job_ptr->time_min;
	else
		time_check = job_ptr->time_limit;
	if ((job_min_nodes > part_max_nodes) &&
	    (!qos_ptr || (qos_ptr && !(qos_ptr->flags
				       & QOS_FLAG_PART_MAX_NODE)))) {
		debug2("Job %u requested too many nodes (%u) of "
		       "partition %s(MaxNodes %u)",
		       job_ptr->job_id, job_min_nodes,
		       part_ptr->name, part_max_nodes);
		fail_reason = WAIT_PART_NODE_LIMIT;
	} else if ((job_max_nodes != 0) &&  /* no max_nodes for job */
		   ((job_max_nodes < part_min_nodes) &&
		    (!qos_ptr || (qos_ptr && !(qos_ptr->flags &
					       QOS_FLAG_PART_MIN_NODE))))) {
		debug2("Job %u requested too few nodes (%u) of "
		       "partition %s(MinNodes %u)",
		       job_ptr->job_id, job_max_nodes,
		       part_ptr->name, part_min_nodes);
		fail_reason = WAIT_PART_NODE_LIMIT;
	} else if (part_ptr->state_up == PARTITION_DOWN) {
		debug2("Job %u requested down partition %s",
		       job_ptr->job_id, part_ptr->name);
		fail_reason = WAIT_PART_DOWN;
	} else if (part_ptr->state_up == PARTITION_INACTIVE) {
		debug2("Job %u requested inactive partition %s",
		       job_ptr->job_id, part_ptr->name);
		fail_reason = WAIT_PART_INACTIVE;
	} else if ((time_check != NO_VAL) &&
		   (time_check > part_ptr->max_time) &&
		   (!qos_ptr || (qos_ptr && !(qos_ptr->flags &
					     QOS_FLAG_PART_TIME_LIMIT)))) {
		info("Job %u exceeds partition time limit (%u > %u)",
		       job_ptr->job_id, time_check, part_ptr->max_time);
		fail_reason = WAIT_PART_TIME_LIMIT;
	} else if (qos_ptr && assoc_ptr &&
		   (qos_ptr->flags & QOS_FLAG_ENFORCE_USAGE_THRES) &&
		   (!fuzzy_equal(qos_ptr->usage_thres, NO_VAL))) {
		if (!job_ptr->prio_factors) {
			job_ptr->prio_factors =
				xmalloc(sizeof(priority_factors_object_t));
		}
		if (!job_ptr->prio_factors->priority_fs) {
			if (fuzzy_equal(assoc_ptr->usage->usage_efctv, NO_VAL))
				priority_g_set_assoc_usage(assoc_ptr);
			job_ptr->prio_factors->priority_fs =
				priority_g_calc_fs_factor(
					assoc_ptr->usage->usage_efctv,
					(long double)assoc_ptr->usage->
					shares_norm);
		}
		if (job_ptr->prio_factors->priority_fs < qos_ptr->usage_thres){
			debug2("Job %u exceeds usage threashold",
			       job_ptr->job_id);
			fail_reason = WAIT_QOS_THRES;
		}
	}

	return (fail_reason);
}

/*
 * _job_create - create a job table record for the supplied specifications.
 *	This performs only basic tests for request validity (access to
 *	partition, nodes count in partition, and sufficient processors in
 *	partition).
 * IN job_specs - job specifications
 * IN allocate - resource allocation request if set rather than job submit
 * IN will_run - job is not to be created, test of validity only
 * OUT job_pptr - pointer to the job (NULL on error)
 * OUT err_msg - Error message for user
 * RET 0 on success, otherwise ESLURM error code. If the job would only be
 *	able to execute with some change in partition configuration then
 *	ESLURM_REQUESTED_PART_CONFIG_UNAVAILABLE is returned
 */

static int _job_create(job_desc_msg_t *job_desc, int allocate, int will_run,
		       struct job_record **job_pptr, uid_t submit_uid,
		       char **err_msg, uint16_t protocol_version)
{
	static int launch_type_poe = -1;
	int error_code = SLURM_SUCCESS, i, qos_error;
	struct part_record *part_ptr = NULL;
	List part_ptr_list = NULL;
	bitstr_t *req_bitmap = NULL, *exc_bitmap = NULL;
	struct job_record *job_ptr = NULL;
	slurmdb_assoc_rec_t assoc_rec, *assoc_ptr = NULL;
	List license_list = NULL;
	bool is_job_array = false, valid;
	slurmdb_qos_rec_t qos_rec, *qos_ptr;
	uint32_t user_submit_priority;
	static uint32_t node_scaling = 1;
	static uint32_t cpus_per_mp = 1;
	acct_policy_limit_set_t acct_policy_limit_set;

#ifdef HAVE_BG
	uint16_t geo[SYSTEM_DIMENSIONS];
	uint16_t reboot;
	uint16_t rotate;
	uint16_t conn_type[SYSTEM_DIMENSIONS];
	static bool sub_mp_system = 0;

	if (node_scaling == 1) {
		select_g_alter_node_cnt(SELECT_GET_NODE_SCALING,
					&node_scaling);
		select_g_alter_node_cnt(SELECT_GET_MP_CPU_CNT,
					&cpus_per_mp);
		if (node_scaling < 512)
			sub_mp_system = 1;
	}
#endif

	if (select_serial == -1) {
		if (strcmp(slurmctld_conf.select_type, "select/serial"))
			select_serial = 0;
		else
			select_serial = 1;
	}

	memset(&acct_policy_limit_set, 0, sizeof(acct_policy_limit_set_t));

	*job_pptr = (struct job_record *) NULL;
	/*
	 * Check user permission for negative 'nice' and non-0 priority values
	 * (both restricted to SlurmUser) before running the job_submit plugin.
	 */
	if ((submit_uid != 0) && (submit_uid != slurmctld_conf.slurm_user_id)) {
		if (job_desc->priority != 0)
			job_desc->priority = NO_VAL;
		if (job_desc->nice < NICE_OFFSET)
			job_desc->nice = NICE_OFFSET;
	}
	user_submit_priority = job_desc->priority;

	/* insure that selected nodes are in this partition */
	if (job_desc->req_nodes) {
		error_code = node_name2bitmap(job_desc->req_nodes, false,
					      &req_bitmap);
		if (error_code) {
			error_code = ESLURM_INVALID_NODE_NAME;
			goto cleanup_fail;
		}
		if ((job_desc->contiguous != (uint16_t) NO_VAL) &&
		    (job_desc->contiguous))
			bit_fill_gaps(req_bitmap);
		i = bit_set_count(req_bitmap);
		if (i > job_desc->min_nodes)
			job_desc->min_nodes = i * node_scaling;
		if (i > job_desc->min_cpus)
			job_desc->min_cpus = i * cpus_per_mp;
		if (job_desc->max_nodes &&
		    (job_desc->min_nodes > job_desc->max_nodes)) {
#if 0
			info("_job_create: max node count less than required "
			     "hostlist size for user %u", job_desc->user_id);
			job_desc->max_nodes = job_desc->min_nodes;
#else
			error_code = ESLURM_INVALID_NODE_COUNT;
			goto cleanup_fail;
#endif
		}
	}
#ifdef HAVE_ALPS_CRAY
	if ((job_desc->max_nodes == 0) && (job_desc->script == NULL)) {
#else
	if (job_desc->max_nodes == 0) {
#endif
		info("_job_create: max_nodes == 0");
		error_code = ESLURM_INVALID_NODE_COUNT;
		goto cleanup_fail;
	}

	error_code = _get_job_parts(job_desc, &part_ptr, &part_ptr_list,
				    err_msg);
	if (error_code != SLURM_SUCCESS)
		goto cleanup_fail;


	memset(&assoc_rec, 0, sizeof(slurmdb_assoc_rec_t));
	assoc_rec.acct      = job_desc->account;
	assoc_rec.partition = part_ptr->name;
	assoc_rec.uid       = job_desc->user_id;
	/* Checks are done later to validate assoc_ptr, so we don't
	   need to lock outside of fill_in_assoc.
	*/
	if (assoc_mgr_fill_in_assoc(acct_db_conn, &assoc_rec,
				    accounting_enforce, &assoc_ptr, false)) {
		info("_job_create: invalid account or partition for user %u, "
		     "account '%s', and partition '%s'",
		     job_desc->user_id, assoc_rec.acct, assoc_rec.partition);
		error_code = ESLURM_INVALID_ACCOUNT;
		goto cleanup_fail;
	} else if (association_based_accounting &&
		   !assoc_ptr &&
		   !(accounting_enforce & ACCOUNTING_ENFORCE_ASSOCS)) {
		/* If not enforcing associations we want to look for the
		 * default account and use it to avoid getting trash in the
		 * accounting records. */
		assoc_rec.acct = NULL;
		assoc_mgr_fill_in_assoc(acct_db_conn, &assoc_rec,
					accounting_enforce, &assoc_ptr, false);
		if (assoc_ptr) {
			info("_job_create: account '%s' has no association "
			     "for user %u using default account '%s'",
			     job_desc->account, job_desc->user_id,
			     assoc_rec.acct);
			xfree(job_desc->account);
		}
	}

	if (job_desc->account == NULL)
		job_desc->account = xstrdup(assoc_rec.acct);

	/* This must be done after we have the assoc_ptr set */
	memset(&qos_rec, 0, sizeof(slurmdb_qos_rec_t));
	qos_rec.name = job_desc->qos;
	if (wiki_sched && job_desc->comment &&
	    strstr(job_desc->comment, "QOS:")) {
		if (strstr(job_desc->comment, "FLAGS:PREEMPTOR"))
			qos_rec.name = "expedite";
		else if (strstr(job_desc->comment, "FLAGS:PREEMPTEE"))
			qos_rec.name = "standby";
	}

	qos_ptr = _determine_and_validate_qos(
		job_desc->reservation, assoc_ptr, false, &qos_rec, &qos_error);

	if (qos_error != SLURM_SUCCESS) {
		error_code = qos_error;
		goto cleanup_fail;
	}

	error_code = _valid_job_part(job_desc, submit_uid, req_bitmap,
				     &part_ptr, part_ptr_list,
				     assoc_ptr, qos_ptr);

	if (error_code != SLURM_SUCCESS)
		goto cleanup_fail;

	if ((error_code = _validate_job_desc(job_desc, allocate, submit_uid,
	                                     part_ptr, part_ptr_list))) {
		goto cleanup_fail;
	}

	if ((accounting_enforce & ACCOUNTING_ENFORCE_LIMITS) &&
	    (!acct_policy_validate(job_desc, part_ptr,
				   assoc_ptr, qos_ptr, NULL,
				   &acct_policy_limit_set, 0))) {
		info("_job_create: exceeded association/qos's limit "
		     "for user %u", job_desc->user_id);
		error_code = ESLURM_ACCOUNTING_POLICY;
		goto cleanup_fail;
	}

	/* This needs to be done after the association acct policy check since
	 * it looks at unaltered nodes for bluegene systems
	 */
	debug3("before alteration asking for nodes %u-%u cpus %u-%u",
	       job_desc->min_nodes, job_desc->max_nodes,
	       job_desc->min_cpus, job_desc->max_cpus);
	if (select_g_alter_node_cnt(SELECT_SET_NODE_CNT, job_desc)
	    != SLURM_SUCCESS) {
		error_code = ESLURM_INVALID_NODE_COUNT;
		goto cleanup_fail;
	}

	debug3("after alteration asking for nodes %u-%u cpus %u-%u",
	       job_desc->min_nodes, job_desc->max_nodes,
	       job_desc->min_cpus, job_desc->max_cpus);

	if (job_desc->exc_nodes) {
		error_code = node_name2bitmap(job_desc->exc_nodes, false,
					      &exc_bitmap);
		if (error_code) {
			error_code = ESLURM_INVALID_NODE_NAME;
			goto cleanup_fail;
		}
	}
	if (exc_bitmap && req_bitmap) {
		bitstr_t *tmp_bitmap = NULL;
		bitoff_t first_set;
		tmp_bitmap = bit_copy(exc_bitmap);
		bit_and(tmp_bitmap, req_bitmap);
		first_set = bit_ffs(tmp_bitmap);
		FREE_NULL_BITMAP(tmp_bitmap);
		if (first_set != -1) {
			info("Job's required and excluded node lists overlap");
			error_code = ESLURM_INVALID_NODE_NAME;
			goto cleanup_fail;
		}
	}

	if (job_desc->min_nodes == NO_VAL)
		job_desc->min_nodes = 1;

#ifdef HAVE_BG
	select_g_select_jobinfo_get(job_desc->select_jobinfo,
				    SELECT_JOBDATA_GEOMETRY, &geo);
	if (geo[0] == (uint16_t) NO_VAL) {
		for (i=0; i<SYSTEM_DIMENSIONS; i++)
			geo[i] = 0;
		select_g_select_jobinfo_set(job_desc->select_jobinfo,
					    SELECT_JOBDATA_GEOMETRY, &geo);
	} else if (geo[0] != 0) {
		uint32_t i, tot = 1;
		for (i=0; i<SYSTEM_DIMENSIONS; i++)
			tot *= geo[i];
		if (job_desc->min_nodes > tot) {
			info("MinNodes(%d) > GeometryNodes(%d)",
			     job_desc->min_nodes, tot);
			error_code = ESLURM_TOO_MANY_REQUESTED_CPUS;
			goto cleanup_fail;
		}
		job_desc->min_nodes = tot;
	}
	select_g_select_jobinfo_get(job_desc->select_jobinfo,
				    SELECT_JOBDATA_REBOOT, &reboot);
	if (reboot == (uint16_t) NO_VAL) {
		reboot = 0;	/* default is no reboot */
		select_g_select_jobinfo_set(job_desc->select_jobinfo,
					    SELECT_JOBDATA_REBOOT, &reboot);
	}
	select_g_select_jobinfo_get(job_desc->select_jobinfo,
				    SELECT_JOBDATA_ROTATE, &rotate);
	if (rotate == (uint16_t) NO_VAL) {
		rotate = 1;	/* refault is to rotate */
		select_g_select_jobinfo_set(job_desc->select_jobinfo,
					    SELECT_JOBDATA_ROTATE, &rotate);
	}
	select_g_select_jobinfo_get(job_desc->select_jobinfo,
				    SELECT_JOBDATA_CONN_TYPE, &conn_type);

	if ((conn_type[0] != (uint16_t) NO_VAL)
	    && (((conn_type[0] >= SELECT_SMALL)
		 && ((job_desc->min_cpus >= cpus_per_mp) && !sub_mp_system))
		|| (!sub_mp_system
		    && ((conn_type[0] == SELECT_TORUS)
			|| (conn_type[0] == SELECT_MESH))
		    && (job_desc->min_cpus < cpus_per_mp)))) {
		/* check to make sure we have a valid conn_type with
		 * the cpu count */
		info("Job's cpu count at %u makes our conn_type "
		     "of '%s' invalid.",
		     job_desc->min_cpus, conn_type_string(conn_type[0]));
		error_code = ESLURM_INVALID_NODE_COUNT;
		goto cleanup_fail;
	}

	/* make sure we reset all the NO_VAL's to NAV's */
	for (i=0; i<SYSTEM_DIMENSIONS; i++) {
		if (conn_type[i] == (uint16_t)NO_VAL)
			conn_type[i] = SELECT_NAV;
	}
	select_g_select_jobinfo_set(job_desc->select_jobinfo,
				    SELECT_JOBDATA_CONN_TYPE,
				    &conn_type);
#endif

	if (job_desc->max_nodes == NO_VAL)
		job_desc->max_nodes = 0;

	if (job_desc->max_nodes &&
	    (job_desc->max_nodes < job_desc->min_nodes)) {
		info("_job_create: Job's max_nodes(%u) < min_nodes(%u)",
		     job_desc->max_nodes, job_desc->min_nodes);
		error_code = ESLURM_INVALID_NODE_COUNT;
		goto cleanup_fail;
	}

	license_list = license_validate(job_desc->licenses, &valid);
	if (!valid) {
		info("Job's requested licenses are invalid: %s",
		     job_desc->licenses);
		error_code = ESLURM_INVALID_LICENSES;
		goto cleanup_fail;
	}

	if ((error_code = _copy_job_desc_to_job_record(job_desc,
						       job_pptr,
						       &req_bitmap,
						       &exc_bitmap))) {
		if (error_code == SLURM_ERROR)
			error_code = ESLURM_ERROR_ON_DESC_TO_RECORD_COPY;
		job_ptr = *job_pptr;
		goto cleanup_fail;
	}
	job_ptr = *job_pptr;
	job_ptr->start_protocol_ver = protocol_version;
	job_ptr->part_ptr = part_ptr;
	job_ptr->part_ptr_list = part_ptr_list;

	part_ptr_list = NULL;
	if ((error_code = checkpoint_alloc_jobinfo(&(job_ptr->check_job)))) {
		error("Failed to allocate checkpoint info for job");
		goto cleanup_fail;
	}

	job_ptr->limit_set_max_cpus = acct_policy_limit_set.max_cpus;
	job_ptr->limit_set_max_nodes = acct_policy_limit_set.max_nodes;
	job_ptr->limit_set_min_cpus = acct_policy_limit_set.min_cpus;
	job_ptr->limit_set_min_nodes = acct_policy_limit_set.min_nodes;
	job_ptr->limit_set_pn_min_memory = acct_policy_limit_set.pn_min_memory;
	job_ptr->limit_set_time = acct_policy_limit_set.time;
	job_ptr->limit_set_qos = acct_policy_limit_set.qos;

	job_ptr->assoc_id = assoc_rec.id;
	job_ptr->assoc_ptr = (void *) assoc_ptr;
	job_ptr->qos_ptr = (void *) qos_ptr;
	job_ptr->qos_id = qos_rec.id;

	if (launch_type_poe == -1) {
		char *launch_type = slurm_get_launch_type();
		if (!strcmp(launch_type, "launch/poe"))
			launch_type_poe = 1;
		else
			launch_type_poe = 0;
		xfree(launch_type);
	}
	if (launch_type_poe == 1)
		job_ptr->next_step_id = 1;

	/*
	 * Permission for altering priority was confirmed above. The job_submit
	 * plugin may have set the priority directly or put the job on hold. If
	 * the priority is not given, we will figure it out later after we see
	 * if the job is eligible or not. So we want NO_VAL if not set.
	 */
	job_ptr->priority = job_desc->priority;
	if (job_ptr->priority == 0) {
		if (user_submit_priority == 0)
			job_ptr->state_reason = WAIT_HELD_USER;
		else
			job_ptr->state_reason = WAIT_HELD;
	} else if (job_ptr->priority != NO_VAL) {
		job_ptr->direct_set_prio = 1;
	}

	error_code = update_job_dependency(job_ptr, job_desc->dependency);
	if (error_code != SLURM_SUCCESS)
		goto cleanup_fail;
	job_ptr->details->orig_dependency = xstrdup(job_ptr->details->
						    dependency);

	if (build_feature_list(job_ptr)) {
		error_code = ESLURM_INVALID_FEATURE;
		goto cleanup_fail;
	}
	/* NOTE: If this job is being used to expand another job, this job's
	 * gres_list has already been filled in with a copy of gres_list job
	 * to be expanded by update_job_dependency() */
	if ((job_ptr->details->expanding_jobid == 0) &&
	    gres_plugin_job_state_validate(job_ptr->gres, &job_ptr->gres_list)){
		error_code = ESLURM_INVALID_GRES;
		goto cleanup_fail;
	}
	gres_plugin_job_state_log(job_ptr->gres_list, job_ptr->job_id);

	if ((error_code = validate_job_resv(job_ptr)))
		goto cleanup_fail;

	if (job_desc->script
	    &&  (!will_run)) {	/* don't bother with copy if just a test */
		if ((error_code = _copy_job_desc_to_file(job_desc,
							 job_ptr->job_id))) {
			error_code = ESLURM_WRITING_TO_FILE;
			goto cleanup_fail;
		}
		job_ptr->batch_flag = 1;
	} else
		job_ptr->batch_flag = 0;
	if (job_desc->array_bitmap)
		is_job_array = true;
	if (!will_run &&
	    (error_code = bb_g_job_validate2(job_ptr, err_msg, is_job_array)))
		goto cleanup_fail;

	job_ptr->license_list = license_list;
	license_list = NULL;

	if (job_desc->req_switch != NO_VAL) {	/* Max # of switches */
		job_ptr->req_switch = job_desc->req_switch;
		if (job_desc->wait4switch != NO_VAL) {
			job_ptr->wait4switch =
				_max_switch_wait(job_desc->wait4switch);
		} else
			job_ptr->wait4switch = _max_switch_wait(INFINITE);
	}
	job_ptr->best_switch = true;

	FREE_NULL_LIST(license_list);
	FREE_NULL_BITMAP(req_bitmap);
	FREE_NULL_BITMAP(exc_bitmap);
	return error_code;

cleanup_fail:
	if (job_ptr) {
		job_ptr->job_state = JOB_FAILED;
		job_ptr->exit_code = 1;
		job_ptr->state_reason = FAIL_SYSTEM;
		xfree(job_ptr->state_desc);
		job_ptr->start_time = job_ptr->end_time = time(NULL);
		_purge_job_record(job_ptr->job_id);
		*job_pptr = (struct job_record *) NULL;
	}
	FREE_NULL_LIST(license_list);
	FREE_NULL_LIST(part_ptr_list);
	FREE_NULL_BITMAP(req_bitmap);
	FREE_NULL_BITMAP(exc_bitmap);
	return error_code;
}

static int _test_strlen(char *test_str, char *str_name, int max_str_len)
{
	int i = 0;

	if (test_str)
		i = strlen(test_str);
	if (i > max_str_len) {
		info("job_create_request: strlen(%s) too big (%d > %d)",
		     str_name, i, max_str_len);
		return ESLURM_PATHNAME_TOO_LONG;
	}
	return SLURM_SUCCESS;
}

/* For each token in a comma delimited job array expression set the matching
 * bitmap entry */
static bool _parse_array_tok(char *tok, bitstr_t *array_bitmap, uint32_t max)
{
	char *end_ptr = NULL;
	int i, first, last, step = 1;

	first = strtol(tok, &end_ptr, 10);
	if (first < 0)
		return false;
	if (end_ptr[0] == '-') {
		last = strtol(end_ptr + 1, &end_ptr, 10);
		if (end_ptr[0] == ':') {
			step = strtol(end_ptr + 1, &end_ptr, 10);
			if ((end_ptr[0] != '\0') && (end_ptr[0] != '%'))
				return false;
			if (step <= 0)
				return false;
		} else if ((end_ptr[0] != '\0') && (end_ptr[0] != '%')) {
			return false;
		}
		if (last < first)
			return false;
	} else if ((end_ptr[0] != '\0') && (end_ptr[0] != '%')) {
		return false;
	} else {
		last = first;
	}

	if (last >= max)
		return false;

	for (i = first; i <= last; i += step) {
		bit_set(array_bitmap, i);
	}

	return true;
}

/* Translate a job array expression into the equivalent bitmap */
static bool _valid_array_inx(job_desc_msg_t *job_desc)
{
	slurm_ctl_conf_t *conf;
	bool valid = true;
	char *tmp, *tok, *last = NULL;

	FREE_NULL_BITMAP(job_desc->array_bitmap);
	if (!job_desc->array_inx || !job_desc->array_inx[0])
		return true;
	if (!job_desc->script || !job_desc->script[0])
		return false;

	if (max_array_size == NO_VAL) {
		conf = slurm_conf_lock();
		max_array_size = conf->max_array_sz;
		slurm_conf_unlock();
	}
	if (max_array_size == 0) {
		verbose("Job arrays disabled, MaxArraySize=0");
		return false;
	}

	/* We have a job array request */
	job_desc->immediate = 0;	/* Disable immediate option */
	job_desc->array_bitmap = bit_alloc(max_array_size);

	tmp = xstrdup(job_desc->array_inx);
	tok = strtok_r(tmp, ",", &last);
	while (tok && valid) {
		valid = _parse_array_tok(tok, job_desc->array_bitmap,
					 max_array_size);
		tok = strtok_r(NULL, ",", &last);
	}
	xfree(tmp);

	return valid;
}

/* Make sure a job descriptor's strings are not huge, which could result in
 * a denial of service attack due to memory demands by the slurmctld */
static int _test_job_desc_fields(job_desc_msg_t * job_desc)
{
	if (_test_strlen(job_desc->account, "account", 1024)		||
	    _test_strlen(job_desc->alloc_node, "alloc_node", 1024)	||
	    _test_strlen(job_desc->array_inx, "array_inx", 1024 * 4)	||
	    _test_strlen(job_desc->blrtsimage, "blrtsimage", 1024)	||
	    _test_strlen(job_desc->burst_buffer, "burst_buffer",1024*8) ||
	    _test_strlen(job_desc->ckpt_dir, "ckpt_dir", 1024)		||
	    _test_strlen(job_desc->comment, "comment", 1024)		||
	    _test_strlen(job_desc->cpu_bind, "cpu_bind", 1024)		||
	    _test_strlen(job_desc->dependency, "dependency", 1024*128)	||
	    _test_strlen(job_desc->features, "features", 1024)		||
	    _test_strlen(job_desc->gres, "gres", 1024)			||
	    _test_strlen(job_desc->licenses, "licenses", 1024)		||
	    _test_strlen(job_desc->linuximage, "linuximage", 1024)	||
	    _test_strlen(job_desc->mail_user, "mail_user", 1024)	||
	    _test_strlen(job_desc->mem_bind, "mem_bind", 1024)		||
	    _test_strlen(job_desc->mloaderimage, "mloaderimage", 1024)	||
	    _test_strlen(job_desc->name, "name", 1024)			||
	    _test_strlen(job_desc->network, "network", 1024)		||
	    _test_strlen(job_desc->partition, "partition", 1024)	||
	    _test_strlen(job_desc->qos, "qos", 1024)			||
	    _test_strlen(job_desc->ramdiskimage, "ramdiskimage", 1024)	||
	    _test_strlen(job_desc->reservation, "reservation", 1024)	||
	    _test_strlen(job_desc->script, "script", 1024 * 1024 * 4)	||
	    _test_strlen(job_desc->std_err, "std_err", MAXPATHLEN)	||
	    _test_strlen(job_desc->std_in, "std_in", MAXPATHLEN)	||
	    _test_strlen(job_desc->std_out, "std_out", MAXPATHLEN)	||
	    _test_strlen(job_desc->wckey, "wckey", 1024)		||
	    _test_strlen(job_desc->work_dir, "work_dir", MAXPATHLEN))
		return ESLURM_PATHNAME_TOO_LONG;

	return SLURM_SUCCESS;
}

/* Perform some size checks on strings we store to prevent
 * malicious user filling slurmctld's memory
 * IN job_desc   - user job submit request
 * IN submit_uid - UID making job submit request
 * OUT err_msg   - custom error message to return
 * RET 0 or error code */
extern int validate_job_create_req(job_desc_msg_t * job_desc, uid_t submit_uid,
				   char **err_msg)
{
	int rc;

	rc = job_submit_plugin_submit(job_desc, (uint32_t) submit_uid, err_msg);
	if (rc != SLURM_SUCCESS)
		return rc;

	rc = bb_g_job_validate(job_desc, submit_uid);
	if (rc != SLURM_SUCCESS)
		return rc;

	rc = _test_job_desc_fields(job_desc);
	if (rc != SLURM_SUCCESS)
		return rc;

	if (!_valid_array_inx(job_desc))
		return ESLURM_INVALID_ARRAY;

	/* Make sure anything that may be put in the database will be
	 * lower case */
	xstrtolower(job_desc->account);
	xstrtolower(job_desc->wckey);

	/* Basic validation of some parameters */
	if (job_desc->req_nodes) {
		hostlist_t hl;
		uint32_t host_cnt;
		hl = hostlist_create(job_desc->req_nodes);
		if (hl == NULL) {
			/* likely a badly formatted hostlist */
			error("validate_job_create_req: bad hostlist");
			return ESLURM_INVALID_NODE_NAME;
		}
		host_cnt = hostlist_count(hl);
		hostlist_destroy(hl);
		if ((job_desc->min_nodes == NO_VAL) ||
		    (job_desc->min_nodes <  host_cnt))
			job_desc->min_nodes = host_cnt;
	}
	if ((job_desc->ntasks_per_node != (uint16_t) NO_VAL) &&
	    (job_desc->min_nodes       != NO_VAL) &&
	    (job_desc->num_tasks       != NO_VAL)) {
		uint32_t ntasks = job_desc->ntasks_per_node *
				  job_desc->min_nodes;
		job_desc->num_tasks = MAX(job_desc->num_tasks, ntasks);
	}
	if ((job_desc->min_cpus  != NO_VAL) &&
	    (job_desc->min_nodes != NO_VAL) &&
	    (job_desc->min_cpus  <  job_desc->min_nodes) &&
	    (job_desc->max_cpus  >= job_desc->min_nodes))
		job_desc->min_cpus = job_desc->min_nodes;

	return SLURM_SUCCESS;
}

/* _copy_job_desc_to_file - copy the job script and environment from the RPC
 *	structure into a file */
static int
_copy_job_desc_to_file(job_desc_msg_t * job_desc, uint32_t job_id)
{
	int error_code = 0, hash;
	char *dir_name, job_dir[32], *file_name;
	DEF_TIMERS;

	START_TIMER;
	/* Create state_save_location directory */
	dir_name = slurm_get_state_save_location();

	/* Create directory based upon job ID due to limitations on the number
	 * of files possible in a directory on some file system types (e.g.
	 * up to 64k files on a FAT32 file system). */
	hash = job_id % 10;
	sprintf(job_dir, "/hash.%d", hash);
	xstrcat(dir_name, job_dir);
	(void) mkdir(dir_name, 0700);

	/* Create job_id specific directory */
	sprintf(job_dir, "/job.%u", job_id);
	xstrcat(dir_name, job_dir);
	if (mkdir(dir_name, 0700)) {
		if (!slurmctld_primary && (errno == EEXIST)) {
			error("Apparent duplicate job ID %u. Two primary "
			      "slurmctld daemons might currently be active",
			      job_id);
		}
		error("mkdir(%s) error %m", dir_name);
		xfree(dir_name);
		return ESLURM_WRITING_TO_FILE;
	}

	/* Create environment file, and write data to it */
	file_name = xstrdup(dir_name);
	xstrcat(file_name, "/environment");
	error_code = _write_data_array_to_file(file_name,
					       job_desc->environment,
					       job_desc->env_size);
	xfree(file_name);

	if (error_code == 0) {
		/* Create script file */
		file_name = xstrdup(dir_name);
		xstrcat(file_name, "/script");
		error_code = _write_data_to_file(file_name, job_desc->script);
		xfree(file_name);
	}

	xfree(dir_name);
	END_TIMER2("_copy_job_desc_to_file");
	return error_code;
}

/* Return true of the specified job ID already has a batch directory so
 * that a different job ID can be created. This is to help limit damage from
 * split-brain, where two slurmctld daemons are running as primary. */
static bool _dup_job_file_test(uint32_t job_id)
{
	char *dir_name_src, job_dir[40];
	struct stat buf;
	int rc, hash;

	dir_name_src  = slurm_get_state_save_location();
	hash = job_id % 10;
	sprintf(job_dir, "/hash.%d", hash);
	xstrcat(dir_name_src, job_dir);
	sprintf(job_dir, "/job.%u", job_id);
	xstrcat(dir_name_src, job_dir);
	rc = stat(dir_name_src, &buf);
	xfree(dir_name_src);
	if (rc == 0) {
		error("Vestigial state files for job %u, but no job record. "
		      "this may be the result of two slurmctld running in "
		      "primary mode", job_id);
		return true;
	}
	return false;
}

/* _copy_job_desc_files - create copies of a job script and environment files */
static int
_copy_job_desc_files(uint32_t job_id_src, uint32_t job_id_dest)
{
	int error_code = SLURM_SUCCESS, hash;
	char *dir_name_src, *dir_name_dest, job_dir[40];
	char *file_name_src, *file_name_dest;

	/* Create state_save_location directory */
	dir_name_src  = slurm_get_state_save_location();
	dir_name_dest = xstrdup(dir_name_src);

	/* Create directory based upon job ID due to limitations on the number
	 * of files possible in a directory on some file system types (e.g.
	 * up to 64k files on a FAT32 file system). */
	hash = job_id_dest % 10;
	sprintf(job_dir, "/hash.%d", hash);
	xstrcat(dir_name_dest, job_dir);
	(void) mkdir(dir_name_dest, 0700);

	/* Create job_id_dest specific directory */
	sprintf(job_dir, "/job.%u", job_id_dest);
	xstrcat(dir_name_dest, job_dir);
	if (mkdir(dir_name_dest, 0700)) {
		if (!slurmctld_primary && (errno == EEXIST)) {
			error("Apparent duplicate job ID %u. Two primary "
			      "slurmctld daemons might currently be active",
			      job_id_dest);
		}
		error("mkdir(%s) error %m", dir_name_dest);
		xfree(dir_name_src);
		xfree(dir_name_dest);
		return ESLURM_WRITING_TO_FILE;
	}

	/* Identify job_id_src specific directory */
	hash = job_id_src % 10;
	sprintf(job_dir, "/hash.%d", hash);
	xstrcat(dir_name_src, job_dir);
	(void) mkdir(dir_name_src, 0700);
	sprintf(job_dir, "/job.%u", job_id_src);
	xstrcat(dir_name_src, job_dir);

	file_name_src  = xstrdup(dir_name_src);
	file_name_dest = xstrdup(dir_name_dest);
	xstrcat(file_name_src,  "/environment");
	xstrcat(file_name_dest, "/environment");
	error_code = link(file_name_src, file_name_dest);
	if (error_code < 0) {
		error("%s: link() failed %m copy files src %s dest %s",
		      __func__, file_name_src, file_name_dest);
		error_code = _copy_job_file(file_name_src, file_name_dest);
		if (error_code < 0) {
			error("%s: failed copy files %m src %s dst %s",
			      __func__, file_name_src, file_name_dest);
		}
	}
	xfree(file_name_src);
	xfree(file_name_dest);

	if (error_code == 0) {
		file_name_src  = xstrdup(dir_name_src);
		file_name_dest = xstrdup(dir_name_dest);
		xstrcat(file_name_src,  "/script");
		xstrcat(file_name_dest, "/script");
		error_code = link(file_name_src, file_name_dest);
		if (error_code < 0) {
			error("%s: link() failed %m copy files src %s dest %s",
			      __func__, file_name_src, file_name_dest);
			error_code = _copy_job_file(file_name_src,
						    file_name_dest);
			if (error_code < 0) {
				error("%s: failed copy files %m src %s dst %s",
				      __func__, file_name_src, file_name_dest);
			}
		}
		xfree(file_name_src);
		xfree(file_name_dest);
	}

	xfree(dir_name_src);
	xfree(dir_name_dest);
	return error_code;
}

/*
 * Create file with specified name and write the supplied data array to it
 * IN file_name - file to create and write to
 * IN data - array of pointers to strings (e.g. env)
 * IN size - number of elements in data
 */
static int
_write_data_array_to_file(char *file_name, char **data, uint32_t size)
{
	int fd, i, pos, nwrite, amount;

	fd = creat(file_name, 0600);
	if (fd < 0) {
		error("Error creating file %s, %m", file_name);
		return ESLURM_WRITING_TO_FILE;
	}

	amount = write(fd, &size, sizeof(uint32_t));
	if (amount < sizeof(uint32_t)) {
		error("Error writing file %s, %m", file_name);
		close(fd);
		return ESLURM_WRITING_TO_FILE;
	}

	if (data == NULL) {
		close(fd);
		return SLURM_SUCCESS;
	}

	for (i = 0; i < size; i++) {
		nwrite = strlen(data[i]) + 1;
		pos = 0;
		while (nwrite > 0) {
			amount = write(fd, &data[i][pos], nwrite);
			if ((amount < 0) && (errno != EINTR)) {
				error("Error writing file %s, %m",
				      file_name);
				close(fd);
				return ESLURM_WRITING_TO_FILE;
			}
			nwrite -= amount;
			pos    += amount;
		}
	}

	close(fd);
	return SLURM_SUCCESS;
}

/*
 * Create file with specified name and write the supplied data array to it
 * IN file_name - file to create and write to
 * IN data - pointer to string
 */
static int _write_data_to_file(char *file_name, char *data)
{
	int fd, pos, nwrite, amount;

	if (data == NULL) {
		(void) unlink(file_name);
		return SLURM_SUCCESS;
	}

	fd = creat(file_name, 0700);
	if (fd < 0) {
		error("Error creating file %s, %m", file_name);
		return ESLURM_WRITING_TO_FILE;
	}

	nwrite = strlen(data) + 1;
	pos = 0;
	while (nwrite > 0) {
		amount = write(fd, &data[pos], nwrite);
		if ((amount < 0) && (errno != EINTR)) {
			error("Error writing file %s, %m", file_name);
			close(fd);
			return ESLURM_WRITING_TO_FILE;
		}
		nwrite -= amount;
		pos    += amount;
	}
	close(fd);
	return SLURM_SUCCESS;
}

/*
 * get_job_env - return the environment variables and their count for a
 *	given job
 * IN job_ptr - pointer to job for which data is required
 * OUT env_size - number of elements to read
 * RET point to array of string pointers containing environment variables
 */
char **get_job_env(struct job_record *job_ptr, uint32_t * env_size)
{
	char *file_name, **environment = NULL;
	int hash = job_ptr->job_id % 10;
	int cc;

	file_name = slurm_get_state_save_location();
	xstrfmtcat(file_name, "/hash.%d/job.%u/environment",
		   hash, job_ptr->job_id);

	if (_read_data_array_from_file(file_name, &environment, env_size,
				       job_ptr)) {
		/* Read state from version 14.03 or earlier */
		xfree(file_name);
		file_name = slurm_get_state_save_location();
		xstrfmtcat(file_name, "/job.%u/environment", job_ptr->job_id);
		cc = _read_data_array_from_file(file_name,
						&environment,
						env_size,
						job_ptr);
		if (cc < 0) {
			xfree(file_name);
			return NULL;
		}
	}

	xfree(file_name);
	return environment;
}

/*
 * get_job_script - return the script for a given job
 * IN job_ptr - pointer to job for which data is required
 * RET point to string containing job script
 */
char *get_job_script(struct job_record *job_ptr)
{
	char *file_name, job_dir[40], *script = NULL;
	int hash;

	if (!job_ptr->batch_flag)
		return NULL;

	hash = job_ptr->job_id % 10;
	file_name = slurm_get_state_save_location();
	sprintf(job_dir, "/hash.%d/job.%u/script", hash, job_ptr->job_id);
	xstrcat(file_name, job_dir);

	if (_read_data_from_file(file_name, &script)) {
		/* Read version 14.03 or earlier state format */
		xfree(file_name);
		file_name = slurm_get_state_save_location();
		sprintf(job_dir, "/job.%u/script", job_ptr->job_id);
		xstrcat(file_name, job_dir);
		(void) _read_data_from_file(file_name, &script);
	}

	xfree(file_name);
	return script;
}

/*
 * Read a collection of strings from a file
 * IN file_name - file to read from
 * OUT data - pointer to array of pointers to strings (e.g. env),
 *	must be xfreed when no longer needed
 * OUT size - number of elements in data
 * IN job_ptr - job
 * RET 0 on success, -1 on error
 * NOTE: The output format of this must be identical with _xduparray2()
 */
static int
_read_data_array_from_file(char *file_name, char ***data, uint32_t * size,
			   struct job_record *job_ptr)
{
	int fd, pos, buf_size, amount, i, j;
	char *buffer, **array_ptr;
	uint32_t rec_cnt;

	xassert(file_name);
	xassert(data);
	xassert(size);
	*data = NULL;
	*size = 0;

	fd = open(file_name, 0);
	if (fd < 0) {
		error("Error opening file %s, %m", file_name);
		return -1;
	}

	amount = read(fd, &rec_cnt, sizeof(uint32_t));
	if (amount < sizeof(uint32_t)) {
		if (amount != 0)	/* incomplete write */
			error("Error reading file %s, %m", file_name);
		else
			verbose("File %s has zero size", file_name);
		close(fd);
		return -1;
	}

	if (rec_cnt >= INT_MAX) {
		error("%s: unreasonable record counter %d in file %s",
		      __func__, rec_cnt, file_name);
		close(fd);
		return -1;
	}

	if (rec_cnt == 0) {
		*data = NULL;
		*size = 0;
		close(fd);
		return 0;
	}

	pos = 0;
	buf_size = BUF_SIZE;
	buffer = xmalloc(buf_size);
	while (1) {
		amount = read(fd, &buffer[pos], BUF_SIZE);
		if (amount < 0) {
			error("Error reading file %s, %m", file_name);
			xfree(buffer);
			close(fd);
			return -1;
		}
		pos += amount;
		if (amount < BUF_SIZE)	/* end of file */
			break;
		buf_size += amount;
		xrealloc(buffer, buf_size);
	}
	close(fd);

	/* Allocate extra space for supplemental environment variables
	 * as set by Moab */
	if (job_ptr->details->env_cnt) {
		for (j = 0; j < job_ptr->details->env_cnt; j++)
			pos += (strlen(job_ptr->details->env_sup[j]) + 1);
		xrealloc(buffer, pos);
	}

	/* We have all the data, now let's compute the pointers */
	array_ptr = xmalloc(sizeof(char *) *
			    (rec_cnt + job_ptr->details->env_cnt));
	for (i = 0, pos = 0; i < rec_cnt; i++) {
		array_ptr[i] = &buffer[pos];
		pos += strlen(&buffer[pos]) + 1;
		if ((pos > buf_size) && ((i + 1) < rec_cnt)) {
			error("Bad environment file %s", file_name);
			rec_cnt = i;
			break;
		}
	}

	/* Add supplemental environment variables for Moab */
	if (job_ptr->details->env_cnt) {
		char *tmp_chr;
		int env_len, name_len;
		for (j = 0; j < job_ptr->details->env_cnt; j++) {
			tmp_chr = strchr(job_ptr->details->env_sup[j], '=');
			if (tmp_chr == NULL) {
				error("Invalid supplemental environment "
				      "variable: %s",
				      job_ptr->details->env_sup[j]);
				continue;
			}
			env_len  = strlen(job_ptr->details->env_sup[j]) + 1;
			name_len = tmp_chr - job_ptr->details->env_sup[j] + 1;
			/* search for duplicate */
			for (i = 0; i < rec_cnt; i++) {
				if (strncmp(array_ptr[i],
					    job_ptr->details->env_sup[j],
					    name_len)) {
					continue;
				}
				/* over-write duplicate */
				memcpy(&buffer[pos],
				       job_ptr->details->env_sup[j], env_len);
				array_ptr[i] = &buffer[pos];
				pos += env_len;
				break;
			}
			if (i >= rec_cnt) {	/* add env to array end */
				memcpy(&buffer[pos],
				       job_ptr->details->env_sup[j], env_len);
				array_ptr[rec_cnt++] = &buffer[pos];
				pos += env_len;
			}
		}
	}

	*size = rec_cnt;
	*data = array_ptr;
	return 0;
}

/*
 * Read a string from a file
 * IN file_name - file to read from
 * OUT data - pointer to  string
 *	must be xfreed when no longer needed
 * RET - 0 on success, -1 on error
 */
static int _read_data_from_file(char *file_name, char **data)
{
	int fd, pos, buf_size, amount;
	char *buffer;

	xassert(file_name);
	xassert(data);
	*data = NULL;

	fd = open(file_name, 0);
	if (fd < 0) {
		error("Error opening file %s, %m", file_name);
		return -1;
	}

	pos = 0;
	buf_size = BUF_SIZE;
	buffer = xmalloc(buf_size);
	while (1) {
		amount = read(fd, &buffer[pos], BUF_SIZE);
		if (amount < 0) {
			error("Error reading file %s, %m", file_name);
			xfree(buffer);
			close(fd);
			return -1;
		}
		if (amount < BUF_SIZE)	/* end of file */
			break;
		pos += amount;
		buf_size += amount;
		xrealloc(buffer, buf_size);
	}

	*data = buffer;
	close(fd);
	return 0;
}

/* Given a job request, return a multi_core_data struct.
 * Returns NULL if no values set in the job/step request */
static multi_core_data_t *
_set_multi_core_data(job_desc_msg_t * job_desc)
{
	multi_core_data_t * mc_ptr;

	if ((job_desc->sockets_per_node  == (uint16_t) NO_VAL)	&&
	    (job_desc->cores_per_socket  == (uint16_t) NO_VAL)	&&
	    (job_desc->threads_per_core  == (uint16_t) NO_VAL)	&&
	    (job_desc->ntasks_per_socket == (uint16_t) NO_VAL)	&&
	    (job_desc->ntasks_per_core   == (uint16_t) NO_VAL)	&&
	    (job_desc->plane_size        == (uint16_t) NO_VAL))
		return NULL;

	mc_ptr = xmalloc(sizeof(multi_core_data_t));
	mc_ptr->sockets_per_node = job_desc->sockets_per_node;
	mc_ptr->cores_per_socket = job_desc->cores_per_socket;
	mc_ptr->threads_per_core = job_desc->threads_per_core;
	if (job_desc->ntasks_per_socket != (uint16_t) NO_VAL)
		mc_ptr->ntasks_per_socket  = job_desc->ntasks_per_socket;
	else
		mc_ptr->ntasks_per_socket  = (uint16_t) INFINITE;
	if (job_desc->ntasks_per_core != (uint16_t) NO_VAL)
		mc_ptr->ntasks_per_core    = job_desc->ntasks_per_core;
	else if (slurmctld_conf.select_type_param & CR_ONE_TASK_PER_CORE)
		mc_ptr->ntasks_per_core    = 1;
	else
		mc_ptr->ntasks_per_core    = (uint16_t) INFINITE;
	if (job_desc->plane_size != (uint16_t) NO_VAL)
		mc_ptr->plane_size         = job_desc->plane_size;
	else
		mc_ptr->plane_size         = 0;

	return mc_ptr;
}

/* _copy_job_desc_to_job_record - copy the job descriptor from the RPC
 *	structure into the actual slurmctld job record */
static int
_copy_job_desc_to_job_record(job_desc_msg_t * job_desc,
			     struct job_record **job_rec_ptr,
			     bitstr_t ** req_bitmap,
			     bitstr_t ** exc_bitmap)
{
	int error_code;
	struct job_details *detail_ptr;
	struct job_record *job_ptr;
	bool global_job = false;

	if (slurm_get_track_wckey()) {
		if (!job_desc->wckey) {
			/* get the default wckey for this user since none was
			 * given */
			slurmdb_user_rec_t user_rec;
			memset(&user_rec, 0, sizeof(slurmdb_user_rec_t));
			user_rec.uid = job_desc->user_id;
			assoc_mgr_fill_in_user(acct_db_conn, &user_rec,
					       accounting_enforce, NULL);
			if (user_rec.default_wckey)
				job_desc->wckey = xstrdup_printf(
					"*%s", user_rec.default_wckey);
			else if (!(accounting_enforce &
				   ACCOUNTING_ENFORCE_WCKEYS))
				job_desc->wckey = xstrdup("*");
			else {
				error("Job didn't specify wckey and user "
				      "%d has no default.", job_desc->user_id);
				return ESLURM_INVALID_WCKEY;
			}
		} else if (job_desc->wckey) {
			slurmdb_wckey_rec_t wckey_rec, *wckey_ptr = NULL;

			memset(&wckey_rec, 0, sizeof(slurmdb_wckey_rec_t));
			wckey_rec.uid       = job_desc->user_id;
			wckey_rec.name      = job_desc->wckey;

			if (assoc_mgr_fill_in_wckey(acct_db_conn, &wckey_rec,
						    accounting_enforce,
						    &wckey_ptr)) {
				if (accounting_enforce &
				    ACCOUNTING_ENFORCE_WCKEYS) {
					error("%s: invalid wckey '%s' for "
					      "user %u.",
					      __func__, wckey_rec.name,
					      job_desc->user_id);
					return ESLURM_INVALID_WCKEY;
				}
			}
		} else if (accounting_enforce & ACCOUNTING_ENFORCE_WCKEYS) {
			/* This should never happen */
			info("%s: no wckey was given for job submit", __func__);
			return ESLURM_INVALID_WCKEY;
		}
	}

	job_ptr = _create_job_record(&error_code, 1);
	if (error_code)
		return error_code;

	*job_rec_ptr = job_ptr;
	job_ptr->partition = xstrdup(job_desc->partition);
	if (job_desc->profile != ACCT_GATHER_PROFILE_NOT_SET)
		job_ptr->profile = job_desc->profile;

	if (job_desc->job_id != NO_VAL) {	/* already confirmed unique */
		job_ptr->job_id = job_desc->job_id;
	} else {
		if (job_desc->sicp_mode || job_desc->clusters)
			global_job = true;
		error_code = _set_job_id(job_ptr, global_job);
		if (error_code)
			return error_code;
	}

	if (job_desc->name)
		job_ptr->name = xstrdup(job_desc->name);
	if (job_desc->wckey)
		job_ptr->wckey = xstrdup(job_desc->wckey);

	_add_job_hash(job_ptr);

	job_ptr->user_id    = (uid_t) job_desc->user_id;
	job_ptr->group_id   = (gid_t) job_desc->group_id;
	job_ptr->job_state  = JOB_PENDING;
	job_ptr->time_limit = job_desc->time_limit;
	if (job_desc->time_min != NO_VAL)
		job_ptr->time_min = job_desc->time_min;
	job_ptr->alloc_sid  = job_desc->alloc_sid;
	job_ptr->alloc_node = xstrdup(job_desc->alloc_node);
	job_ptr->account    = xstrdup(job_desc->account);
	job_ptr->burst_buffer = xstrdup(job_desc->burst_buffer);
	job_ptr->gres       = xstrdup(job_desc->gres);
	job_ptr->network    = xstrdup(job_desc->network);
	job_ptr->resv_name  = xstrdup(job_desc->reservation);
	job_ptr->comment    = xstrdup(job_desc->comment);
	if (!wiki_sched_test) {
		char *sched_type = slurm_get_sched_type();
		if (strcmp(sched_type, "sched/wiki") == 0)
			wiki_sched  = true;
		if (strcmp(sched_type, "sched/wiki2") == 0) {
			wiki_sched  = true;
			wiki2_sched = true;
		}
		xfree(sched_type);
		wiki_sched_test = true;
	}

	if (job_desc->kill_on_node_fail != (uint16_t) NO_VAL)
		job_ptr->kill_on_node_fail = job_desc->kill_on_node_fail;

	job_ptr->resp_host = xstrdup(job_desc->resp_host);
	job_ptr->alloc_resp_port = job_desc->alloc_resp_port;
	job_ptr->other_port = job_desc->other_port;
	job_ptr->power_flags = job_desc->power_flags;
	job_ptr->sicp_mode = job_desc->sicp_mode;
	job_ptr->time_last_active = time(NULL);
	job_ptr->cr_enabled = 0;
	job_ptr->derived_ec = 0;

	job_ptr->licenses  = xstrdup(job_desc->licenses);
	job_ptr->mail_type = job_desc->mail_type;
	job_ptr->mail_user = xstrdup(job_desc->mail_user);

	job_ptr->ckpt_interval = job_desc->ckpt_interval;
	job_ptr->spank_job_env = job_desc->spank_job_env;
	job_ptr->spank_job_env_size = job_desc->spank_job_env_size;
	job_desc->spank_job_env = (char **) NULL; /* nothing left to free */
	job_desc->spank_job_env_size = 0;         /* nothing left to free */

	if (job_desc->wait_all_nodes == (uint16_t) NO_VAL)
		job_ptr->wait_all_nodes = DEFAULT_WAIT_ALL_NODES;
	else
		job_ptr->wait_all_nodes = job_desc->wait_all_nodes;
	job_ptr->warn_flags  = job_desc->warn_flags;
	job_ptr->warn_signal = job_desc->warn_signal;
	job_ptr->warn_time   = job_desc->warn_time;

	detail_ptr = job_ptr->details;
	detail_ptr->argc = job_desc->argc;
	detail_ptr->argv = job_desc->argv;
	job_desc->argv   = (char **) NULL; /* nothing left to free */
	job_desc->argc   = 0;		   /* nothing left to free */
	detail_ptr->acctg_freq = xstrdup(job_desc->acctg_freq);
	detail_ptr->cpu_bind_type = job_desc->cpu_bind_type;
	detail_ptr->cpu_bind   = xstrdup(job_desc->cpu_bind);
	detail_ptr->cpu_freq_gov = job_desc->cpu_freq_gov;
	detail_ptr->cpu_freq_max = job_desc->cpu_freq_max;
	detail_ptr->cpu_freq_min = job_desc->cpu_freq_min;
	detail_ptr->nice       = job_desc->nice;
	detail_ptr->open_mode  = job_desc->open_mode;
	detail_ptr->min_cpus   = job_desc->min_cpus;
	detail_ptr->max_cpus   = job_desc->max_cpus;
	detail_ptr->min_nodes  = job_desc->min_nodes;
	detail_ptr->max_nodes  = job_desc->max_nodes;
	if (job_desc->req_nodes) {
		detail_ptr->req_nodes =
			_copy_nodelist_no_dup(job_desc->req_nodes);
		detail_ptr->req_node_bitmap = *req_bitmap;
		detail_ptr->req_node_layout = NULL; /* Layout specified at
						     * start time */
		*req_bitmap = NULL;	/* Reused nothing left to free */
	}
	if (job_desc->exc_nodes) {
		detail_ptr->exc_nodes =
			_copy_nodelist_no_dup(job_desc->exc_nodes);
		detail_ptr->exc_node_bitmap = *exc_bitmap;
		*exc_bitmap = NULL;	/* Reused nothing left to free */
	}
	if (job_desc->features)
		detail_ptr->features = xstrdup(job_desc->features);
	if ((job_desc->shared == 0) && (select_serial == 0)) {
		detail_ptr->share_res  = 0;
		detail_ptr->whole_node = 1;
	} else if (job_desc->shared == 1) {
		detail_ptr->share_res  = 1;
		detail_ptr->whole_node = 0;
	} else {
		detail_ptr->share_res  = (uint8_t) NO_VAL;
		detail_ptr->whole_node = 0;
	}
	if (job_desc->contiguous != (uint16_t) NO_VAL)
		detail_ptr->contiguous = job_desc->contiguous;
	if (slurm_get_use_spec_resources())
		detail_ptr->core_spec = job_desc->core_spec;
	else
		detail_ptr->core_spec = (uint16_t) NO_VAL;
	if (detail_ptr->core_spec != (uint16_t) NO_VAL)
		detail_ptr->whole_node = 1;
	if (job_desc->task_dist != (uint16_t) NO_VAL)
		detail_ptr->task_dist = job_desc->task_dist;
	if (job_desc->cpus_per_task != (uint16_t) NO_VAL)
		detail_ptr->cpus_per_task = MAX(job_desc->cpus_per_task, 1);
	else
		detail_ptr->cpus_per_task = 1;
	if (job_desc->pn_min_cpus != (uint16_t) NO_VAL)
		detail_ptr->pn_min_cpus = job_desc->pn_min_cpus;
	if (job_desc->overcommit != (uint8_t) NO_VAL)
		detail_ptr->overcommit = job_desc->overcommit;
	if (job_desc->ntasks_per_node != (uint16_t) NO_VAL) {
		detail_ptr->ntasks_per_node = job_desc->ntasks_per_node;
		if (detail_ptr->overcommit == 0) {
			detail_ptr->pn_min_cpus =
				MAX(detail_ptr->pn_min_cpus,
				    (detail_ptr->cpus_per_task *
				     detail_ptr->ntasks_per_node));
		}
	} else {
		detail_ptr->pn_min_cpus = MAX(detail_ptr->pn_min_cpus,
					      detail_ptr->cpus_per_task);
	}
	if (job_desc->reboot != (uint16_t) NO_VAL)
		job_ptr->reboot = MIN(job_desc->reboot, 1);
	else
		job_ptr->reboot = 0;
	if (job_desc->requeue != (uint16_t) NO_VAL)
		detail_ptr->requeue = MIN(job_desc->requeue, 1);
	else
		detail_ptr->requeue = slurmctld_conf.job_requeue;
	if (job_desc->pn_min_memory != NO_VAL)
		detail_ptr->pn_min_memory = job_desc->pn_min_memory;
	if (job_desc->pn_min_tmp_disk != NO_VAL)
		detail_ptr->pn_min_tmp_disk = job_desc->pn_min_tmp_disk;
	if (job_desc->num_tasks != NO_VAL)
		detail_ptr->num_tasks = job_desc->num_tasks;
	if (job_desc->std_err)
		detail_ptr->std_err = xstrdup(job_desc->std_err);
	if (job_desc->std_in)
		detail_ptr->std_in = xstrdup(job_desc->std_in);
	if (job_desc->std_out)
		detail_ptr->std_out = xstrdup(job_desc->std_out);
	if (job_desc->work_dir)
		detail_ptr->work_dir = xstrdup(job_desc->work_dir);
	if (job_desc->begin_time > time(NULL))
		detail_ptr->begin_time = job_desc->begin_time;
	job_ptr->select_jobinfo =
		select_g_select_jobinfo_copy(job_desc->select_jobinfo);
	select_g_select_jobinfo_set(job_ptr->select_jobinfo,
				    SELECT_JOBDATA_USER_NAME,
				    &job_ptr->user_id);

	select_g_select_jobinfo_set(job_ptr->select_jobinfo,
				    SELECT_JOBDATA_NETWORK,
				    job_ptr->network);

	if (job_desc->ckpt_dir)
		detail_ptr->ckpt_dir = xstrdup(job_desc->ckpt_dir);
	else
		detail_ptr->ckpt_dir = xstrdup(detail_ptr->work_dir);

	/* The priority needs to be set after this since we don't have
	 * an association rec yet
	 */

	detail_ptr->mc_ptr = _set_multi_core_data(job_desc);
	return SLURM_SUCCESS;
}

/*
 * _copy_nodelist_no_dup - Take a node_list string and convert it to an
 *	expression without duplicate names. For example, we want to convert
 *	a users request for nodes "lx1,lx2,lx1,lx3" to "lx[1-3]"
 * node_list IN - string describing a list of nodes
 * RET a compact node expression, must be xfreed by the user
 */
static char *_copy_nodelist_no_dup(char *node_list)
{
	char *buf;

	hostlist_t hl = hostlist_create(node_list);
	if (hl == NULL)
		return NULL;
	hostlist_uniq(hl);
	buf = hostlist_ranged_string_xmalloc(hl);
	hostlist_destroy(hl);

	return buf;
}

static bool _valid_pn_min_mem(job_desc_msg_t * job_desc_msg,
			      struct part_record *part_ptr)
{
	uint32_t job_mem_limit = job_desc_msg->pn_min_memory;
	uint32_t sys_mem_limit;
	uint16_t cpus_per_node;

	if (part_ptr && part_ptr->max_mem_per_cpu)
		sys_mem_limit = part_ptr->max_mem_per_cpu;
	else
		sys_mem_limit = slurmctld_conf.max_mem_per_cpu;

	if ((sys_mem_limit == 0) || (sys_mem_limit == MEM_PER_CPU))
		return true;

	if ((job_mem_limit & MEM_PER_CPU) && (sys_mem_limit & MEM_PER_CPU)) {
		uint32_t mem_ratio;
		job_mem_limit &= (~MEM_PER_CPU);
		sys_mem_limit &= (~MEM_PER_CPU);
		if (job_mem_limit <= sys_mem_limit)
			return true;
		mem_ratio = (job_mem_limit + sys_mem_limit - 1);
		mem_ratio /= sys_mem_limit;
		debug("increasing cpus_per_task and decreasing mem_per_cpu by "
		      "factor of %u based upon mem_per_cpu limits", mem_ratio);
		if (job_desc_msg->cpus_per_task == (uint16_t) NO_VAL)
			job_desc_msg->cpus_per_task = mem_ratio;
		else
			job_desc_msg->cpus_per_task *= mem_ratio;
		job_desc_msg->pn_min_memory = ((job_mem_limit + mem_ratio - 1) /
					       mem_ratio) | MEM_PER_CPU;
		return true;
	}

	if (((job_mem_limit & MEM_PER_CPU) == 0) &&
	    ((sys_mem_limit & MEM_PER_CPU) == 0)) {
		if (job_mem_limit <= sys_mem_limit)
			return true;
		return false;
	}

	/* Our size is per CPU and limit per node or vice-versa.
	 * CPU count my vary by node, but we don't have a good
	 * way to identify specific nodes for the job at this
	 * point, so just pick the first node as a basis for enforcing
	 * MaxMemPerCPU and convert both numbers to per-node values. */
	if (slurmctld_conf.fast_schedule)
		cpus_per_node = node_record_table_ptr[0].config_ptr->cpus;
	else
		cpus_per_node = node_record_table_ptr[0].cpus;
	if (job_desc_msg->min_cpus != NO_VAL)
		cpus_per_node = MIN(cpus_per_node, job_desc_msg->min_cpus);
	if (job_mem_limit & MEM_PER_CPU) {
		job_mem_limit &= (~MEM_PER_CPU);
		job_mem_limit *= cpus_per_node;
	} else {
		uint32_t min_cpus;
		sys_mem_limit &= (~MEM_PER_CPU);
		min_cpus = (job_mem_limit + sys_mem_limit - 1) / sys_mem_limit;
		if ((job_desc_msg->pn_min_cpus == (uint16_t) NO_VAL) ||
		    (job_desc_msg->pn_min_cpus < min_cpus)) {
			debug("Setting job's pn_min_cpus to %u due to memory "
			      "limit", min_cpus);
			job_desc_msg->pn_min_cpus = min_cpus;
			sys_mem_limit *= min_cpus;
		} else {
			sys_mem_limit *= cpus_per_node;
		}
	}
	if (job_mem_limit <= sys_mem_limit)
		return true;
	return false;
}

/*
 * job_time_limit - terminate jobs which have exceeded their time limit
 * global: job_list - pointer global job list
 *	last_job_update - time of last job table update
 * NOTE: READ lock_slurmctld config before entry
 */
void job_time_limit(void)
{
	ListIterator job_iterator;
	struct job_record *job_ptr;
	time_t now = time(NULL);
	time_t old = now - ((slurmctld_conf.inactive_limit * 4 / 3) +
			    slurmctld_conf.msg_timeout + 1);
	time_t over_run;
	int resv_status = 0;

	if (slurmctld_conf.over_time_limit == (uint16_t) INFINITE)
		over_run = now - (365 * 24 * 60 * 60);	/* one year */
	else
		over_run = now - (slurmctld_conf.over_time_limit  * 60);

	begin_job_resv_check();
	job_iterator = list_iterator_create(job_list);
	while ((job_ptr =(struct job_record *) list_next(job_iterator))) {
		xassert (job_ptr->magic == JOB_MAGIC);

#ifndef HAVE_BG
		/* If the CONFIGURING flag is removed elsewhere like
		 * on a Bluegene system this check is not needed and
		 * should be avoided.  In the case of BG blocks that
		 * are booting aren't associated with
		 * power_node_bitmap so bit_overlap always returns 0
		 * and erroneously removes the flag.
		 */
		if (IS_JOB_CONFIGURING(job_ptr)) {
			if (!IS_JOB_RUNNING(job_ptr) ||
			    (bit_overlap(job_ptr->node_bitmap,
					 power_node_bitmap) == 0)) {
				debug("%s: Configuration for job %u is "
				      "complete",
				      __func__, job_ptr->job_id);
				job_ptr->job_state &= (~JOB_CONFIGURING);
			}
		}
#endif
		/* This needs to be near the top of the loop, checks every
		 * running, suspended and pending job */
		resv_status = job_resv_check(job_ptr);

		if (job_ptr->preempt_time &&
		    (IS_JOB_RUNNING(job_ptr) || IS_JOB_SUSPENDED(job_ptr))) {
			if ((job_ptr->warn_time) &&
			    (job_ptr->warn_time + PERIODIC_TIMEOUT + now >=
			     job_ptr->end_time)) {
				debug("%s: preempt warning signal %u to job %u ",
				      __func__, job_ptr->warn_signal,
				      job_ptr->job_id);
				(void) job_signal(job_ptr->job_id,
						  job_ptr->warn_signal,
						  job_ptr->warn_flags, 0,
						  false);
				job_ptr->warn_signal = 0;
				job_ptr->warn_time = 0;
			}
			if (job_ptr->end_time <= now) {
				last_job_update = now;
				info("%s: Preemption GraceTime reached JobId=%u",
				     __func__, job_ptr->job_id);
				_job_timed_out(job_ptr);
				job_ptr->job_state = JOB_PREEMPTED |
						     JOB_COMPLETING;
				xfree(job_ptr->state_desc);
			}
			continue;
		}

		if (!IS_JOB_RUNNING(job_ptr))
			continue;

		if (slurmctld_conf.inactive_limit &&
		    (job_ptr->batch_flag == 0)    &&
		    (job_ptr->time_last_active <= old) &&
		    (job_ptr->other_port) &&
		    (job_ptr->part_ptr) &&
		    (!(job_ptr->part_ptr->flags & PART_FLAG_ROOT_ONLY))) {
			/* job inactive, kill it */
			info("%s: inactivity time limit reached for JobId=%u",
			     __func__, job_ptr->job_id);
			_job_timed_out(job_ptr);
			job_ptr->state_reason = FAIL_INACTIVE_LIMIT;
			xfree(job_ptr->state_desc);
			continue;
		}
		if (job_ptr->time_limit != INFINITE) {
			if ((job_ptr->warn_time) &&
			    (job_ptr->warn_time + PERIODIC_TIMEOUT + now >=
			     job_ptr->end_time)) {

				/* If --signal B option was not specified,
				 * signal only the steps but not the batch step.
				 */
				if (job_ptr->warn_flags == 0)
					job_ptr->warn_flags = KILL_STEPS_ONLY;

				debug("%s: warning signal %u to job %u ",
				      __func__, job_ptr->warn_signal,
				      job_ptr->job_id);

				(void) job_signal(job_ptr->job_id,
						  job_ptr->warn_signal,
						  job_ptr->warn_flags, 0,
						  false);
				job_ptr->warn_signal = 0;
				job_ptr->warn_time = 0;
			}
			if ((job_ptr->mail_type & MAIL_JOB_TIME100) &&
			    (now >= job_ptr->end_time)) {
				job_ptr->mail_type &= (~MAIL_JOB_TIME100);
				mail_job_info(job_ptr, MAIL_JOB_TIME100);
			}
			if ((job_ptr->mail_type & MAIL_JOB_TIME90) &&
			    (now + (job_ptr->time_limit * 60 * 0.1) >=
			     job_ptr->end_time)) {
				job_ptr->mail_type &= (~MAIL_JOB_TIME90);
				mail_job_info(job_ptr, MAIL_JOB_TIME90);
			}
			if ((job_ptr->mail_type & MAIL_JOB_TIME80) &&
			    (now + (job_ptr->time_limit * 60 * 0.2) >=
			     job_ptr->end_time)) {
				job_ptr->mail_type &= (~MAIL_JOB_TIME80);
				mail_job_info(job_ptr, MAIL_JOB_TIME80);
			}
			if ((job_ptr->mail_type & MAIL_JOB_TIME50) &&
			    (now + (job_ptr->time_limit * 60 * 0.5) >=
			     job_ptr->end_time)) {
				job_ptr->mail_type &= (~MAIL_JOB_TIME50);
				mail_job_info(job_ptr, MAIL_JOB_TIME50);
			}
			if (job_ptr->end_time <= over_run) {
				last_job_update = now;
				info("Time limit exhausted for JobId=%u",
				     job_ptr->job_id);
				_job_timed_out(job_ptr);
				job_ptr->state_reason = FAIL_TIMEOUT;
				xfree(job_ptr->state_desc);
				continue;
			}
		}

		if (resv_status != SLURM_SUCCESS) {
			last_job_update = now;
			info("Reservation ended for JobId=%u",
			     job_ptr->job_id);
			_job_timed_out(job_ptr);
			job_ptr->state_reason = FAIL_TIMEOUT;
			xfree(job_ptr->state_desc);
			continue;
		}

		/* check if any individual job steps have exceeded
		 * their time limit */
		if (job_ptr->step_list &&
		    (list_count(job_ptr->step_list) > 0))
			check_job_step_time_limit(job_ptr, now);

		acct_policy_job_time_out(job_ptr);

		if (job_ptr->state_reason == FAIL_TIMEOUT) {
			last_job_update = now;
			_job_timed_out(job_ptr);
			xfree(job_ptr->state_desc);
			continue;
		}

		/* Give srun command warning message about pending timeout */
		if (job_ptr->end_time <= (now + PERIODIC_TIMEOUT * 2))
			srun_timeout (job_ptr);
	}
	list_iterator_destroy(job_iterator);
	fini_job_resv_check();
}

extern int job_update_cpu_cnt(struct job_record *job_ptr, int node_inx)
{
	int cnt, offset, rc = SLURM_SUCCESS;

	xassert(job_ptr);

#ifdef HAVE_BG
	/* This function doesn't apply to a bluegene system since the
	 * cpu count isn't set up on that system. */
	return SLURM_SUCCESS;
#endif
	if (job_ptr->details->whole_node) {
		/* Since we are allocating whole nodes don't rely on
		 * the job_resrcs since it could be less because the
		 * node could of only used 1 thread per core.
		 */
		struct node_record *node_ptr =
			node_record_table_ptr + node_inx;
		if (slurmctld_conf.fast_schedule)
			cnt = node_ptr->config_ptr->cpus;
		else
			cnt = node_ptr->cpus;
	} else {
		if ((offset = job_resources_node_inx_to_cpu_inx(
			     job_ptr->job_resrcs, node_inx)) < 0) {
			error("job_update_cpu_cnt: problem getting "
			      "offset of job %u",
			      job_ptr->job_id);
			job_ptr->cpu_cnt = 0;
			return SLURM_ERROR;
		}

		cnt = job_ptr->job_resrcs->cpus[offset];
	}
	if (cnt > job_ptr->cpu_cnt) {
		error("job_update_cpu_cnt: cpu_cnt underflow on job_id %u",
		      job_ptr->job_id);
		job_ptr->cpu_cnt = 0;
		rc = SLURM_ERROR;
	} else
		job_ptr->cpu_cnt -= cnt;

	if (IS_JOB_RESIZING(job_ptr)) {
		if (cnt > job_ptr->total_cpus) {
			error("job_update_cpu_cnt: total_cpus "
			      "underflow on job_id %u",
			      job_ptr->job_id);
			job_ptr->total_cpus = 0;
			rc = SLURM_ERROR;
		} else
			job_ptr->total_cpus -= cnt;
	}
	return rc;
}

/* Terminate a job that has exhausted its time limit */
static void _job_timed_out(struct job_record *job_ptr)
{
	xassert(job_ptr);

	srun_timeout(job_ptr);
	if (job_ptr->details) {
		time_t now      = time(NULL);
		job_ptr->end_time           = now;
		job_ptr->time_last_active   = now;
		job_ptr->job_state          = JOB_TIMEOUT | JOB_COMPLETING;
		build_cg_bitmap(job_ptr);
		job_ptr->exit_code = MAX(job_ptr->exit_code, 1);
		job_completion_logger(job_ptr, false);
		deallocate_nodes(job_ptr, true, false, false);
	} else
		job_signal(job_ptr->job_id, SIGKILL, 0, 0, false);
	return;
}

/* _validate_job_desc - validate that a job descriptor for job submit or
 *	allocate has valid data, set values to defaults as required
 * IN/OUT job_desc_msg - pointer to job descriptor, modified as needed
 * IN allocate - if clear job to be queued, if set allocate for user now
 * IN submit_uid - who request originated
 */
static int _validate_job_desc(job_desc_msg_t * job_desc_msg, int allocate,
                              uid_t submit_uid, struct part_record *part_ptr,
                              List part_list)
{
	if ((job_desc_msg->min_cpus  == NO_VAL) &&
	    (job_desc_msg->min_nodes == NO_VAL) &&
	    (job_desc_msg->req_nodes == NULL)) {
		info("Job specified no min_cpus, min_nodes or req_nodes");
		return ESLURM_JOB_MISSING_SIZE_SPECIFICATION;
	}
	if ((allocate == SLURM_CREATE_JOB_FLAG_NO_ALLOCATE_0) &&
	    (job_desc_msg->script == NULL)) {
		info("_validate_job_desc: job failed to specify Script");
		return ESLURM_JOB_SCRIPT_MISSING;
	}
	if (job_desc_msg->user_id == NO_VAL) {
		info("_validate_job_desc: job failed to specify User");
		return ESLURM_USER_ID_MISSING;
	}
	if ( job_desc_msg->group_id == NO_VAL ) {
		debug("_validate_job_desc: job failed to specify group");
		job_desc_msg->group_id = 0;	/* uses user default */
	}
	if (job_desc_msg->contiguous == (uint16_t) NO_VAL)
		job_desc_msg->contiguous = 0;

	if (job_desc_msg->task_dist == (uint16_t) NO_VAL) {
		/* not typically set by salloc or sbatch */
		job_desc_msg->task_dist = SLURM_DIST_CYCLIC;
	}
	if (job_desc_msg->plane_size == (uint16_t) NO_VAL)
		job_desc_msg->plane_size = 0;

	if (job_desc_msg->kill_on_node_fail == (uint16_t) NO_VAL)
		job_desc_msg->kill_on_node_fail = 1;

	if (job_desc_msg->job_id != NO_VAL) {
		struct job_record *dup_job_ptr;
		if ((submit_uid != 0) &&
		    (submit_uid != slurmctld_conf.slurm_user_id)) {
			info("attempt by uid %u to set job_id", submit_uid);
			return ESLURM_INVALID_JOB_ID;
		}
		if (job_desc_msg->job_id == 0) {
			info("attempt by uid %u to set zero job_id",
			     submit_uid);
			return ESLURM_INVALID_JOB_ID;
		}
		dup_job_ptr = find_job_record((uint32_t) job_desc_msg->job_id);
		if (dup_job_ptr) {
			info("attempt re-use active job_id %u",
			     job_desc_msg->job_id);
			return ESLURM_DUPLICATE_JOB_ID;
		}
	}


	if (job_desc_msg->nice == (uint16_t) NO_VAL)
		job_desc_msg->nice = NICE_OFFSET;

	if (job_desc_msg->pn_min_memory == NO_VAL) {
		/* Default memory limit is DefMemPerCPU (if set) or no limit */
		if (part_ptr && part_ptr->def_mem_per_cpu) {
			job_desc_msg->pn_min_memory =
					part_ptr->def_mem_per_cpu;
		} else {
			job_desc_msg->pn_min_memory =
					slurmctld_conf.def_mem_per_cpu;
		}
	} else if (!_validate_min_mem_partition(job_desc_msg, part_ptr, part_list))
		return ESLURM_INVALID_TASK_MEMORY;

	/* Validate a job's accounting frequency, if specified */
	if (acct_gather_check_acct_freq_task(
		    job_desc_msg->pn_min_memory, job_desc_msg->acctg_freq))
		return ESLURMD_INVALID_ACCT_FREQ;

	if (job_desc_msg->min_nodes == NO_VAL)
		job_desc_msg->min_nodes = 1;	/* default node count of 1 */
	if (job_desc_msg->min_cpus == NO_VAL)
		job_desc_msg->min_cpus = job_desc_msg->min_nodes;

	if ((job_desc_msg->pn_min_cpus == (uint16_t) NO_VAL) ||
	    (job_desc_msg->pn_min_cpus == 0))
		job_desc_msg->pn_min_cpus = 1;   /* default 1 cpu per node */
	if (job_desc_msg->pn_min_tmp_disk == NO_VAL)
		job_desc_msg->pn_min_tmp_disk = 0;/* default 0MB disk per node */

	return SLURM_SUCCESS;
}

/* _validate_pn_min_mem()
 * Traverse the list of partitions and invoke the
 * function validating the job memory specification.
 */
static bool
_validate_min_mem_partition(job_desc_msg_t *job_desc_msg,
                            struct part_record *part_ptr, List part_list)
{
	ListIterator iter;
	struct part_record *part;
	bool cc;

	if (part_list == NULL)
		return _valid_pn_min_mem(job_desc_msg, part_ptr);

	cc = false;
	iter = list_iterator_create(part_list);
	while ((part = list_next(iter))) {
		if ((cc = _valid_pn_min_mem(job_desc_msg, part)))
			break;
	}
	list_iterator_destroy(iter);

	return cc;
}

/*
 * _list_delete_job - delete a job record and its corresponding job_details,
 *	see common/list.h for documentation
 * IN job_entry - pointer to job_record to delete
 */
static void _list_delete_job(void *job_entry)
{
	struct job_record *job_ptr = (struct job_record *) job_entry;
	struct job_record **job_pptr, *tmp_ptr;
	int job_array_size, i;

	xassert(job_entry);
	xassert (job_ptr->magic == JOB_MAGIC);
	job_ptr->magic = 0;	/* make sure we don't delete record twice */

	/* Remove the record from job hash table */
	job_pptr = &job_hash[JOB_HASH_INX(job_ptr->job_id)];
	while ((job_pptr != NULL) && (*job_pptr != NULL) &&
	       ((tmp_ptr = *job_pptr) != (struct job_record *) job_entry)) {
		xassert(tmp_ptr->magic == JOB_MAGIC);
		job_pptr = &tmp_ptr->job_next;
	}
	if (job_pptr == NULL)
		error("job hash error");
	else
		*job_pptr = job_ptr->job_next;

	if (job_ptr->array_recs) {
		job_array_size = MAX(1, job_ptr->array_recs->task_cnt);
	} else {
		job_array_size = 1;
	}

	/* Remove the record from job array hash tables, if applicable */
	if (job_ptr->array_task_id != NO_VAL) {
		job_pptr = &job_array_hash_j[
			JOB_HASH_INX(job_ptr->array_job_id)];
		while ((job_pptr != NULL) && (*job_pptr != NULL) &&
		       ((tmp_ptr = *job_pptr) !=
			(struct job_record *) job_entry)) {
			xassert(tmp_ptr->magic == JOB_MAGIC);
			job_pptr = &tmp_ptr->job_array_next_j;
		}
		if (job_pptr == NULL)
			error("job array hash error");
		else
			*job_pptr = job_ptr->job_array_next_j;

		job_pptr = &job_array_hash_t[
			JOB_ARRAY_HASH_INX(job_ptr->array_job_id,
					   job_ptr->array_task_id)];
		while ((job_pptr != NULL) && (*job_pptr != NULL) &&
		       ((tmp_ptr = *job_pptr) !=
			(struct job_record *) job_entry)) {
			xassert(tmp_ptr->magic == JOB_MAGIC);
			job_pptr = &tmp_ptr->job_array_next_t;
		}
		if (job_pptr == NULL)
			error("job array, task ID hash error");
		else
			*job_pptr = job_ptr->job_array_next_t;
	}

	delete_job_details(job_ptr);
	xfree(job_ptr->account);
	xfree(job_ptr->alias_list);
	xfree(job_ptr->alloc_node);
	if (job_ptr->array_recs) {
		FREE_NULL_BITMAP(job_ptr->array_recs->task_id_bitmap);
		xfree(job_ptr->array_recs->task_id_str);
		xfree(job_ptr->array_recs);
	}
	xfree(job_ptr->batch_host);
	xfree(job_ptr->burst_buffer);
	xfree(job_ptr->comment);
	free_job_resources(&job_ptr->job_resrcs);
	xfree(job_ptr->gres);
	xfree(job_ptr->gres_alloc);
	xfree(job_ptr->gres_req);
	xfree(job_ptr->gres_used);
	FREE_NULL_LIST(job_ptr->gres_list);
	xfree(job_ptr->licenses);
	FREE_NULL_LIST(job_ptr->license_list);
	xfree(job_ptr->mail_user);
	xfree(job_ptr->name);
	xfree(job_ptr->network);
	xfree(job_ptr->node_addr);
	FREE_NULL_BITMAP(job_ptr->node_bitmap);
	FREE_NULL_BITMAP(job_ptr->node_bitmap_cg);
	xfree(job_ptr->nodes);
	xfree(job_ptr->nodes_completing);
	xfree(job_ptr->partition);
	FREE_NULL_LIST(job_ptr->part_ptr_list);
	xfree(job_ptr->priority_array);
	slurm_destroy_priority_factors_object(job_ptr->prio_factors);
	xfree(job_ptr->resp_host);
	xfree(job_ptr->resv_name);
	xfree(job_ptr->sched_nodes);
	for (i = 0; i < job_ptr->spank_job_env_size; i++)
		xfree(job_ptr->spank_job_env[i]);
	xfree(job_ptr->spank_job_env);
	xfree(job_ptr->state_desc);
	step_list_purge(job_ptr);
	select_g_select_jobinfo_free(job_ptr->select_jobinfo);
	xfree(job_ptr->wckey);
	if (job_array_size > job_count) {
		error("job_count underflow");
		job_count = 0;
	} else {
		job_count -= job_array_size;
	}
	xfree(job_ptr);
}


/*
 * _list_find_job_id - find specific job_id entry in the job list,
 *	see common/list.h for documentation, key is job_id_ptr
 * global- job_list - the global partition list
 */
static int _list_find_job_id(void *job_entry, void *key)
{
	uint32_t *job_id_ptr = (uint32_t *) key;

	if (((struct job_record *) job_entry)->job_id == *job_id_ptr)
		return 1;
	else
		return 0;
}


/*
 * _list_find_job_old - find old entries in the job list,
 *	see common/list.h for documentation, key is ignored
 * global- job_list - the global partition list
 */
static int _list_find_job_old(void *job_entry, void *key)
{
	time_t kill_age, min_age, now = time(NULL);;
	struct job_record *job_ptr = (struct job_record *)job_entry;
	uint16_t cleaning = 0;

	if (IS_JOB_COMPLETING(job_ptr)) {
		kill_age = now - (slurmctld_conf.kill_wait +
				  2 * slurm_get_msg_timeout());
		if (job_ptr->time_last_active < kill_age) {
			job_ptr->time_last_active = now;
			re_kill_job(job_ptr);
		}
		return 0;       /* Job still completing */
	}

	if (job_ptr->epilog_running)
		return 0;       /* EpilogSlurmctld still running */

	if (slurmctld_conf.min_job_age == 0)
		return 0;	/* No job record purging */

	min_age  = now - slurmctld_conf.min_job_age;
	if (job_ptr->end_time > min_age)
		return 0;	/* Too new to purge */

	if (!(IS_JOB_FINISHED(job_ptr)))
		return 0;	/* Job still active */

	if (job_ptr->step_list && list_count(job_ptr->step_list)) {
		debug("Job %u still has %d active steps",
		      job_ptr->job_id, list_count(job_ptr->step_list));
		return 0;	/* steps are still active */
	}

	if (job_ptr->array_recs) {
		if (job_ptr->array_recs->tot_run_tasks ||
		    !test_job_array_completed(job_ptr->array_job_id)) {
			/* Some tasks from this job array still active */
			return 0;
		}
	}

	select_g_select_jobinfo_get(job_ptr->select_jobinfo,
				    SELECT_JOBDATA_CLEANING,
				    &cleaning);
	if (cleaning)
		return 0;      /* Job hasn't finished yet */

	if (bb_g_job_test_stage_out(job_ptr) != 1)
		return 0;      /* Stage out in progress */

	/* If we don't have a db_index by now and we are running with
	 * the slurmdbd, lets put it on the list to be handled later
	 * when slurmdbd comes back up since we won't get another chance. */
	if (with_slurmdbd && !job_ptr->db_index)
		jobacct_storage_g_job_start(acct_db_conn, job_ptr);

	return 1;		/* Purge the job */
}

/* Determine if ALL partitions associated with a job are hidden */
static bool _all_parts_hidden(struct job_record *job_ptr)
{
	bool rc;
	ListIterator part_iterator;
	struct part_record *part_ptr;

	if (job_ptr->part_ptr_list) {
		rc = true;
		part_iterator = list_iterator_create(job_ptr->part_ptr_list);
		while ((part_ptr = (struct part_record *)
				   list_next(part_iterator))) {
			if (!(part_ptr->flags & PART_FLAG_HIDDEN)) {
				rc = false;
				break;
			}
		}
		list_iterator_destroy(part_iterator);
		return rc;
	}

	if ((job_ptr->part_ptr) &&
	    (job_ptr->part_ptr->flags & PART_FLAG_HIDDEN))
		return true;
	return false;
}

/* Determine if a given job should be seen by a specific user */
static bool _hide_job(struct job_record *job_ptr, uid_t uid)
{
	if ((slurmctld_conf.private_data & PRIVATE_DATA_JOBS) &&
	    (job_ptr->user_id != uid) && !validate_operator(uid) &&
	    !assoc_mgr_is_user_acct_coord(acct_db_conn, uid, job_ptr->account))
		return true;
	return false;
}

/*
 * pack_all_sicp - dump inter-cluster job state information
 * OUT buffer_ptr - the pointer is set to the allocated buffer.
 * OUT buffer_size - set to size of the buffer in bytes
 * IN uid - uid of user making request (for job/partition filtering)
 * NOTE: the buffer at *buffer_ptr must be xfreed by the caller
 * NOTE: change _unpack_sicp_msg() in common/slurm_protocol_pack.c
 *	whenever the data format changes
 */
extern void pack_all_sicp(char **buffer_ptr, int *buffer_size,
			  uid_t uid, uint16_t protocol_version)
{
	ListIterator job_iterator;
	struct job_record *job_ptr;
	uint32_t jobs_packed = 0, tmp_offset;
	Buf buffer;

	buffer_ptr[0] = NULL;
	*buffer_size = 0;

	buffer = init_buf(BUF_SIZE);

	/* write message body header : size */
	/* put in a place holder job record count of 0 for now */
	pack32(jobs_packed, buffer);

	/* write individual job records */
	part_filter_set(uid);
	job_iterator = list_iterator_create(job_list);
	while ((job_ptr = (struct job_record *) list_next(job_iterator))) {
		xassert (job_ptr->magic == JOB_MAGIC);
		if ((job_ptr->job_id & 0x80000000) == 0)
			continue;
		if ((uid != 0) && _all_parts_hidden(job_ptr))
			continue;
		if (_hide_job(job_ptr, uid))
			continue;

		pack32(job_ptr->job_id,    buffer);
		pack16(job_ptr->job_state, buffer);
		jobs_packed++;
	}
	list_iterator_destroy(job_iterator);
	part_filter_clear();

	/* put the real record count in the message body header */
	tmp_offset = get_buf_offset(buffer);
	set_buf_offset(buffer, 0);
	pack32(jobs_packed, buffer);
	set_buf_offset(buffer, tmp_offset);

	*buffer_size = get_buf_offset(buffer);
	buffer_ptr[0] = xfer_buf_data(buffer);
}

/*
 * pack_all_jobs - dump all job information for all jobs in
 *	machine independent form (for network transmission)
 * OUT buffer_ptr - the pointer is set to the allocated buffer.
 * OUT buffer_size - set to size of the buffer in bytes
 * IN show_flags - job filtering options
 * IN uid - uid of user making request (for partition filtering)
 * IN filter_uid - pack only jobs belonging to this user if not NO_VAL
 * global: job_list - global list of job records
 * NOTE: the buffer at *buffer_ptr must be xfreed by the caller
 * NOTE: change _unpack_job_desc_msg() in common/slurm_protocol_pack.c
 *	whenever the data format changes
 */
extern void pack_all_jobs(char **buffer_ptr, int *buffer_size,
			  uint16_t show_flags, uid_t uid, uint32_t filter_uid,
			  uint16_t protocol_version)
{
	ListIterator job_iterator;
	struct job_record *job_ptr;
	uint32_t jobs_packed = 0, tmp_offset;
	Buf buffer;

	buffer_ptr[0] = NULL;
	*buffer_size = 0;

	buffer = init_buf(BUF_SIZE);

	/* write message body header : size and time */
	/* put in a place holder job record count of 0 for now */
	pack32(jobs_packed, buffer);
	pack_time(time(NULL), buffer);

	/* write individual job records */
	part_filter_set(uid);
	job_iterator = list_iterator_create(job_list);
	while ((job_ptr = (struct job_record *) list_next(job_iterator))) {
		xassert (job_ptr->magic == JOB_MAGIC);

		if (((show_flags & SHOW_ALL) == 0) && (uid != 0) &&
		    _all_parts_hidden(job_ptr))
			continue;

		if (_hide_job(job_ptr, uid))
			continue;

		if ((filter_uid != NO_VAL) && (filter_uid != job_ptr->user_id))
			continue;

		pack_job(job_ptr, show_flags, buffer, protocol_version, uid);
		jobs_packed++;
	}
	list_iterator_destroy(job_iterator);
	part_filter_clear();

	/* put the real record count in the message body header */
	tmp_offset = get_buf_offset(buffer);
	set_buf_offset(buffer, 0);
	pack32(jobs_packed, buffer);
	set_buf_offset(buffer, tmp_offset);

	*buffer_size = get_buf_offset(buffer);
	buffer_ptr[0] = xfer_buf_data(buffer);
}

/*
 * pack_one_job - dump information for one jobs in
 *	machine independent form (for network transmission)
 * OUT buffer_ptr - the pointer is set to the allocated buffer.
 * OUT buffer_size - set to size of the buffer in bytes
 * IN job_id - ID of job that we want info for
 * IN show_flags - job filtering options
 * IN uid - uid of user making request (for partition filtering)
 * NOTE: the buffer at *buffer_ptr must be xfreed by the caller
 * NOTE: change _unpack_job_desc_msg() in common/slurm_protocol_pack.c
 *	whenever the data format changes
 */
extern int pack_one_job(char **buffer_ptr, int *buffer_size,
			uint32_t job_id, uint16_t show_flags, uid_t uid,
			uint16_t protocol_version)
{
	struct job_record *job_ptr;
	uint32_t jobs_packed = 0, tmp_offset;
	Buf buffer;

	buffer_ptr[0] = NULL;
	*buffer_size = 0;

	buffer = init_buf(BUF_SIZE);

	/* write message body header : size and time */
	/* put in a place holder job record count of 0 for now */
	pack32(jobs_packed, buffer);
	pack_time(time(NULL), buffer);

	job_ptr = find_job_record(job_id);
	if (job_ptr && (job_ptr->array_task_id == NO_VAL) &&
	    !job_ptr->array_recs) {
		if (!_hide_job(job_ptr, uid)) {
			pack_job(job_ptr, show_flags, buffer, protocol_version,
				 uid);
			jobs_packed++;
		}
	} else {
		bool packed_head = false;

		/* Either the job is not found or it is a job array */
		if (job_ptr) {
			packed_head = true;
			if (!_hide_job(job_ptr, uid)) {
				pack_job(job_ptr, show_flags, buffer,
					 protocol_version, uid);
				jobs_packed++;
			}
		}

		job_ptr = job_array_hash_j[JOB_HASH_INX(job_id)];
		while (job_ptr) {
			if ((job_ptr->job_id == job_id) && packed_head) {
				;	/* Already packed */
			} else if (job_ptr->array_job_id == job_id) {
				if (_hide_job(job_ptr, uid))
					break;
				pack_job(job_ptr, show_flags, buffer,
					 protocol_version, uid);
				jobs_packed++;
			}
			job_ptr = job_ptr->job_array_next_j;
		}
	}

	if (jobs_packed == 0) {
		free_buf(buffer);
		return ESLURM_INVALID_JOB_ID;
	}

	/* put the real record count in the message body header */
	tmp_offset = get_buf_offset(buffer);
	set_buf_offset(buffer, 0);
	pack32(jobs_packed, buffer);
	set_buf_offset(buffer, tmp_offset);

	*buffer_size = get_buf_offset(buffer);
	buffer_ptr[0] = xfer_buf_data(buffer);

	return SLURM_SUCCESS;
}

/*
 * pack_job - dump all configuration information about a specific job in
 *	machine independent form (for network transmission)
 * IN dump_job_ptr - pointer to job for which information is requested
 * IN show_flags - job filtering options
 * IN/OUT buffer - buffer in which data is placed, pointers automatically
 *	updated
 * IN uid - user requesting the data
 * NOTE: change _unpack_job_info_members() in common/slurm_protocol_pack.c
 *	  whenever the data format changes
 */
void pack_job(struct job_record *dump_job_ptr, uint16_t show_flags, Buf buffer,
	      uint16_t protocol_version, uid_t uid)
{
	struct job_details *detail_ptr;
	time_t begin_time = 0;
	char *nodelist = NULL;
	assoc_mgr_lock_t locks = { NO_LOCK, NO_LOCK,
				   READ_LOCK, NO_LOCK, NO_LOCK, NO_LOCK };

	if (protocol_version >= SLURM_15_08_PROTOCOL_VERSION) {
		detail_ptr = dump_job_ptr->details;
		pack32(dump_job_ptr->array_job_id, buffer);
		pack32(dump_job_ptr->array_task_id, buffer);
		if (dump_job_ptr->array_recs) {
			build_array_str(dump_job_ptr);
			packstr(dump_job_ptr->array_recs->task_id_str, buffer);
			pack32(dump_job_ptr->array_recs->max_run_tasks, buffer);
		} else {
			packnull(buffer);
			pack32((uint32_t) 0, buffer);
		}
		pack32(dump_job_ptr->assoc_id, buffer);
		pack32(dump_job_ptr->job_id,   buffer);
		pack32(dump_job_ptr->user_id,  buffer);
		pack32(dump_job_ptr->group_id, buffer);
		pack32(dump_job_ptr->profile,  buffer);

		pack16(dump_job_ptr->job_state,    buffer);
		pack16(dump_job_ptr->batch_flag,   buffer);
		pack16(dump_job_ptr->state_reason, buffer);
		pack8(dump_job_ptr->power_flags,   buffer);
		pack8(dump_job_ptr->reboot,        buffer);
		pack8(dump_job_ptr->sicp_mode,     buffer);
		pack16(dump_job_ptr->restart_cnt,  buffer);
		pack16(show_flags,  buffer);

		pack32(dump_job_ptr->alloc_sid, buffer);
		if ((dump_job_ptr->time_limit == NO_VAL)
		    && dump_job_ptr->part_ptr)
			pack32(dump_job_ptr->part_ptr->max_time, buffer);
		else
			pack32(dump_job_ptr->time_limit, buffer);
		pack32(dump_job_ptr->time_min, buffer);

		if (dump_job_ptr->details) {
			pack16(dump_job_ptr->details->nice,  buffer);
			pack_time(dump_job_ptr->details->submit_time, buffer);
			/* Earliest possible begin time */
			begin_time = dump_job_ptr->details->begin_time;
		} else {
			pack16(0, buffer);
			pack_time((time_t) 0, buffer);
		}

		pack_time(begin_time, buffer);
		/* Actual or expected start time */
		if ((dump_job_ptr->start_time) || (begin_time <= time(NULL)))
			pack_time(dump_job_ptr->start_time, buffer);
		else	/* earliest start time in the future */
			pack_time(begin_time, buffer);

		pack_time(dump_job_ptr->end_time, buffer);
		pack_time(dump_job_ptr->suspend_time, buffer);
		pack_time(dump_job_ptr->pre_sus_time, buffer);
		pack_time(dump_job_ptr->resize_time, buffer);
		pack_time(dump_job_ptr->preempt_time, buffer);
		pack32(dump_job_ptr->priority, buffer);

		/* Only send the allocated nodelist since we are only sending
		 * the number of cpus and nodes that are currently allocated. */
		if (!IS_JOB_COMPLETING(dump_job_ptr))
			packstr(dump_job_ptr->nodes, buffer);
		else {
			nodelist =
				bitmap2node_name(dump_job_ptr->node_bitmap_cg);
			packstr(nodelist, buffer);
			xfree(nodelist);
		}

		packstr(dump_job_ptr->sched_nodes, buffer);

		if (!IS_JOB_PENDING(dump_job_ptr) && dump_job_ptr->part_ptr)
			packstr(dump_job_ptr->part_ptr->name, buffer);
		else
			packstr(dump_job_ptr->partition, buffer);
		packstr(dump_job_ptr->account, buffer);
		packstr(dump_job_ptr->network, buffer);
		packstr(dump_job_ptr->comment, buffer);
		packstr(dump_job_ptr->gres, buffer);
		packstr(dump_job_ptr->batch_host, buffer);
		if (!IS_JOB_COMPLETED(dump_job_ptr) &&
		    (show_flags & SHOW_DETAIL2) &&
		    ((dump_job_ptr->user_id == (uint32_t) uid) ||
		     validate_operator(uid))) {
			char *batch_script = get_job_script(dump_job_ptr);
			packstr(batch_script, buffer);
			xfree(batch_script);
		} else {
			packnull(buffer);
		}
		packstr(dump_job_ptr->burst_buffer, buffer);

		assoc_mgr_lock(&locks);
		if (assoc_mgr_qos_list) {
			packstr(slurmdb_qos_str(assoc_mgr_qos_list,
						dump_job_ptr->qos_id), buffer);
		} else
			packnull(buffer);
		assoc_mgr_unlock(&locks);

		packstr(dump_job_ptr->licenses, buffer);
		packstr(dump_job_ptr->state_desc, buffer);
		packstr(dump_job_ptr->resv_name, buffer);

		pack32(dump_job_ptr->exit_code, buffer);
		pack32(dump_job_ptr->derived_ec, buffer);

		if (show_flags & SHOW_DETAIL) {
			pack_job_resources(dump_job_ptr->job_resrcs, buffer,
					   protocol_version);
		} else {
			uint32_t empty = NO_VAL;
			pack32(empty, buffer);
		}

		packstr(dump_job_ptr->name, buffer);
		packstr(dump_job_ptr->wckey, buffer);
		pack32(dump_job_ptr->req_switch, buffer);
		pack32(dump_job_ptr->wait4switch, buffer);

		packstr(dump_job_ptr->alloc_node, buffer);
		if (!IS_JOB_COMPLETING(dump_job_ptr))
			pack_bit_fmt(dump_job_ptr->node_bitmap, buffer);
		else
			pack_bit_fmt(dump_job_ptr->node_bitmap_cg, buffer);

		select_g_select_jobinfo_pack(dump_job_ptr->select_jobinfo,
					     buffer, protocol_version);

		/* A few details are always dumped here */
		_pack_default_job_details(dump_job_ptr, buffer,
					  protocol_version);

		/* other job details are only dumped until the job starts
		 * running (at which time they become meaningless) */
		if (detail_ptr)
			_pack_pending_job_details(detail_ptr, buffer,
						  protocol_version);
		else
			_pack_pending_job_details(NULL, buffer,
						  protocol_version);
	} else if (protocol_version >= SLURM_14_11_PROTOCOL_VERSION) {
		detail_ptr = dump_job_ptr->details;
		pack32(dump_job_ptr->array_job_id, buffer);
		pack32(dump_job_ptr->array_task_id, buffer);
		if (dump_job_ptr->array_recs) {
			build_array_str(dump_job_ptr);
			packstr(dump_job_ptr->array_recs->task_id_str, buffer);
			pack32(dump_job_ptr->array_recs->max_run_tasks, buffer);
		} else {
			packnull(buffer);
			pack32((uint32_t) 0, buffer);
		}
		pack32(dump_job_ptr->assoc_id, buffer);
		pack32(dump_job_ptr->job_id,   buffer);
		pack32(dump_job_ptr->user_id,  buffer);
		pack32(dump_job_ptr->group_id, buffer);
		pack32(dump_job_ptr->profile,  buffer);

		pack16(dump_job_ptr->job_state,    buffer);
		pack16(dump_job_ptr->batch_flag,   buffer);
		pack16(dump_job_ptr->state_reason, buffer);
		pack8(dump_job_ptr->reboot,        buffer);
		pack16(dump_job_ptr->restart_cnt,  buffer);
		pack16(show_flags,  buffer);

		pack32(dump_job_ptr->alloc_sid, buffer);
		if ((dump_job_ptr->time_limit == NO_VAL)
		    && dump_job_ptr->part_ptr)
			pack32(dump_job_ptr->part_ptr->max_time, buffer);
		else
			pack32(dump_job_ptr->time_limit, buffer);
		pack32(dump_job_ptr->time_min, buffer);

		if (dump_job_ptr->details) {
			pack16(dump_job_ptr->details->nice,  buffer);
			pack_time(dump_job_ptr->details->submit_time, buffer);
			/* Earliest possible begin time */
			begin_time = dump_job_ptr->details->begin_time;
		} else {
			pack16(0, buffer);
			pack_time((time_t) 0, buffer);
		}

		pack_time(begin_time, buffer);
		/* Actual or expected start time */
		if ((dump_job_ptr->start_time) || (begin_time <= time(NULL)))
			pack_time(dump_job_ptr->start_time, buffer);
		else	/* earliest start time in the future */
			pack_time(begin_time, buffer);

		pack_time(dump_job_ptr->end_time, buffer);
		pack_time(dump_job_ptr->suspend_time, buffer);
		pack_time(dump_job_ptr->pre_sus_time, buffer);
		pack_time(dump_job_ptr->resize_time, buffer);
		pack_time(dump_job_ptr->preempt_time, buffer);
		pack32(dump_job_ptr->priority, buffer);

		/* Only send the allocated nodelist since we are only sending
		 * the number of cpus and nodes that are currently allocated. */
		if (!IS_JOB_COMPLETING(dump_job_ptr))
			packstr(dump_job_ptr->nodes, buffer);
		else {
			nodelist =
				bitmap2node_name(dump_job_ptr->node_bitmap_cg);
			packstr(nodelist, buffer);
			xfree(nodelist);
		}

		packstr(dump_job_ptr->sched_nodes, buffer);

		if (!IS_JOB_PENDING(dump_job_ptr) && dump_job_ptr->part_ptr)
			packstr(dump_job_ptr->part_ptr->name, buffer);
		else
			packstr(dump_job_ptr->partition, buffer);
		packstr(dump_job_ptr->account, buffer);
		packstr(dump_job_ptr->network, buffer);
		packstr(dump_job_ptr->comment, buffer);
		packstr(dump_job_ptr->gres, buffer);
		packstr(dump_job_ptr->batch_host, buffer);
		if (!IS_JOB_COMPLETED(dump_job_ptr) &&
		    (show_flags & SHOW_DETAIL2) &&
		    ((dump_job_ptr->user_id == (uint32_t) uid) ||
		     validate_operator(uid))) {
			char *batch_script = get_job_script(dump_job_ptr);
			packstr(batch_script, buffer);
			xfree(batch_script);
		} else {
			packnull(buffer);
		}

		assoc_mgr_lock(&locks);
		if (assoc_mgr_qos_list) {
			packstr(slurmdb_qos_str(assoc_mgr_qos_list,
						dump_job_ptr->qos_id), buffer);
		} else
			packnull(buffer);
		assoc_mgr_unlock(&locks);

		packstr(dump_job_ptr->licenses, buffer);
		packstr(dump_job_ptr->state_desc, buffer);
		packstr(dump_job_ptr->resv_name, buffer);

		pack32(dump_job_ptr->exit_code, buffer);
		pack32(dump_job_ptr->derived_ec, buffer);

		if (show_flags & SHOW_DETAIL) {
			pack_job_resources(dump_job_ptr->job_resrcs, buffer,
					   protocol_version);
		} else {
			uint32_t empty = NO_VAL;
			pack32(empty, buffer);
		}

		packstr(dump_job_ptr->name, buffer);
		packstr(dump_job_ptr->wckey, buffer);
		pack32(dump_job_ptr->req_switch, buffer);
		pack32(dump_job_ptr->wait4switch, buffer);

		packstr(dump_job_ptr->alloc_node, buffer);
		if (!IS_JOB_COMPLETING(dump_job_ptr))
			pack_bit_fmt(dump_job_ptr->node_bitmap, buffer);
		else
			pack_bit_fmt(dump_job_ptr->node_bitmap_cg, buffer);

		select_g_select_jobinfo_pack(dump_job_ptr->select_jobinfo,
					     buffer, protocol_version);

		/* A few details are always dumped here */
		_pack_default_job_details(dump_job_ptr, buffer,
					  protocol_version);

		/* other job details are only dumped until the job starts
		 * running (at which time they become meaningless) */
		if (detail_ptr)
			_pack_pending_job_details(detail_ptr, buffer,
						  protocol_version);
		else
			_pack_pending_job_details(NULL, buffer,
						  protocol_version);
	} else if (protocol_version >= SLURM_14_03_PROTOCOL_VERSION) {
		detail_ptr = dump_job_ptr->details;
		pack32(dump_job_ptr->array_job_id, buffer);
		pack32(dump_job_ptr->array_task_id, buffer);
		pack32(dump_job_ptr->assoc_id, buffer);
		pack32(dump_job_ptr->job_id, buffer);
		pack32(dump_job_ptr->user_id, buffer);
		pack32(dump_job_ptr->group_id, buffer);
		pack32(dump_job_ptr->profile, buffer);

		pack16(dump_job_ptr->job_state,    buffer);
		pack16(dump_job_ptr->batch_flag,   buffer);
		pack16(dump_job_ptr->state_reason, buffer);
		pack16(dump_job_ptr->restart_cnt,  buffer);
		pack16(show_flags,  buffer);

		pack32(dump_job_ptr->alloc_sid, buffer);
		if ((dump_job_ptr->time_limit == NO_VAL)
		    && dump_job_ptr->part_ptr)
			pack32(dump_job_ptr->part_ptr->max_time, buffer);
		else
			pack32(dump_job_ptr->time_limit, buffer);
		pack32(dump_job_ptr->time_min, buffer);

		if (dump_job_ptr->details) {
			pack16(dump_job_ptr->details->nice,  buffer);
			pack_time(dump_job_ptr->details->submit_time, buffer);
			/* Earliest possible begin time */
			begin_time = dump_job_ptr->details->begin_time;
		} else {
			pack16(0, buffer);
			pack_time((time_t) 0, buffer);
		}

		pack_time(begin_time, buffer);
		/* Actual or expected start time */
		if ((dump_job_ptr->start_time) || (begin_time <= time(NULL)))
			pack_time(dump_job_ptr->start_time, buffer);
		else	/* earliest start time in the future */
			pack_time(begin_time, buffer);

		pack_time(dump_job_ptr->end_time, buffer);
		pack_time(dump_job_ptr->suspend_time, buffer);
		pack_time(dump_job_ptr->pre_sus_time, buffer);
		pack_time(dump_job_ptr->resize_time, buffer);
		pack_time(dump_job_ptr->preempt_time, buffer);
		pack32(dump_job_ptr->priority, buffer);

		/* Only send the allocated nodelist since we are only sending
		 * the number of cpus and nodes that are currently allocated. */
		if (!IS_JOB_COMPLETING(dump_job_ptr))
			packstr(dump_job_ptr->nodes, buffer);
		else {
			nodelist =
				bitmap2node_name(dump_job_ptr->node_bitmap_cg);
			packstr(nodelist, buffer);
			xfree(nodelist);
		}

		if (!IS_JOB_PENDING(dump_job_ptr) && dump_job_ptr->part_ptr)
			packstr(dump_job_ptr->part_ptr->name, buffer);
		else
			packstr(dump_job_ptr->partition, buffer);
		packstr(dump_job_ptr->account, buffer);
		packstr(dump_job_ptr->network, buffer);
		packstr(dump_job_ptr->comment, buffer);
		packstr(dump_job_ptr->gres, buffer);
		packstr(dump_job_ptr->batch_host, buffer);
		if (!IS_JOB_COMPLETED(dump_job_ptr) &&
		    (show_flags & SHOW_DETAIL2) &&
		    ((dump_job_ptr->user_id == (uint32_t) uid) ||
		     validate_operator(uid))) {
			char *batch_script = get_job_script(dump_job_ptr);
			packstr(batch_script, buffer);
			xfree(batch_script);
		} else {
			packnull(buffer);
		}

		assoc_mgr_lock(&locks);
		if (assoc_mgr_qos_list) {
			packstr(slurmdb_qos_str(assoc_mgr_qos_list,
						dump_job_ptr->qos_id), buffer);
		} else
			packnull(buffer);
		assoc_mgr_unlock(&locks);

		packstr(dump_job_ptr->licenses, buffer);
		packstr(dump_job_ptr->state_desc, buffer);
		packstr(dump_job_ptr->resv_name, buffer);

		pack32(dump_job_ptr->exit_code, buffer);
		pack32(dump_job_ptr->derived_ec, buffer);

		if (show_flags & SHOW_DETAIL) {
			pack_job_resources(dump_job_ptr->job_resrcs, buffer,
					   protocol_version);
		} else {
			uint32_t empty = NO_VAL;
			pack32(empty, buffer);
		}

		packstr(dump_job_ptr->name, buffer);
		packstr(dump_job_ptr->wckey, buffer);
		pack32(dump_job_ptr->req_switch, buffer);
		pack32(dump_job_ptr->wait4switch, buffer);

		packstr(dump_job_ptr->alloc_node, buffer);
		if (!IS_JOB_COMPLETING(dump_job_ptr))
			pack_bit_fmt(dump_job_ptr->node_bitmap, buffer);
		else
			pack_bit_fmt(dump_job_ptr->node_bitmap_cg, buffer);

		select_g_select_jobinfo_pack(dump_job_ptr->select_jobinfo,
					     buffer, protocol_version);

		/* A few details are always dumped here */
		_pack_default_job_details(dump_job_ptr, buffer,
					  protocol_version);

		/* other job details are only dumped until the job starts
		 * running (at which time they become meaningless) */
		if (detail_ptr)
			_pack_pending_job_details(detail_ptr, buffer,
						  protocol_version);
		else
			_pack_pending_job_details(NULL, buffer,
						  protocol_version);
	} else {
		error("pack_job: protocol_version "
		      "%hu not supported", protocol_version);
	}
}

static void _find_node_config(int *cpu_cnt_ptr, int *core_cnt_ptr)
{
	static int max_cpu_cnt = -1, max_core_cnt = -1;
	int i;
	struct node_record *node_ptr = node_record_table_ptr;

	*cpu_cnt_ptr  = max_cpu_cnt;
	*core_cnt_ptr = max_core_cnt;

	if (max_cpu_cnt != -1)
		return;

	for (i = 0; i < node_record_count; i++, node_ptr++) {
#ifndef HAVE_BG
		if (slurmctld_conf.fast_schedule) {
			/* Only data from config_record used for scheduling */
			max_cpu_cnt = MAX(max_cpu_cnt,
					  node_ptr->config_ptr->cpus);
			max_core_cnt =  MAX(max_core_cnt,
					    node_ptr->config_ptr->cores);
		} else {
#endif
			/* Individual node data used for scheduling */
			max_cpu_cnt = MAX(max_cpu_cnt, node_ptr->cpus);
			max_core_cnt =  MAX(max_core_cnt, node_ptr->cores);
#ifndef HAVE_BG
		}
#endif
	}
}

/* pack default job details for "get_job_info" RPC */
static void _pack_default_job_details(struct job_record *job_ptr,
				      Buf buffer, uint16_t protocol_version)
{
	int max_cpu_cnt = -1, max_core_cnt = -1;
	int i;
	struct job_details *detail_ptr = job_ptr->details;
	char *cmd_line = NULL;
	char *tmp = NULL;
	uint32_t len = 0;
	uint16_t shared = 0;

	if (!detail_ptr)
		shared = (uint16_t) NO_VAL;
	else if (detail_ptr->share_res == 1)	/* User --share */
		shared = 1;
	else if ((detail_ptr->share_res == 0) ||
		 (detail_ptr->whole_node == 1))	/* User --exclusive */
		shared = 0;
	else if (job_ptr->part_ptr) {
		/* Report shared status based upon latest partition info */
		if ((job_ptr->part_ptr->max_share & SHARED_FORCE) &&
		    ((job_ptr->part_ptr->max_share & (~SHARED_FORCE)) > 1))
			shared = 1;		/* Partition Shared=force */
		else if (job_ptr->part_ptr->max_share == 0)
			shared = 0;		/* Partition Shared=exclusive */
		else
			shared = (uint16_t) NO_VAL;  /* Part Shared=yes or no */
	} else
		shared = (uint16_t) NO_VAL;	/* No user or partition info */

	if (job_ptr->part_ptr && job_ptr->part_ptr->max_cpu_cnt) {
		max_cpu_cnt  = job_ptr->part_ptr->max_cpu_cnt;
		max_core_cnt = job_ptr->part_ptr->max_core_cnt;
	} else
		_find_node_config(&max_cpu_cnt, &max_core_cnt);

	if (protocol_version >= SLURM_15_08_PROTOCOL_VERSION) {
		if (detail_ptr) {
			packstr(detail_ptr->features,   buffer);
			packstr(detail_ptr->work_dir,   buffer);
			packstr(detail_ptr->dependency, buffer);

			if (detail_ptr->argv) {
				/* Determine size needed for a string
				 * containing all arguments */
				for (i =0; detail_ptr->argv[i]; i++) {
					len += strlen(detail_ptr->argv[i]);
				}
				len += i;

				cmd_line = xmalloc(len*sizeof(char));
				tmp = cmd_line;
				for (i = 0; detail_ptr->argv[i]; i++) {
					if (i != 0) {
						*tmp = ' ';
						tmp++;
					}
					strcpy(tmp,detail_ptr->argv[i]);
					tmp += strlen(detail_ptr->argv[i]);
				}
				packstr(cmd_line, buffer);
				xfree(cmd_line);
			} else
				packnull(buffer);

			if (IS_JOB_COMPLETING(job_ptr) && job_ptr->cpu_cnt) {
				pack32(job_ptr->cpu_cnt, buffer);
				pack32((uint32_t) 0, buffer);
			} else if (job_ptr->total_cpus &&
				   !IS_JOB_PENDING(job_ptr)) {
				/* If job is PENDING ignore total_cpus,
				 * which may have been set by previous run
				 * followed by job requeue. */
				pack32(job_ptr->total_cpus, buffer);
				pack32((uint32_t) 0, buffer);
			} else {
				pack32(detail_ptr->min_cpus, buffer);
				if (detail_ptr->max_cpus != NO_VAL)
					pack32(detail_ptr->max_cpus, buffer);
				else
					pack32((uint32_t) 0, buffer);

			}

			if (IS_JOB_COMPLETING(job_ptr) && job_ptr->node_cnt) {
				pack32(job_ptr->node_cnt, buffer);
				pack32((uint32_t) 0, buffer);
			} else if (job_ptr->total_nodes) {
				pack32(job_ptr->total_nodes, buffer);
				pack32((uint32_t) 0, buffer);
			} else if (job_ptr->node_cnt_wag) {
				/* This should catch everything else, but
				 * just incase this is 0 (startup or
				 * whatever) we will keep the rest of
				 * this if statement around.
				 */
				pack32(job_ptr->node_cnt_wag, buffer);
				pack32((uint32_t) detail_ptr->max_nodes,
				       buffer);
			} else if (detail_ptr->ntasks_per_node) {
				/* min_nodes based upon task count and ntasks
				 * per node */
				uint32_t min_nodes;
				min_nodes = detail_ptr->num_tasks /
					    detail_ptr->ntasks_per_node;
				min_nodes = MAX(min_nodes,
						detail_ptr->min_nodes);
				pack32(min_nodes, buffer);
				pack32(detail_ptr->max_nodes, buffer);
			} else if (detail_ptr->cpus_per_task > 1) {
				/* min_nodes based upon task count and cpus
				 * per task */
				uint32_t min_cpus, min_nodes;
				min_cpus = detail_ptr->num_tasks *
					   detail_ptr->cpus_per_task;
				min_nodes = min_cpus + max_cpu_cnt - 1;
				min_nodes /= max_cpu_cnt;
				min_nodes = MAX(min_nodes,
						detail_ptr->min_nodes);
				pack32(min_nodes, buffer);
				pack32(detail_ptr->max_nodes, buffer);
			} else if (detail_ptr->mc_ptr &&
				   detail_ptr->mc_ptr->ntasks_per_core &&
				   (detail_ptr->mc_ptr->ntasks_per_core
				    != (uint16_t)INFINITE)) {
				/* min_nodes based upon task count and ntasks
				 * per core */
				uint32_t min_cores, min_nodes;
				min_cores = detail_ptr->num_tasks +
					    detail_ptr->mc_ptr->ntasks_per_core
					    - 1;
				min_cores /= detail_ptr->mc_ptr->ntasks_per_core;

				min_nodes = min_cores + max_core_cnt - 1;
				min_nodes /= max_core_cnt;
				min_nodes = MAX(min_nodes,
						detail_ptr->min_nodes);
				pack32(min_nodes, buffer);
				pack32(detail_ptr->max_nodes, buffer);
			} else {
				/* min_nodes based upon task count only */
				uint32_t min_nodes;
				min_nodes = detail_ptr->num_tasks +
					    max_cpu_cnt - 1;
				min_nodes /= max_cpu_cnt;
				min_nodes = MAX(min_nodes,
						detail_ptr->min_nodes);
				pack32(min_nodes, buffer);
				pack32(detail_ptr->max_nodes, buffer);
			}
			pack16(detail_ptr->requeue,   buffer);
			pack16(detail_ptr->ntasks_per_node, buffer);
			pack16(shared, buffer);
			pack32(detail_ptr->cpu_freq_min, buffer);
			pack32(detail_ptr->cpu_freq_max, buffer);
			pack32(detail_ptr->cpu_freq_gov, buffer);
		} else {
			packnull(buffer);
			packnull(buffer);
			packnull(buffer);
			packnull(buffer);

			if (job_ptr->total_cpus)
				pack32(job_ptr->total_cpus, buffer);
			else
				pack32(job_ptr->cpu_cnt, buffer);
			pack32((uint32_t) 0, buffer);

			pack32(job_ptr->node_cnt, buffer);
			pack32((uint32_t) 0, buffer);
			pack16((uint16_t) 0, buffer);
			pack16((uint16_t) 0, buffer);
			pack16((uint16_t) 0, buffer);
			pack32((uint32_t) 0, buffer);
			pack32((uint32_t) 0, buffer);
			pack32((uint32_t) 0, buffer);
		}
	} else if (protocol_version >= SLURM_MIN_PROTOCOL_VERSION) {
		if (detail_ptr) {
			packstr(detail_ptr->features,   buffer);
			packstr(detail_ptr->work_dir,   buffer);
			packstr(detail_ptr->dependency, buffer);

			if (detail_ptr->argv) {
				/* Determine size needed for a string
				 * containing all arguments */
				for (i=0; detail_ptr->argv[i]; i++) {
					len += strlen(detail_ptr->argv[i]);
				}
				len += i;

				cmd_line = xmalloc(len*sizeof(char));
				tmp = cmd_line;
				for (i=0; detail_ptr->argv[i]; i++) {
					if (i != 0) {
						*tmp = ' ';
						tmp++;
					}
					strcpy(tmp,detail_ptr->argv[i]);
					tmp += strlen(detail_ptr->argv[i]);
				}
				packstr(cmd_line, buffer);
				xfree(cmd_line);
			} else
				packnull(buffer);

			if (IS_JOB_COMPLETING(job_ptr) && job_ptr->cpu_cnt) {
				pack32(job_ptr->cpu_cnt, buffer);
				pack32((uint32_t) 0, buffer);
			} else if (job_ptr->total_cpus &&
				   !IS_JOB_PENDING(job_ptr)) {
				/* If job is PENDING ignore total_cpus,
				 * which may have been set by previous run
				 * followed by job requeue. */
				pack32(job_ptr->total_cpus, buffer);
				pack32((uint32_t) 0, buffer);
			} else {
				pack32(detail_ptr->min_cpus, buffer);
				if (detail_ptr->max_cpus != NO_VAL)
					pack32(detail_ptr->max_cpus, buffer);
				else
					pack32((uint32_t) 0, buffer);

			}

			if (IS_JOB_COMPLETING(job_ptr) && job_ptr->node_cnt) {
				pack32(job_ptr->node_cnt, buffer);
				pack32((uint32_t) 0, buffer);
			} else if (job_ptr->total_nodes) {
				pack32(job_ptr->total_nodes, buffer);
				pack32((uint32_t) 0, buffer);
			} else if (job_ptr->node_cnt_wag) {
				/* This should catch everything else, but
				 * just incase this is 0 (startup or
				 * whatever) we will keep the rest of
				 * this if statement around.
				 */
				pack32(job_ptr->node_cnt_wag, buffer);
				pack32((uint32_t) detail_ptr->max_nodes,
				       buffer);
			} else if (detail_ptr->ntasks_per_node) {
				/* min_nodes based upon task count and ntasks
				 * per node */
				uint32_t min_nodes;
				min_nodes = detail_ptr->num_tasks /
					    detail_ptr->ntasks_per_node;
				min_nodes = MAX(min_nodes,
						detail_ptr->min_nodes);
				pack32(min_nodes, buffer);
				pack32(detail_ptr->max_nodes, buffer);
			} else if (detail_ptr->cpus_per_task > 1) {
				/* min_nodes based upon task count and cpus
				 * per task */
				uint32_t min_cpus, min_nodes;
				min_cpus = detail_ptr->num_tasks *
					   detail_ptr->cpus_per_task;
				min_nodes = min_cpus + max_cpu_cnt - 1;
				min_nodes /= max_cpu_cnt;
				min_nodes = MAX(min_nodes,
						detail_ptr->min_nodes);
				pack32(min_nodes, buffer);
				pack32(detail_ptr->max_nodes, buffer);
			} else if (detail_ptr->mc_ptr &&
				   detail_ptr->mc_ptr->ntasks_per_core &&
				   (detail_ptr->mc_ptr->ntasks_per_core
				    != (uint16_t)INFINITE)) {
				/* min_nodes based upon task count and ntasks
				 * per core */
				uint32_t min_cores, min_nodes;
				min_cores = detail_ptr->num_tasks +
					    detail_ptr->mc_ptr->ntasks_per_core
					    - 1;
				min_cores /= detail_ptr->mc_ptr->ntasks_per_core;

				min_nodes = min_cores + max_core_cnt - 1;
				min_nodes /= max_core_cnt;
				min_nodes = MAX(min_nodes,
						detail_ptr->min_nodes);
				pack32(min_nodes, buffer);
				pack32(detail_ptr->max_nodes, buffer);
			} else {
				/* min_nodes based upon task count only */
				uint32_t min_nodes;
				min_nodes = detail_ptr->num_tasks +
					    max_cpu_cnt - 1;
				min_nodes /= max_cpu_cnt;
				min_nodes = MAX(min_nodes,
						detail_ptr->min_nodes);
				pack32(min_nodes, buffer);
				pack32(detail_ptr->max_nodes, buffer);
			}
			pack16(detail_ptr->requeue,   buffer);
			pack16(detail_ptr->ntasks_per_node, buffer);
			pack16(shared, buffer);
		} else {
			packnull(buffer);
			packnull(buffer);
			packnull(buffer);
			packnull(buffer);

			if (job_ptr->total_cpus)
				pack32(job_ptr->total_cpus, buffer);
			else
				pack32(job_ptr->cpu_cnt, buffer);
			pack32((uint32_t) 0, buffer);

			pack32(job_ptr->node_cnt, buffer);
			pack32((uint32_t) 0, buffer);
			pack16((uint16_t) 0, buffer);
			pack16((uint16_t) 0, buffer);
			pack16((uint16_t) 0, buffer);
		}
	} else {
		error("_pack_default_job_details: protocol_version "
		      "%hu not supported", protocol_version);
	}
}

/* pack pending job details for "get_job_info" RPC */
static void _pack_pending_job_details(struct job_details *detail_ptr,
				      Buf buffer, uint16_t protocol_version)
{
	if (protocol_version >= SLURM_15_08_PROTOCOL_VERSION) {
		if (detail_ptr) {
			pack16(detail_ptr->contiguous, buffer);
			pack16(detail_ptr->core_spec, buffer);
			pack16(detail_ptr->cpus_per_task, buffer);
			pack16(detail_ptr->pn_min_cpus, buffer);

			pack32(detail_ptr->pn_min_memory, buffer);
			pack32(detail_ptr->pn_min_tmp_disk, buffer);

			packstr(detail_ptr->req_nodes, buffer);
			pack_bit_fmt(detail_ptr->req_node_bitmap, buffer);
			/* detail_ptr->req_node_layout is not packed */
			packstr(detail_ptr->exc_nodes, buffer);
			pack_bit_fmt(detail_ptr->exc_node_bitmap, buffer);

			packstr(detail_ptr->std_err, buffer);
			packstr(detail_ptr->std_in, buffer);
			packstr(detail_ptr->std_out, buffer);

			pack_multi_core_data(detail_ptr->mc_ptr, buffer,
					     protocol_version);
		} else {
			pack16((uint16_t) 0, buffer);
			pack16((uint16_t) 0, buffer);
			pack16((uint16_t) 0, buffer);
			pack16((uint16_t) 0, buffer);

			pack32((uint32_t) 0, buffer);
			pack32((uint32_t) 0, buffer);

			packnull(buffer);
			packnull(buffer);
			packnull(buffer);
			packnull(buffer);

			packnull(buffer);
			packnull(buffer);
			packnull(buffer);

			pack_multi_core_data(NULL, buffer, protocol_version);
		}
	} else if (protocol_version >= SLURM_14_03_PROTOCOL_VERSION) {
		if (detail_ptr) {
			pack16(detail_ptr->contiguous, buffer);
			pack16(detail_ptr->core_spec, buffer);
			pack16(detail_ptr->cpus_per_task, buffer);
			pack16(detail_ptr->pn_min_cpus, buffer);

			pack32(detail_ptr->pn_min_memory, buffer);
			pack32(detail_ptr->pn_min_tmp_disk, buffer);

			packstr(detail_ptr->req_nodes, buffer);
			pack_bit_fmt(detail_ptr->req_node_bitmap, buffer);
			/* detail_ptr->req_node_layout is not packed */
			packstr(detail_ptr->exc_nodes, buffer);
			pack_bit_fmt(detail_ptr->exc_node_bitmap, buffer);

			packstr(detail_ptr->std_err, buffer);
			packstr(detail_ptr->std_in, buffer);
			packstr(detail_ptr->std_out, buffer);

			pack_multi_core_data(detail_ptr->mc_ptr, buffer,
					     protocol_version);
		} else {
			pack16((uint16_t) 0, buffer);
			pack16((uint16_t) 0, buffer);
			pack16((uint16_t) 0, buffer);
			pack16((uint16_t) 0, buffer);

			pack32((uint32_t) 0, buffer);
			pack32((uint32_t) 0, buffer);

			packnull(buffer);
			packnull(buffer);
			packnull(buffer);
			packnull(buffer);

			packnull(buffer);
			packnull(buffer);
			packnull(buffer);

			pack_multi_core_data(NULL, buffer, protocol_version);
		}
	} else if (protocol_version >= SLURM_14_03_PROTOCOL_VERSION) {
		if (detail_ptr) {
			pack16(detail_ptr->contiguous, buffer);
			pack16(detail_ptr->core_spec, buffer);
			pack16(detail_ptr->cpus_per_task, buffer);
			pack16(detail_ptr->pn_min_cpus, buffer);

			pack32(detail_ptr->pn_min_memory, buffer);
			pack32(detail_ptr->pn_min_tmp_disk, buffer);

			packstr(detail_ptr->req_nodes, buffer);
			pack_bit_fmt(detail_ptr->req_node_bitmap, buffer);
			/* detail_ptr->req_node_layout is not packed */
			packstr(detail_ptr->exc_nodes, buffer);
			pack_bit_fmt(detail_ptr->exc_node_bitmap, buffer);

			packstr(detail_ptr->std_err, buffer);
			packstr(detail_ptr->std_in, buffer);
			packstr(detail_ptr->std_out, buffer);

			pack_multi_core_data(detail_ptr->mc_ptr, buffer,
					     protocol_version);
		} else {
			pack16((uint16_t) 0, buffer);
			pack16((uint16_t) 0, buffer);
			pack16((uint16_t) 0, buffer);
			pack16((uint16_t) 0, buffer);

			pack32((uint32_t) 0, buffer);
			pack32((uint32_t) 0, buffer);

			packnull(buffer);
			packnull(buffer);
			packnull(buffer);
			packnull(buffer);

			packnull(buffer);
			packnull(buffer);
			packnull(buffer);

			pack_multi_core_data(NULL, buffer, protocol_version);
		}
	} else {
		error("_pack_pending_job_details: protocol_version "
		      "%hu not supported", protocol_version);
	}
}

/*
 * purge_old_job - purge old job records.
 *	The jobs must have completed at least MIN_JOB_AGE minutes ago.
 *	Test job dependencies, handle after_ok, after_not_ok before
 *	purging any jobs.
 * NOTE: READ lock slurmctld config and WRITE lock jobs before entry
 */
void purge_old_job(void)
{
	ListIterator job_iterator;
	struct job_record  *job_ptr;
	int i;

	job_iterator = list_iterator_create(job_list);
	while ((job_ptr = (struct job_record *) list_next(job_iterator))) {
		if (!IS_JOB_PENDING(job_ptr))
			continue;
		if (test_job_dependency(job_ptr) == 2) {
			char jbuf[JBUFSIZ];

			if (kill_invalid_dep) {
				_kill_dependent(job_ptr);
			} else {
				debug("%s: %s dependency condition never satisfied",
				      __func__, jobid2str(job_ptr, jbuf));
				job_ptr->state_reason = WAIT_DEP_INVALID;
				xfree(job_ptr->state_desc);
			}
		}
		if (job_ptr->state_reason == WAIT_DEP_INVALID
		    && kill_invalid_dep) {
			/* The job got the WAIT_DEP_INVALID
			 * before slurmctld was reconfigured.
			 */
			_kill_dependent(job_ptr);
		}
	}
	list_iterator_destroy(job_iterator);

	i = list_delete_all(job_list, &_list_find_job_old, "");
	if (i) {
		debug2("purge_old_job: purged %d old job records", i);
		last_job_update = time(NULL);
	}
}


/*
 * _purge_job_record - purge specific job record. No testing is performed to
 *	insure the job records has no active references. Use only for job
 *	records that were never fully operational (e.g. WILL_RUN test, failed
 *	job load, failed job create, etc.).
 * IN job_id - job_id of job record to be purged
 * RET int - count of job's purged
 * global: job_list - global job table
 */
static int _purge_job_record(uint32_t job_id)
{
	return list_delete_all(job_list, &_list_find_job_id, (void *) &job_id);
}


/*
 * reset_job_bitmaps - reestablish bitmaps for existing jobs.
 *	this should be called after rebuilding node information,
 *	but before using any job entries.
 * global: last_job_update - time of last job table update
 *	job_list - pointer to global job list
 */
void reset_job_bitmaps(void)
{
	ListIterator job_iterator;
	struct job_record  *job_ptr;
	struct part_record *part_ptr;
	List part_ptr_list = NULL;
	bool job_fail = false;
	time_t now = time(NULL);
	bool gang_flag = false;
	static uint32_t cr_flag = NO_VAL;

	xassert(job_list);

	if (cr_flag == NO_VAL) {
		cr_flag = 0;  /* call is no-op for select/linear and bluegene */
		if (select_g_get_info_from_plugin(SELECT_CR_PLUGIN,
						  NULL, &cr_flag)) {
			cr_flag = NO_VAL;	/* error */
		}

	}
	if (slurm_get_preempt_mode() == PREEMPT_MODE_GANG)
		gang_flag = true;

	job_iterator = list_iterator_create(job_list);
	while ((job_ptr = (struct job_record *) list_next(job_iterator))) {
		xassert (job_ptr->magic == JOB_MAGIC);
		job_fail = false;

		if (job_ptr->partition == NULL) {
			error("No partition for job_id %u", job_ptr->job_id);
			part_ptr = NULL;
			job_fail = true;
		} else {
			char *err_part = NULL;
			part_ptr = find_part_record(job_ptr->partition);
			if (part_ptr == NULL) {
				part_ptr_list = get_part_list(
						job_ptr->partition,
						&err_part);
				if (part_ptr_list)
					part_ptr = list_peek(part_ptr_list);
			}
			if (part_ptr == NULL) {
				error("Invalid partition (%s) for job %u",
				      err_part, job_ptr->job_id);
				xfree(err_part);
				job_fail = true;
			}
		}
		job_ptr->part_ptr = part_ptr;
		FREE_NULL_LIST(job_ptr->part_ptr_list);
		if (part_ptr_list) {
			job_ptr->part_ptr_list = part_ptr_list;
			part_ptr_list = NULL;	/* clear for next job */
		}

		FREE_NULL_BITMAP(job_ptr->node_bitmap_cg);
		if (job_ptr->nodes_completing &&
		    node_name2bitmap(job_ptr->nodes_completing,
				     false,  &job_ptr->node_bitmap_cg)) {
			error("Invalid nodes (%s) for job_id %u",
			      job_ptr->nodes_completing,
			      job_ptr->job_id);
			job_fail = true;
		}
		FREE_NULL_BITMAP(job_ptr->node_bitmap);
		if (job_ptr->nodes &&
		    node_name2bitmap(job_ptr->nodes, false,
				     &job_ptr->node_bitmap) && !job_fail) {
			error("Invalid nodes (%s) for job_id %u",
			      job_ptr->nodes, job_ptr->job_id);
			job_fail = true;
		}
		if (reset_node_bitmap(job_ptr->job_resrcs, job_ptr->job_id))
			job_fail = true;
		if (!job_fail && !IS_JOB_FINISHED(job_ptr) &&
		    job_ptr->job_resrcs && (cr_flag || gang_flag) &&
		    valid_job_resources(job_ptr->job_resrcs,
					node_record_table_ptr,
					slurmctld_conf.fast_schedule)) {
			error("Aborting JobID %u due to change in socket/core "
			      "configuration of allocated nodes",
			      job_ptr->job_id);
			job_fail = true;
		}
		_reset_step_bitmaps(job_ptr);

		/* Do not increase the job->node_cnt for
		 * completed jobs.
		 */
		if (! IS_JOB_COMPLETED(job_ptr))
			build_node_details(job_ptr, false); /* set node_addr */

		if (_reset_detail_bitmaps(job_ptr))
			job_fail = true;

		if (job_fail) {
			if (IS_JOB_PENDING(job_ptr)) {
				job_ptr->start_time =
					job_ptr->end_time = time(NULL);
				job_ptr->job_state = JOB_NODE_FAIL;
			} else if (IS_JOB_RUNNING(job_ptr)) {
				job_ptr->end_time = time(NULL);
				job_ptr->job_state = JOB_NODE_FAIL |
						     JOB_COMPLETING;
				build_cg_bitmap(job_ptr);
			} else if (IS_JOB_SUSPENDED(job_ptr)) {
				job_ptr->end_time = job_ptr->suspend_time;
				job_ptr->job_state = JOB_NODE_FAIL |
						     JOB_COMPLETING;
				build_cg_bitmap(job_ptr);
				job_ptr->tot_sus_time +=
					difftime(now, job_ptr->suspend_time);
				jobacct_storage_g_job_suspend(acct_db_conn,
							      job_ptr);
			}
			job_ptr->exit_code = MAX(job_ptr->exit_code, 1);
			job_ptr->state_reason = FAIL_DOWN_NODE;
			xfree(job_ptr->state_desc);
			job_completion_logger(job_ptr, false);
			if (job_ptr->job_state == JOB_NODE_FAIL) {
				/* build_cg_bitmap() may clear JOB_COMPLETING */
				epilog_slurmctld(job_ptr);
			}
		}
	}

	list_iterator_reset(job_iterator);
	/* This will reinitialize the select plugin database, which
	 * we can only do after ALL job's states and bitmaps are set
	 * (i.e. it needs to be in this second loop) */
	while ((job_ptr = (struct job_record *) list_next(job_iterator))) {
		if (select_g_select_nodeinfo_set(job_ptr) != SLURM_SUCCESS) {
			error("select_g_select_nodeinfo_set(%u): %m",
			      job_ptr->job_id);
		}
	}
	list_iterator_destroy(job_iterator);

	last_job_update = now;
}

static int _reset_detail_bitmaps(struct job_record *job_ptr)
{
	if (job_ptr->details == NULL)
		return SLURM_SUCCESS;

	FREE_NULL_BITMAP(job_ptr->details->req_node_bitmap);
	xfree(job_ptr->details->req_node_layout); /* layout info is lost
						   * but should be re-generated
						   * at job start time */
	if ((job_ptr->details->req_nodes) &&
	    (node_name2bitmap(job_ptr->details->req_nodes, false,
			      &job_ptr->details->req_node_bitmap))) {
		error("Invalid req_nodes (%s) for job_id %u",
		      job_ptr->details->req_nodes, job_ptr->job_id);
		return SLURM_ERROR;
	}

	FREE_NULL_BITMAP(job_ptr->details->exc_node_bitmap);
	if ((job_ptr->details->exc_nodes) &&
	    (node_name2bitmap(job_ptr->details->exc_nodes, true,
			      &job_ptr->details->exc_node_bitmap))) {
		error("Invalid exc_nodes (%s) for job_id %u",
		      job_ptr->details->exc_nodes, job_ptr->job_id);
		return SLURM_ERROR;
	}

	return SLURM_SUCCESS;
}

static void _reset_step_bitmaps(struct job_record *job_ptr)
{
	ListIterator step_iterator;
	struct step_record *step_ptr;

	step_iterator = list_iterator_create (job_ptr->step_list);
	while ((step_ptr = (struct step_record *) list_next (step_iterator))) {
		if (step_ptr->state < JOB_RUNNING)
			continue;
		FREE_NULL_BITMAP(step_ptr->step_node_bitmap);
		if (step_ptr->step_layout &&
		    step_ptr->step_layout->node_list &&
		    (node_name2bitmap(step_ptr->step_layout->node_list, false,
				      &step_ptr->step_node_bitmap))) {
			error("Invalid step_node_list (%s) for step_id %u.%u",
			      step_ptr->step_layout->node_list,
			      job_ptr->job_id, step_ptr->step_id);
			delete_step_record (job_ptr, step_ptr->step_id);
		}
		if ((step_ptr->step_node_bitmap == NULL) &&
		    (step_ptr->batch_step == 0)) {
			error("Missing node_list for step_id %u.%u",
			      job_ptr->job_id, step_ptr->step_id);
			delete_step_record (job_ptr, step_ptr->step_id);
		}
	}

	list_iterator_destroy (step_iterator);
	return;
}

/* update first assigned job id as needed on reconfigure
 * NOTE: READ lock_slurmctld config before entry */
void reset_first_job_id(void)
{
	job_id_sequence = MAX(job_id_sequence, slurmctld_conf.first_job_id);
}

/*
 * get_next_job_id - return the job_id to be used by default for
 *	the next job
 */
extern uint32_t get_next_job_id(void)
{
	uint32_t next_id;

	job_id_sequence = MAX(job_id_sequence, slurmctld_conf.first_job_id);
	next_id = job_id_sequence + 1;
	if (next_id >= slurmctld_conf.max_job_id)
		next_id = slurmctld_conf.first_job_id;
	return next_id;
}

/*
 * _set_job_id - set a default job_id, insure that it is unique
 * IN job_ptr - pointer to the job_record
 */
static int _set_job_id(struct job_record *job_ptr, bool global_job)
{
	int i;
	uint32_t global_base, new_id, max_jobs;

	xassert(job_ptr);
	xassert (job_ptr->magic == JOB_MAGIC);

	max_jobs = slurmctld_conf.max_job_id - slurmctld_conf.first_job_id;
	if (global_job) {
uint16_t cluster_id = 0;	/* FIXME: Temporary value */
		/* 0x80000000 set for global jobs
		 * 0x7E000000 contains the cluster ID (0 t0 63)
		 * 0x01ffffff contains a sequence number (1 to 33,554,431) */
		global_base = 0x80000000 | (cluster_id << 25);
		max_jobs = MIN(max_jobs, 0x01ffffff);
		for (i = 0; i < max_jobs; i++) {
			if (++job_id_sequence >= slurmctld_conf.max_job_id)
				job_id_sequence = slurmctld_conf.first_job_id;
			new_id = job_id_sequence + global_base;
			if (find_job_record(new_id))
				continue;
			if (_dup_job_file_test(new_id))
				continue;

			job_ptr->job_id = new_id;
			/* When we get a new job id might as well make sure
			 * the db_index is 0 since there is no way it will be
			 * correct otherwise :).
			 */
			job_ptr->db_index = 0;
			return SLURM_SUCCESS;
		}
		error("We have exhausted our supply of global job id values");
		job_ptr->job_id = NO_VAL;
		return EAGAIN;
	} else {
		job_id_sequence = MAX(job_id_sequence,
				      slurmctld_conf.first_job_id);

		/* Insure no conflict in job id if we roll over 32 bits */
		for (i = 0; i < max_jobs; i++) {
			if (++job_id_sequence >= slurmctld_conf.max_job_id)
				job_id_sequence = slurmctld_conf.first_job_id;
			new_id = job_id_sequence;
			if (find_job_record(new_id))
				continue;
			if (_dup_job_file_test(new_id))
				continue;

			job_ptr->job_id = new_id;
			/* When we get a new job id might as well make sure
			 * the db_index is 0 since there is no way it will be
			 * correct otherwise :).
			 */
			job_ptr->db_index = 0;
			return SLURM_SUCCESS;
		}
		error("We have exhausted our supply of valid job id values. "
		      "FirstJobId=%u MaxJobId=%u", slurmctld_conf.first_job_id,
		      slurmctld_conf.max_job_id);
		job_ptr->job_id = NO_VAL;
		return EAGAIN;
	}
}


/*
 * set_job_prio - set a default job priority
 * IN job_ptr - pointer to the job_record
 */
extern void set_job_prio(struct job_record *job_ptr)
{
	uint32_t relative_prio;

	xassert(job_ptr);
	xassert (job_ptr->magic == JOB_MAGIC);

	if (IS_JOB_FINISHED(job_ptr))
		return;
	job_ptr->priority = slurm_sched_g_initial_priority(lowest_prio,
							   job_ptr);
	if ((job_ptr->priority == 0) || (job_ptr->direct_set_prio))
		return;

	relative_prio = job_ptr->priority;
	if (job_ptr->details && (job_ptr->details->nice != NICE_OFFSET)) {
		int offset = job_ptr->details->nice;
		offset -= NICE_OFFSET;
		relative_prio += offset;
	}
	lowest_prio = MIN(relative_prio, lowest_prio);
}

/* After recovering job state, if using priority/basic then we increment the
 * priorities of all jobs to avoid decrementing the base down to zero */
extern void sync_job_priorities(void)
{
	ListIterator job_iterator;
	struct job_record *job_ptr;
	uint32_t prio_boost = 0;

	if ((highest_prio != 0) && (highest_prio < TOP_PRIORITY))
		prio_boost = TOP_PRIORITY - highest_prio;
	if (strcmp(slurmctld_conf.priority_type, "priority/basic") ||
	    (prio_boost < 1000000))
		return;

	job_iterator = list_iterator_create(job_list);
	while ((job_ptr = (struct job_record *) list_next(job_iterator))) {
		if ((job_ptr->priority) && (job_ptr->direct_set_prio == 0))
			job_ptr->priority += prio_boost;
	}
	list_iterator_destroy(job_iterator);
	lowest_prio += prio_boost;
}

/*
 * _top_priority - determine if any other job has a higher priority than the
 *	specified job
 * IN job_ptr - pointer to selected job
 * RET true if selected job has highest priority
 */
static bool _top_priority(struct job_record *job_ptr)
{
	struct job_details *detail_ptr = job_ptr->details;
	bool top;

#ifdef HAVE_BG
	static uint16_t static_part = (uint16_t)NO_VAL;
	int rc = SLURM_SUCCESS;

	/* On BlueGene with static partitioning, we don't want to delay
	 * jobs based upon priority since jobs of different sizes can
	 * execute on different sets of nodes. While sched/backfill would
	 * eventually start the job if delayed here based upon priority,
	 * that could delay the initiation of a job by a few seconds. */
	if (static_part == (uint16_t)NO_VAL) {
		/* Since this never changes we can just set it once
		   and not look at it again. */
		rc = select_g_get_info_from_plugin(SELECT_STATIC_PART, job_ptr,
						   &static_part);
	}
	if ((rc == SLURM_SUCCESS) && (static_part == 1))
		return true;
#endif

	if (job_ptr->priority == 0)	/* user held */
		top = false;
	else {
		ListIterator job_iterator;
		struct job_record *job_ptr2;

		top = true;	/* assume top priority until found otherwise */
		job_iterator = list_iterator_create(job_list);
		while ((job_ptr2 = (struct job_record *)
					list_next(job_iterator))) {
			if (job_ptr2 == job_ptr)
				continue;
			if (!IS_JOB_PENDING(job_ptr2))
				continue;
			if (IS_JOB_COMPLETING(job_ptr2)) {
				/* Job is hung in pending & completing state,
				 * indicative of job requeue */
				continue;
			}
			if (!acct_policy_job_runnable_state(job_ptr2) ||
			    !misc_policy_job_runnable_state(job_ptr2) ||
			    !part_policy_job_runnable_state(job_ptr2) ||
			    !job_independent(job_ptr2, 0))
				continue;
			if ((job_ptr2->resv_name && (!job_ptr->resv_name)) ||
			    ((!job_ptr2->resv_name) && job_ptr->resv_name))
				continue;	/* different reservation */
			if (job_ptr2->resv_name && job_ptr->resv_name &&
			    (!strcmp(job_ptr2->resv_name,
				     job_ptr->resv_name))) {
				/* same reservation */
				if (job_ptr2->priority <= job_ptr->priority)
					continue;
				top = false;
				break;
			}
			if (job_ptr2->part_ptr == job_ptr->part_ptr) {
				/* same partition */
				if (job_ptr2->priority <= job_ptr->priority)
					continue;
				top = false;
				break;
			}
			if (bit_overlap(job_ptr->part_ptr->node_bitmap,
					job_ptr2->part_ptr->node_bitmap) == 0)
				continue;   /* no node overlap in partitions */
			if ((job_ptr2->part_ptr->priority >
			     job_ptr ->part_ptr->priority) ||
			    ((job_ptr2->part_ptr->priority ==
			      job_ptr ->part_ptr->priority) &&
			     (job_ptr2->priority >  job_ptr->priority))) {
				top = false;
				break;
			}
		}
		list_iterator_destroy(job_iterator);
	}

	if ((!top) && detail_ptr) {	/* not top prio */
		if (job_ptr->priority == 0) {		/* user/admin hold */
			if (job_ptr->state_reason != FAIL_BAD_CONSTRAINTS
			    && (job_ptr->state_reason != WAIT_HELD)
			    && (job_ptr->state_reason != WAIT_HELD_USER)
			    && job_ptr->state_reason != WAIT_MAX_REQUEUE) {
				job_ptr->state_reason = WAIT_HELD;
				xfree(job_ptr->state_desc);
			}
		} else if (job_ptr->state_reason == WAIT_NO_REASON) {
			job_ptr->state_reason = WAIT_PRIORITY;
			xfree(job_ptr->state_desc);
		}
	}
	return top;
}

static void _merge_job_licenses(struct job_record *shrink_job_ptr,
				struct job_record *expand_job_ptr)
{
	xassert(shrink_job_ptr);
	xassert(expand_job_ptr);

	if (!shrink_job_ptr->licenses)		/* No licenses to add */
		return;

	if (!expand_job_ptr->licenses) {	/* Just transfer licenses */
		expand_job_ptr->licenses = shrink_job_ptr->licenses;
		shrink_job_ptr->licenses = NULL;
		FREE_NULL_LIST(expand_job_ptr->license_list);
		expand_job_ptr->license_list = shrink_job_ptr->license_list;
		shrink_job_ptr->license_list = NULL;
		return;
	}

	/* Merge the license information into expanding job */
	xstrcat(expand_job_ptr->licenses, ",");
	xstrcat(expand_job_ptr->licenses, shrink_job_ptr->licenses);
	xfree(shrink_job_ptr->licenses);
	FREE_NULL_LIST(expand_job_ptr->license_list);
	FREE_NULL_LIST(shrink_job_ptr->license_list);
	license_job_merge(expand_job_ptr);
	return;
}

static int _update_job(struct job_record *job_ptr, job_desc_msg_t * job_specs,
		       uid_t uid)
{
	int error_code = SLURM_SUCCESS;
	enum job_state_reason fail_reason;
	bool authorized = false, admin = false;
	uint32_t save_min_nodes = 0, save_max_nodes = 0;
	uint32_t save_min_cpus = 0, save_max_cpus = 0;
	struct job_details *detail_ptr;
	struct part_record *tmp_part_ptr;
	bitstr_t *exc_bitmap = NULL, *req_bitmap = NULL;
	time_t now = time(NULL);
	multi_core_data_t *mc_ptr = NULL;
	bool update_accounting = false;
	acct_policy_limit_set_t acct_policy_limit_set;
	bool acct_limit_already_set;

#ifdef HAVE_BG
	uint16_t conn_type[SYSTEM_DIMENSIONS] = {(uint16_t) NO_VAL};
	uint16_t reboot = (uint16_t) NO_VAL;
	uint16_t rotate = (uint16_t) NO_VAL;
	uint16_t geometry[SYSTEM_DIMENSIONS] = {(uint16_t) NO_VAL};
	char *image = NULL;
	static uint32_t cpus_per_mp = 0;
	static uint16_t cpus_per_node = 0;

	if (!cpus_per_mp)
		select_g_alter_node_cnt(SELECT_GET_MP_CPU_CNT, &cpus_per_mp);
	if (!cpus_per_node)
		select_g_alter_node_cnt(SELECT_GET_NODE_CPU_CNT,
					&cpus_per_node);
#endif
	memset(&acct_policy_limit_set, 0, sizeof(acct_policy_limit_set_t));

	error_code = job_submit_plugin_modify(job_specs, job_ptr,
					      (uint32_t) uid);
	if (error_code != SLURM_SUCCESS)
		return error_code;

	error_code = _test_job_desc_fields(job_specs);
	if (error_code != SLURM_SUCCESS)
		return error_code;

	admin = validate_operator(uid);
	authorized = admin || assoc_mgr_is_user_acct_coord(
		acct_db_conn, uid, job_ptr->account);
	if ((job_ptr->user_id != uid) && !authorized) {
		error("Security violation, JOB_UPDATE RPC from uid %d",
		      uid);
		return ESLURM_USER_ID_MISSING;
	}

	acct_limit_already_set = false;
	if (!authorized && (accounting_enforce & ACCOUNTING_ENFORCE_LIMITS)) {
		if (!acct_policy_validate(job_specs, job_ptr->part_ptr,
					  job_ptr->assoc_ptr, job_ptr->qos_ptr,
					  NULL, &acct_policy_limit_set, 1)) {
			debug("\
%s: exceeded association's cpu, node, memory or time limit for user %u",
			      __func__, job_specs->user_id);
			acct_limit_already_set = true;
		}
	}

	if (!wiki_sched_test) {
		char *sched_type = slurm_get_sched_type();
		if (strcmp(sched_type, "sched/wiki") == 0)
			wiki_sched  = true;
		if (strcmp(sched_type, "sched/wiki2") == 0) {
			wiki_sched  = true;
			wiki2_sched = true;
		}
		xfree(sched_type);
		wiki_sched_test = true;
	}
	detail_ptr = job_ptr->details;
	if (detail_ptr)
		mc_ptr = detail_ptr->mc_ptr;
	last_job_update = now;

	if (job_specs->account
	    && !xstrcmp(job_specs->account, job_ptr->account)) {
		debug("sched: update_job: new account identical to "
		      "old account %u", job_ptr->job_id);
		xfree(job_specs->account);
	}

	if (job_specs->account) {
		if (!IS_JOB_PENDING(job_ptr))
			error_code = ESLURM_JOB_NOT_PENDING;
		else {
			int rc = update_job_account("update_job", job_ptr,
						    job_specs->account);
			if (rc != SLURM_SUCCESS)
				error_code = rc;
			else
				update_accounting = true;
		}
	}
	if (error_code != SLURM_SUCCESS)
		goto fini;

	if (job_specs->exc_nodes) {
		if ((!IS_JOB_PENDING(job_ptr)) || (detail_ptr == NULL))
			error_code = ESLURM_JOB_NOT_PENDING;
		else if (job_specs->exc_nodes[0] == '\0') {
			xfree(detail_ptr->exc_nodes);
			FREE_NULL_BITMAP(detail_ptr->exc_node_bitmap);
		} else {
			if (node_name2bitmap(job_specs->exc_nodes, false,
					     &exc_bitmap)) {
				error("sched: update_job: Invalid node list "
				      "for update of job %u: %s",
				      job_ptr->job_id, job_specs->exc_nodes);
				FREE_NULL_BITMAP(exc_bitmap);
				error_code = ESLURM_INVALID_NODE_NAME;
			}
			if (exc_bitmap) {
				xfree(detail_ptr->exc_nodes);
				detail_ptr->exc_nodes =
					job_specs->exc_nodes;
				FREE_NULL_BITMAP(detail_ptr->exc_node_bitmap);
				detail_ptr->exc_node_bitmap = exc_bitmap;
				info("sched: update_job: setting exc_nodes to "
				     "%s for job_id %u", job_specs->exc_nodes,
				     job_ptr->job_id);
				job_specs->exc_nodes = NULL;
			}
		}
	}
	if (error_code != SLURM_SUCCESS)
		goto fini;

#ifndef HAVE_BG
	if (job_specs->req_nodes &&
	    (IS_JOB_RUNNING(job_ptr) || IS_JOB_SUSPENDED(job_ptr))) {
		/* Use req_nodes to change the nodes associated with a running
		 * for lack of other field in the job request to use */
		if ((job_specs->req_nodes[0] == '\0') ||
		    node_name2bitmap(job_specs->req_nodes,false, &req_bitmap) ||
		    !bit_super_set(req_bitmap, job_ptr->node_bitmap) ||
		    job_ptr->details->expanding_jobid) {
			info("sched: Invalid node list (%s) for job %u update",
			     job_specs->req_nodes, job_ptr->job_id);
			error_code = ESLURM_INVALID_NODE_NAME;
			goto fini;
		} else if (req_bitmap) {
			int i, i_first, i_last;
			struct node_record *node_ptr;
			info("sched: update_job: setting nodes to %s for "
			     "job_id %u",
			     job_specs->req_nodes, job_ptr->job_id);
			job_pre_resize_acctg(job_ptr);
			i_first = bit_ffs(job_ptr->node_bitmap);
			i_last  = bit_fls(job_ptr->node_bitmap);
			for (i=i_first; i<=i_last; i++) {
				if (bit_test(req_bitmap, i) ||
				    !bit_test(job_ptr->node_bitmap, i))
					continue;
				node_ptr = node_record_table_ptr + i;
				kill_step_on_node(job_ptr, node_ptr, false);
				excise_node_from_job(job_ptr, node_ptr);
			}
			job_post_resize_acctg(job_ptr);
			/* Since job_post_resize_acctg will restart
			 * things, don't do it again. */
			update_accounting = false;
		} else {
			update_accounting = true;
		}
		FREE_NULL_BITMAP(req_bitmap);
		xfree(job_specs->req_nodes);
	}
#endif

	if (job_specs->req_nodes) {
		if ((!IS_JOB_PENDING(job_ptr)) || (detail_ptr == NULL))
			error_code = ESLURM_JOB_NOT_PENDING;
		else if (job_specs->req_nodes[0] == '\0') {
			xfree(detail_ptr->req_nodes);
			FREE_NULL_BITMAP(detail_ptr->req_node_bitmap);
			xfree(detail_ptr->req_node_layout);
		} else {
			if (node_name2bitmap(job_specs->req_nodes, false,
					     &req_bitmap)) {
				info("sched: Invalid node list for "
				     "job_update: %s", job_specs->req_nodes);
				FREE_NULL_BITMAP(req_bitmap);
				error_code = ESLURM_INVALID_NODE_NAME;
			}
			if (req_bitmap) {
				xfree(detail_ptr->req_nodes);
				detail_ptr->req_nodes =
					job_specs->req_nodes;
				FREE_NULL_BITMAP(detail_ptr->req_node_bitmap);
				xfree(detail_ptr->req_node_layout);
				detail_ptr->req_node_bitmap = req_bitmap;
				info("sched: update_job: setting req_nodes to "
				     "%s for job_id %u", job_specs->req_nodes,
				     job_ptr->job_id);
				job_specs->req_nodes = NULL;
			}
		}
	}
	if (error_code != SLURM_SUCCESS)
		goto fini;

	if (job_specs->burst_buffer) {
		if (!IS_JOB_PENDING(job_ptr))
			error_code = ESLURM_JOB_NOT_PENDING;
		else {
			xfree(job_ptr->burst_buffer);
			if (job_specs->burst_buffer[0]) {
				job_ptr->burst_buffer = job_specs->burst_buffer;
				job_specs->burst_buffer = NULL;
			}
			info("Changed job %u burst_buffer=%s",
			     job_ptr->job_id, job_ptr->burst_buffer);
		}
	}
	if (error_code != SLURM_SUCCESS)
		goto fini;

	if (job_specs->min_nodes == INFINITE) {
		/* Used by scontrol just to get current configuration info */
		job_specs->min_nodes = NO_VAL;
	}
#if defined(HAVE_BG) || defined(HAVE_ALPS_CRAY)
	if ((job_specs->min_nodes != NO_VAL) &&
	    (IS_JOB_RUNNING(job_ptr) || IS_JOB_SUSPENDED(job_ptr))) {
#else
	if ((job_specs->min_nodes != NO_VAL) &&
	    (job_specs->min_nodes > job_ptr->node_cnt) &&
	    !select_g_job_expand_allow() &&
	    (IS_JOB_RUNNING(job_ptr) || IS_JOB_SUSPENDED(job_ptr))) {
#endif
		info("Change of size for job %u not supported",
		     job_ptr->job_id);
		error_code = ESLURM_NOT_SUPPORTED;
		goto fini;
	}

	if (job_specs->req_switch != NO_VAL) {
		job_ptr->req_switch = job_specs->req_switch;
		info("Change of switches to %u job %u",
		     job_specs->req_switch, job_ptr->job_id);
	}
	if (job_specs->wait4switch != NO_VAL) {
		job_ptr->wait4switch = _max_switch_wait(job_specs->wait4switch);
		info("Change of switch wait to %u secs job %u",
		     job_ptr->wait4switch, job_ptr->job_id);
	}

	if (job_specs->partition
	    && !xstrcmp(job_specs->partition, job_ptr->partition)) {
		debug("sched: update_job: new partition identical to "
		      "old partition %u", job_ptr->job_id);
		xfree(job_specs->partition);
	}

	if (job_specs->partition) {
		List part_ptr_list = NULL;
		bool old_res = false;

		if (!IS_JOB_PENDING(job_ptr)) {
			error_code = ESLURM_JOB_NOT_PENDING;
			goto fini;
		}

		if (job_specs->min_nodes == NO_VAL) {
#ifdef HAVE_BG
			select_g_select_jobinfo_get(
				job_ptr->select_jobinfo,
				SELECT_JOBDATA_NODE_CNT,
				&job_specs->min_nodes);
#else
			job_specs->min_nodes = detail_ptr->min_nodes;
#endif
		}
		if ((job_specs->max_nodes == NO_VAL) &&
		    (detail_ptr->max_nodes != 0)) {
#ifdef HAVE_BG
			select_g_select_jobinfo_get(
				job_ptr->select_jobinfo,
				SELECT_JOBDATA_NODE_CNT,
				&job_specs->max_nodes);
#else
			job_specs->max_nodes = detail_ptr->max_nodes;
#endif
		}

		if ((job_specs->time_min == NO_VAL) &&
		    (job_ptr->time_min != 0))
			job_specs->time_min = job_ptr->time_min;
		if (job_specs->time_limit == NO_VAL)
			job_specs->time_limit = job_ptr->time_limit;
		if (!job_specs->reservation
		    || job_specs->reservation[0] == '\0') {
			/* just incase the reservation is '\0' */
			xfree(job_specs->reservation);
			job_specs->reservation = job_ptr->resv_name;
			old_res = true;
		}

		error_code = _get_job_parts(job_specs,
					    &tmp_part_ptr,
					    &part_ptr_list, NULL);

		if (error_code != SLURM_SUCCESS)
			;
		else if ((tmp_part_ptr->state_up & PARTITION_SUBMIT) == 0)
			error_code = ESLURM_PARTITION_NOT_AVAIL;
		else {
			slurmdb_assoc_rec_t assoc_rec;
			memset(&assoc_rec, 0,
			       sizeof(slurmdb_assoc_rec_t));
			assoc_rec.acct      = job_ptr->account;
			assoc_rec.partition = tmp_part_ptr->name;
			assoc_rec.uid       = job_ptr->user_id;
			if (assoc_mgr_fill_in_assoc(
				    acct_db_conn, &assoc_rec,
				    accounting_enforce,
				    (slurmdb_assoc_rec_t **)
				    &job_ptr->assoc_ptr, false)) {
				info("job_update: invalid account %s "
				     "for job %u",
				     job_specs->account, job_ptr->job_id);
				error_code = ESLURM_INVALID_ACCOUNT;
				/* Let update proceed. Note there is an invalid
				 * association ID for accounting purposes */
			} else
				job_ptr->assoc_id = assoc_rec.id;

			error_code = _valid_job_part(
				job_specs, uid,
				job_ptr->details->req_node_bitmap,
				&tmp_part_ptr, part_ptr_list,
				job_ptr->assoc_ptr, job_ptr->qos_ptr);

			xfree(job_ptr->partition);
			job_ptr->partition = xstrdup(job_specs->partition);
			job_ptr->part_ptr = tmp_part_ptr;
			xfree(job_ptr->priority_array);	/* Rebuilt in plugin */
			FREE_NULL_LIST(job_ptr->part_ptr_list);
			job_ptr->part_ptr_list = part_ptr_list;
			part_ptr_list = NULL;	/* nothing to free */
			info("update_job: setting partition to %s for "
			     "job_id %u", job_specs->partition,
			     job_ptr->job_id);
			update_accounting = true;
		}
		FREE_NULL_LIST(part_ptr_list);	/* error clean-up */

		if (old_res)
			job_specs->reservation = NULL;

		if (error_code != SLURM_SUCCESS)
			goto fini;
	}

	/* Always do this last just in case the assoc_ptr changed */
	if (job_specs->comment && wiki_sched && !validate_slurm_user(uid)) {
		/* User must use Moab command to change job comment */
		error("Attempt to change comment for job %u",
		      job_ptr->job_id);
		error_code = ESLURM_ACCESS_DENIED;
	} else if (job_specs->comment) {
		xfree(job_ptr->comment);
		job_ptr->comment = job_specs->comment;
		job_specs->comment = NULL;	/* Nothing left to free */
		info("update_job: setting comment to %s for job_id %u",
		     job_ptr->comment, job_ptr->job_id);

		if (wiki_sched && strstr(job_ptr->comment, "QOS:")) {
			if (!IS_JOB_PENDING(job_ptr))
				error_code = ESLURM_JOB_NOT_PENDING;
			else {
				slurmdb_qos_rec_t qos_rec;
				slurmdb_qos_rec_t *new_qos_ptr;
				char *resv_name;
				if (job_specs->reservation
				    && job_specs->reservation[0] != '\0')
					resv_name = job_specs->reservation;
				else
					resv_name = job_ptr->resv_name;

				memset(&qos_rec, 0, sizeof(slurmdb_qos_rec_t));
				if (strstr(job_ptr->comment,
					   "FLAGS:PREEMPTOR"))
					qos_rec.name = "expedite";
				else if (strstr(job_ptr->comment,
						"FLAGS:PREEMPTEE"))
					qos_rec.name = "standby";

				new_qos_ptr = _determine_and_validate_qos(
					resv_name, job_ptr->assoc_ptr,
					authorized, &qos_rec, &error_code);
				if (error_code == SLURM_SUCCESS) {
					info("update_job: setting qos to %s "
					     "for job_id %u",
					     job_specs->qos, job_ptr->job_id);
					if (job_ptr->qos_id != qos_rec.id) {
						job_ptr->qos_id = qos_rec.id;
						job_ptr->qos_ptr = new_qos_ptr;
						if (authorized)
							job_ptr->limit_set_qos =
								ADMIN_SET_LIMIT;
						else
							job_ptr->limit_set_qos
								= 0;
						update_accounting = true;
					} else
						debug("sched: update_job: "
						      "new qos identical to "
						      "old qos %u",
						      job_ptr->job_id);
				}
			}
		}
	}

	if (error_code != SLURM_SUCCESS)
		goto fini;

	if (job_specs->qos) {

		if (!authorized && !IS_JOB_PENDING(job_ptr))
			error_code = ESLURM_JOB_NOT_PENDING;
		else {
			slurmdb_qos_rec_t qos_rec;
			slurmdb_qos_rec_t *new_qos_ptr;
			char *resv_name;

			if (job_specs->reservation
			    && job_specs->reservation[0] != '\0')
				resv_name = job_specs->reservation;
			else
				resv_name = job_ptr->resv_name;

			memset(&qos_rec, 0, sizeof(slurmdb_qos_rec_t));
			qos_rec.name = job_specs->qos;

			new_qos_ptr = _determine_and_validate_qos(
				resv_name, job_ptr->assoc_ptr,
				authorized, &qos_rec, &error_code);
			if (error_code == SLURM_SUCCESS) {
				info("update_job: setting qos to %s "
				     "for job_id %u",
				     job_specs->qos, job_ptr->job_id);
				if (job_ptr->qos_id != qos_rec.id) {
					job_ptr->qos_id = qos_rec.id;
					job_ptr->qos_ptr = new_qos_ptr;
					if (authorized)
						job_ptr->limit_set_qos =
							ADMIN_SET_LIMIT;
					else
						job_ptr->limit_set_qos = 0;
					update_accounting = true;
				} else
					debug("sched: update_job: new qos "
					      "identical to old qos %u",
					      job_ptr->job_id);
			}
		}
	}
	if (error_code != SLURM_SUCCESS)
		goto fini;

	if (!authorized && (accounting_enforce & ACCOUNTING_ENFORCE_LIMITS)) {
		if (!acct_policy_validate(job_specs, job_ptr->part_ptr,
					  job_ptr->assoc_ptr, job_ptr->qos_ptr,
					  NULL, &acct_policy_limit_set, 1)
		    && acct_limit_already_set == false) {
			info("update_job: exceeded association's cpu, node, "
			     "memory or time limit for user %u",
			     job_specs->user_id);
			error_code = ESLURM_ACCOUNTING_POLICY;
			goto fini;
		}

		/* Perhaps the limit was removed, so we will remove it
		   since it was imposed previously.
		*/
		if (!acct_policy_limit_set.max_cpus
		    && (job_ptr->limit_set_max_cpus == 1))
			job_ptr->details->max_cpus = NO_VAL;

		if (!acct_policy_limit_set.max_nodes
		    && (job_ptr->limit_set_max_nodes == 1))
			job_ptr->details->max_nodes = NO_VAL;

		if (!acct_policy_limit_set.time
		    && (job_ptr->limit_set_time == 1))
			job_ptr->time_limit = NO_VAL;

		if (job_ptr->limit_set_max_cpus != ADMIN_SET_LIMIT)
			job_ptr->limit_set_max_cpus =
				acct_policy_limit_set.max_cpus;
		if (job_ptr->limit_set_max_nodes != ADMIN_SET_LIMIT)
			job_ptr->limit_set_max_nodes =
				acct_policy_limit_set.max_nodes;
		if (job_ptr->limit_set_time != ADMIN_SET_LIMIT)
			job_ptr->limit_set_time = acct_policy_limit_set.time;
	} else if (authorized) {
		acct_policy_limit_set.max_cpus = ADMIN_SET_LIMIT;
		acct_policy_limit_set.max_nodes = ADMIN_SET_LIMIT;
		acct_policy_limit_set.min_cpus = ADMIN_SET_LIMIT;
		acct_policy_limit_set.min_nodes = ADMIN_SET_LIMIT;
		acct_policy_limit_set.pn_min_memory = ADMIN_SET_LIMIT;
		acct_policy_limit_set.time = ADMIN_SET_LIMIT;
		acct_policy_limit_set.qos = ADMIN_SET_LIMIT;
	}


	/* This needs to be done after the association acct policy check since
	 * it looks at unaltered nodes for bluegene systems
	 */
	debug3("update before alteration asking for nodes %u-%u cpus %u-%u",
	       job_specs->min_nodes, job_specs->max_nodes,
	       job_specs->min_cpus, job_specs->max_cpus);
	if (select_g_alter_node_cnt(SELECT_SET_NODE_CNT, job_specs)
	    != SLURM_SUCCESS) {
		error_code = ESLURM_INVALID_NODE_COUNT;
		goto fini;
	}
	debug3("update after alteration asking for nodes %u-%u cpus %u-%u",
	       job_specs->min_nodes, job_specs->max_nodes,
	       job_specs->min_cpus, job_specs->max_cpus);

	/* Reset min and max cpu counts as needed, insure consistency */
	if (job_specs->min_cpus != NO_VAL) {
		if ((!IS_JOB_PENDING(job_ptr)) || (detail_ptr == NULL))
			error_code = ESLURM_JOB_NOT_PENDING;
		else if (job_specs->min_cpus < 1)
			error_code = ESLURM_INVALID_CPU_COUNT;
		else {
			save_min_cpus = detail_ptr->min_cpus;
			detail_ptr->min_cpus = job_specs->min_cpus;
		}
	}
	if (job_specs->max_cpus != NO_VAL) {
		if ((!IS_JOB_PENDING(job_ptr)) || (detail_ptr == NULL))
			error_code = ESLURM_JOB_NOT_PENDING;
		else {
			save_max_cpus = detail_ptr->max_cpus;
			detail_ptr->max_cpus = job_specs->max_cpus;
		}
	}
	if ((save_min_cpus || save_max_cpus) && detail_ptr->max_cpus &&
	    (detail_ptr->max_cpus < detail_ptr->min_cpus)) {
		error_code = ESLURM_INVALID_CPU_COUNT;
		if (save_min_cpus) {
			detail_ptr->min_cpus = save_min_cpus;
			save_min_cpus = 0;
		}
		if (save_max_cpus) {
			detail_ptr->max_cpus = save_max_cpus;
			save_max_cpus = 0;
		}
	}
	if (error_code != SLURM_SUCCESS)
		goto fini;

	if (save_min_cpus && (detail_ptr->min_cpus != save_min_cpus)) {
#ifdef HAVE_BG
		uint32_t node_cnt = detail_ptr->min_cpus;
		if (cpus_per_node)
			node_cnt /= cpus_per_node;
		/* Ensure that accounting is set up correctly */
		select_g_select_jobinfo_set(job_ptr->select_jobinfo,
					    SELECT_JOBDATA_NODE_CNT,
					    &node_cnt);
		/* Reset geo since changing this makes any geo
		 * potentially invalid */
		select_g_select_jobinfo_set(job_ptr->select_jobinfo,
					    SELECT_JOBDATA_GEOMETRY,
					    geometry);
#endif
		info("update_job: setting min_cpus from "
		     "%u to %u for job_id %u",
		     save_min_cpus, detail_ptr->min_cpus, job_ptr->job_id);
		job_ptr->limit_set_min_cpus = acct_policy_limit_set.min_cpus;
		update_accounting = true;
	}
	if (save_max_cpus && (detail_ptr->max_cpus != save_max_cpus)) {
		info("update_job: setting max_cpus from "
		     "%u to %u for job_id %u",
		     save_max_cpus, detail_ptr->max_cpus, job_ptr->job_id);
		/* Always use the acct_policy_limit_set.* since if set by a
		 * super user it be set correctly */
		job_ptr->limit_set_max_cpus = acct_policy_limit_set.max_cpus;
		update_accounting = true;
	}

	if ((job_specs->pn_min_cpus != (uint16_t) NO_VAL) &&
	    (job_specs->pn_min_cpus != 0)) {
		if ((!IS_JOB_PENDING(job_ptr)) || (detail_ptr == NULL))
			error_code = ESLURM_JOB_NOT_PENDING;
		else if (authorized
			 || (detail_ptr->pn_min_cpus
			     > job_specs->pn_min_cpus)) {
			detail_ptr->pn_min_cpus = job_specs->pn_min_cpus;
			info("update_job: setting pn_min_cpus to %u for "
			     "job_id %u", job_specs->pn_min_cpus,
			     job_ptr->job_id);
		} else {
			error("Attempt to increase pn_min_cpus for job %u",
			      job_ptr->job_id);
			error_code = ESLURM_ACCESS_DENIED;
		}
	}
	if (error_code != SLURM_SUCCESS)
		goto fini;

	if (job_specs->num_tasks != NO_VAL) {
		if (!IS_JOB_PENDING(job_ptr))
			error_code = ESLURM_JOB_NOT_PENDING;
		else if (job_specs->num_tasks < 1)
			error_code = ESLURM_BAD_TASK_COUNT;
		else {
#ifdef HAVE_BG
			uint32_t node_cnt = job_specs->num_tasks;
			if (cpus_per_node)
				node_cnt /= cpus_per_node;
			/* This is only set up so accounting is set up
			   correctly */
			select_g_select_jobinfo_set(job_ptr->select_jobinfo,
						    SELECT_JOBDATA_NODE_CNT,
						    &node_cnt);
#endif
			detail_ptr->num_tasks = job_specs->num_tasks;
			info("update_job: setting num_tasks to %u for "
			     "job_id %u", job_specs->num_tasks,
			     job_ptr->job_id);
			if (detail_ptr->cpus_per_task) {
				uint32_t new_cpus = detail_ptr->num_tasks
					/ detail_ptr->cpus_per_task;
				if ((new_cpus < detail_ptr->min_cpus) ||
				    (!detail_ptr->overcommit &&
				     (new_cpus > detail_ptr->min_cpus))) {
					detail_ptr->min_cpus = new_cpus;
					detail_ptr->max_cpus = new_cpus;
					info("update_job: setting "
					     "min_cpus to %u for "
					     "job_id %u", detail_ptr->min_cpus,
					     job_ptr->job_id);
					/* Always use the
					 * acct_policy_limit_set.*
					 * since if set by a
					 * super user it be set correctly */
					job_ptr->limit_set_min_cpus =
						acct_policy_limit_set.min_cpus;
					job_ptr->limit_set_max_cpus =
						acct_policy_limit_set.max_cpus;
				}
			}
		}
	}
	if (error_code != SLURM_SUCCESS)
		goto fini;

	/* Reset min and max node counts as needed, insure consistency */
	if (job_specs->min_nodes != NO_VAL) {
		if (IS_JOB_RUNNING(job_ptr) || IS_JOB_SUSPENDED(job_ptr))
			;	/* shrink running job, processed later */
		else if ((!IS_JOB_PENDING(job_ptr)) || (detail_ptr == NULL))
			error_code = ESLURM_JOB_NOT_PENDING;
		else if (job_specs->min_nodes < 1) {
			info("update_job: min_nodes < 1 for job %u",
			     job_ptr->job_id);
			error_code = ESLURM_INVALID_NODE_COUNT;
		} else {
			/* Resize of pending job */
			save_min_nodes = detail_ptr->min_nodes;
			detail_ptr->min_nodes = job_specs->min_nodes;
		}
	}
	if (job_specs->max_nodes != NO_VAL) {
		if ((!IS_JOB_PENDING(job_ptr)) || (detail_ptr == NULL))
			error_code = ESLURM_JOB_NOT_PENDING;
		else {
			save_max_nodes = detail_ptr->max_nodes;
			detail_ptr->max_nodes = job_specs->max_nodes;
		}
	}
	if ((save_min_nodes || save_max_nodes) && detail_ptr->max_nodes &&
	    (detail_ptr->max_nodes < detail_ptr->min_nodes)) {
		info("update_job: max_nodes < min_nodes (%u < %u) for job %u",
		     detail_ptr->max_nodes, detail_ptr->min_nodes,
		     job_ptr->job_id);
		error_code = ESLURM_INVALID_NODE_COUNT;
		if (save_min_nodes) {
			detail_ptr->min_nodes = save_min_nodes;
			save_min_nodes = 0;
		}
		if (save_max_nodes) {
			detail_ptr->max_nodes = save_max_nodes;
			save_max_nodes = 0;
		}
	}
	if (error_code != SLURM_SUCCESS)
		goto fini;

	if (save_min_nodes && (save_min_nodes!= detail_ptr->min_nodes)) {
		info("update_job: setting min_nodes from "
		     "%u to %u for job_id %u",
		     save_min_nodes, detail_ptr->min_nodes, job_ptr->job_id);
		job_ptr->limit_set_min_nodes = acct_policy_limit_set.min_nodes;
		update_accounting = true;
	}
	if (save_max_nodes && (save_max_nodes != detail_ptr->max_nodes)) {
		info("update_job: setting max_nodes from "
		     "%u to %u for job_id %u",
		     save_max_nodes, detail_ptr->max_nodes, job_ptr->job_id);
		/* Always use the acct_policy_limit_set.* since if set by a
		 * super user it be set correctly */
		job_ptr->limit_set_max_nodes = acct_policy_limit_set.max_nodes;
		update_accounting = true;
	}

	if (job_specs->time_limit != NO_VAL) {
		if (IS_JOB_FINISHED(job_ptr) || job_ptr->preempt_time)
			error_code = ESLURM_JOB_FINISHED;
		else if (job_ptr->time_limit == job_specs->time_limit) {
			debug("sched: update_job: new time limit identical to "
			      "old time limit %u", job_ptr->job_id);
		} else if (authorized ||
			   (job_ptr->time_limit > job_specs->time_limit)) {
			time_t old_time =  job_ptr->time_limit;
			if (old_time == INFINITE)	/* one year in mins */
				old_time = (365 * 24 * 60);
			acct_policy_alter_job(job_ptr, job_specs->time_limit);
			job_ptr->time_limit = job_specs->time_limit;
			if (IS_JOB_RUNNING(job_ptr) ||
			    IS_JOB_SUSPENDED(job_ptr)) {
				if (job_ptr->preempt_time) {
					;	/* Preemption in progress */
				} else if (job_ptr->time_limit == INFINITE) {
					/* Set end time in one year */
					job_ptr->end_time = now +
						(365 * 24 * 60 * 60);
				} else {
					/* Update end_time based upon change
					 * to preserve suspend time info */
					job_ptr->end_time = job_ptr->end_time +
						((job_ptr->time_limit -
						  old_time) * 60);
				}
				if (job_ptr->end_time < now)
					job_ptr->end_time = now;
				if (IS_JOB_RUNNING(job_ptr) &&
				    (list_is_empty(job_ptr->step_list) == 0)) {
					_xmit_new_end_time(job_ptr);
				}
			}
			info("sched: update_job: setting time_limit to %u for "
			     "job_id %u", job_specs->time_limit,
			     job_ptr->job_id);
			/* Always use the acct_policy_limit_set.*
			 * since if set by a super user it be set correctly */
			job_ptr->limit_set_time = acct_policy_limit_set.time;
			update_accounting = true;
		} else if (IS_JOB_PENDING(job_ptr) && job_ptr->part_ptr &&
			   (job_ptr->part_ptr->max_time >=
			    job_specs->time_limit)) {
			job_ptr->time_limit = job_specs->time_limit;
			info("sched: update_job: setting time_limit to %u for "
			     "job_id %u", job_specs->time_limit,
			     job_ptr->job_id);
			/* Always use the acct_policy_limit_set.*
			 * since if set by a super user it be set correctly */
			job_ptr->limit_set_time = acct_policy_limit_set.time;
			update_accounting = true;
		} else {
			info("sched: Attempt to increase time limit for job %u",
			     job_ptr->job_id);
			error_code = ESLURM_ACCESS_DENIED;
		}
	}
	if (error_code != SLURM_SUCCESS)
		goto fini;

	if ((job_specs->time_min != NO_VAL) && IS_JOB_PENDING(job_ptr)) {
		if (job_specs->time_min > job_ptr->time_limit) {
			info("update_job: attempt to set TimeMin > TimeLimit "
			     "(%u > %u)",
			     job_specs->time_min, job_ptr->time_limit);
			error_code = ESLURM_INVALID_TIME_LIMIT;
		} else if (job_ptr->time_min != job_specs->time_min) {
			job_ptr->time_min = job_specs->time_min;
			info("update_job: setting TimeMin to %u for job_id %u",
			     job_specs->time_min, job_ptr->job_id);
		}
	}
	if (error_code != SLURM_SUCCESS)
		goto fini;

	if (job_specs->end_time) {
		if (!IS_JOB_RUNNING(job_ptr) || job_ptr->preempt_time) {
			/* We may want to use this for deadline scheduling
			 * at some point in the future. For now only reset
			 * the time limit of running jobs. */
			error_code = ESLURM_JOB_NOT_RUNNING;
		} else if (job_specs->end_time < now) {
			error_code = ESLURM_INVALID_TIME_VALUE;
		} else if (authorized ||
			   (job_ptr->end_time > job_specs->end_time)) {
			int delta_t  = job_specs->end_time - job_ptr->end_time;
			job_ptr->end_time = job_specs->end_time;
			job_ptr->time_limit += (delta_t+30)/60; /* Sec->min */
			info("sched: update_job: setting time_limit to %u for "
			     "job_id %u", job_ptr->time_limit,
			     job_ptr->job_id);
			/* Always use the acct_policy_limit_set.*
			 * since if set by a super user it be set correctly */
			job_ptr->limit_set_time = acct_policy_limit_set.time;
			update_accounting = true;
		} else {
			info("sched: Attempt to extend end time for job %u",
			     job_ptr->job_id);
			error_code = ESLURM_ACCESS_DENIED;
		}
	}
	if (error_code != SLURM_SUCCESS)
		goto fini;

	if (job_specs->reservation
	    && !xstrcmp(job_specs->reservation, job_ptr->resv_name)) {
		debug("sched: update_job: new reservation identical to "
		      "old reservation %u", job_ptr->job_id);
		xfree(job_specs->reservation);
	}

	/* this needs to be after partition and qos checks */
	if (job_specs->reservation) {
		if (!IS_JOB_PENDING(job_ptr) && !IS_JOB_RUNNING(job_ptr)) {
			error_code = ESLURM_JOB_NOT_PENDING_NOR_RUNNING;
		} else {
			int rc;
			char *save_resv_name = job_ptr->resv_name;
			slurmctld_resv_t *save_resv_ptr = job_ptr->resv_ptr;

			job_ptr->resv_name = job_specs->reservation;
			job_specs->reservation = NULL;	/* Nothing to free */
			rc = validate_job_resv(job_ptr);
			/* Make sure this job isn't using a partition
			   or qos that requires it to be in a
			   reservation.
			*/
			if (rc == SLURM_SUCCESS && !job_ptr->resv_name) {
				struct part_record *part_ptr =
					job_ptr->part_ptr;
				slurmdb_qos_rec_t *qos_ptr =
					(slurmdb_qos_rec_t *)job_ptr->qos_ptr;

				if (part_ptr
				    && part_ptr->flags & PART_FLAG_REQ_RESV)
					rc = ESLURM_ACCESS_DENIED;

				if (qos_ptr
				    && qos_ptr->flags & QOS_FLAG_REQ_RESV)
					rc = ESLURM_INVALID_QOS;
			}

			if (rc == SLURM_SUCCESS) {
				info("sched: update_job: setting reservation "
				     "to %s for job_id %u", job_ptr->resv_name,
				     job_ptr->job_id);
				xfree(save_resv_name);
				update_accounting = true;
			} else {
				/* Restore reservation info */
				job_specs->reservation = job_ptr->resv_name;
				job_ptr->resv_name = save_resv_name;
				job_ptr->resv_ptr = save_resv_ptr;
				error_code = rc;
			}
		}
	}
	if (error_code != SLURM_SUCCESS)
		goto fini;

	if ((job_specs->requeue != (uint16_t) NO_VAL) && detail_ptr) {
		detail_ptr->requeue = MIN(job_specs->requeue, 1);
		info("sched: update_job: setting requeue to %u for job_id %u",
		     job_specs->requeue, job_ptr->job_id);
	}

	if (job_specs->priority != NO_VAL) {
		/* If we are doing time slicing we could update the
		   priority of the job while running to give better
		   position (larger time slices) than competing jobs
		*/
		if (IS_JOB_FINISHED(job_ptr) || (detail_ptr == NULL))
			error_code = ESLURM_JOB_FINISHED;
		else if (job_ptr->priority == job_specs->priority) {
			debug("update_job: setting priority to current value");
			if ((job_ptr->priority == 0) &&
			    (job_ptr->user_id != uid) && authorized) {
				/* Authorized user can change from user hold
				 * to admin hold or admin hold to user hold */
				if (job_specs->alloc_sid == ALLOC_SID_USER_HOLD)
					job_ptr->state_reason = WAIT_HELD_USER;
				else
					job_ptr->state_reason = WAIT_HELD;
			}
		} else if ((job_ptr->priority == 0) &&
			   (job_specs->priority == INFINITE) &&
			   (authorized ||
			    (job_ptr->state_reason == WAIT_HELD_USER))) {
			job_ptr->direct_set_prio = 0;
			set_job_prio(job_ptr);
			info("sched: update_job: releasing hold for job_id %u",
			     job_ptr->job_id);
			job_ptr->state_reason = WAIT_NO_REASON;
			job_ptr->job_state &= ~JOB_SPECIAL_EXIT;
			xfree(job_ptr->state_desc);
			job_ptr->exit_code = 0;
		} else if ((job_ptr->priority == 0) &&
			   (job_specs->priority != INFINITE)) {
			info("ignore priority reset request on held job %u",
			     job_ptr->job_id);
		} else if (authorized ||
			 (job_ptr->priority > job_specs->priority)) {
			if (job_specs->priority != 0)
				job_ptr->details->nice = NICE_OFFSET;
			if (job_specs->priority == INFINITE) {
				job_ptr->direct_set_prio = 0;
				set_job_prio(job_ptr);
			} else {
				job_ptr->direct_set_prio = 1;
				job_ptr->priority = job_specs->priority;
			}
			info("sched: update_job: setting priority to %u for "
			     "job_id %u", job_ptr->priority,
			     job_ptr->job_id);
			update_accounting = true;
			if (job_ptr->priority == 0) {
				if ((job_ptr->user_id == uid) ||
				    (job_specs->alloc_sid ==
				     ALLOC_SID_USER_HOLD)) {
					job_ptr->state_reason = WAIT_HELD_USER;
				} else
					job_ptr->state_reason = WAIT_HELD;
				xfree(job_ptr->state_desc);
			}
		} else if (job_specs->priority == INFINITE
			   && job_ptr->state_reason != WAIT_HELD_USER) {
			/* If the job was already released ignore another
			 * release request.
			 */
			debug("%s: job %d already release ignoring request",
			      __func__, job_ptr->job_id);
		} else {
			error("sched: Attempt to modify priority for job %u",
			      job_ptr->job_id);
			error_code = ESLURM_ACCESS_DENIED;
		}
	}
	if (error_code != SLURM_SUCCESS)
		goto fini;

	if (job_specs->nice != (uint16_t) NO_VAL) {
		if (IS_JOB_FINISHED(job_ptr) || (job_ptr->details == NULL))
			error_code = ESLURM_JOB_FINISHED;
		else if (job_ptr->details &&
			 (job_ptr->details->nice == job_specs->nice))
			debug("sched: update_job: new nice identical to "
			      "old nice %u", job_ptr->job_id);
		else if (authorized || (job_specs->nice >= NICE_OFFSET)) {
			int64_t new_prio = job_ptr->priority;
			new_prio += job_ptr->details->nice;
			new_prio -= job_specs->nice;
			job_ptr->priority = MAX(new_prio, 2);
			job_ptr->details->nice = job_specs->nice;
			info("sched: update_job: setting priority to %u for "
			     "job_id %u", job_ptr->priority,
			     job_ptr->job_id);
			update_accounting = true;
		} else {
			error("sched: Attempt to modify nice for "
			      "job %u", job_ptr->job_id);
			error_code = ESLURM_ACCESS_DENIED;
		}
	}
	if (error_code != SLURM_SUCCESS)
		goto fini;

	if (job_specs->pn_min_memory != NO_VAL) {
		if ((!IS_JOB_PENDING(job_ptr)) || (detail_ptr == NULL))
			error_code = ESLURM_JOB_NOT_PENDING;
		else if (job_specs->pn_min_memory
			 == detail_ptr->pn_min_memory)
			debug("sched: update_job: new memory limit identical "
			      "to old limit for job %u", job_ptr->job_id);
		else if (authorized) {
			char *entity;
			if (job_specs->pn_min_memory & MEM_PER_CPU)
				entity = "cpu";
			else
				entity = "job";

			detail_ptr->pn_min_memory = job_specs->pn_min_memory;
			info("sched: update_job: setting min_memory_%s to %u "
			     "for job_id %u", entity,
			     (job_specs->pn_min_memory & (~MEM_PER_CPU)),
			     job_ptr->job_id);
			/* Always use the acct_policy_limit_set.*
			 * since if set by a super user it be set correctly */
			job_ptr->limit_set_pn_min_memory =
				acct_policy_limit_set.pn_min_memory;
		} else {
			error("sched: Attempt to modify pn_min_memory for "
			      "job %u", job_ptr->job_id);
			error_code = ESLURM_ACCESS_DENIED;
		}
	}
	if (error_code != SLURM_SUCCESS)
		goto fini;

	if (job_specs->pn_min_tmp_disk != NO_VAL) {
		if ((!IS_JOB_PENDING(job_ptr)) || (detail_ptr == NULL))
			error_code = ESLURM_JOB_NOT_PENDING;
		else if (authorized
			 || (detail_ptr->pn_min_tmp_disk
			     > job_specs->pn_min_tmp_disk)) {
			detail_ptr->pn_min_tmp_disk =
				job_specs->pn_min_tmp_disk;
			info("sched: update_job: setting job_min_tmp_disk to "
			     "%u for job_id %u", job_specs->pn_min_tmp_disk,
			     job_ptr->job_id);
		} else {

			error("sched: Attempt to modify pn_min_tmp_disk "
			      "for job %u",
			      job_ptr->job_id);
			error_code = ESLURM_ACCESS_DENIED;
		}
	}
	if (error_code != SLURM_SUCCESS)
		goto fini;

	if (job_specs->sockets_per_node != (uint16_t) NO_VAL) {
		if ((!IS_JOB_PENDING(job_ptr)) || (mc_ptr == NULL)) {
			error_code = ESLURM_JOB_NOT_PENDING;
			goto fini;
		} else {
			mc_ptr->sockets_per_node = job_specs->sockets_per_node;
			info("sched: update_job: setting sockets_per_node to "
			     "%u for job_id %u", job_specs->sockets_per_node,
			     job_ptr->job_id);
		}
	}

	if (job_specs->cores_per_socket != (uint16_t) NO_VAL) {
		if ((!IS_JOB_PENDING(job_ptr)) || (mc_ptr == NULL)) {
			error_code = ESLURM_JOB_NOT_PENDING;
			goto fini;
		} else {
			mc_ptr->cores_per_socket = job_specs->cores_per_socket;
			info("sched: update_job: setting cores_per_socket to "
			     "%u for job_id %u", job_specs->cores_per_socket,
			     job_ptr->job_id);
		}
	}

	if ((job_specs->threads_per_core != (uint16_t) NO_VAL)) {
		if ((!IS_JOB_PENDING(job_ptr)) || (mc_ptr == NULL)) {
			error_code = ESLURM_JOB_NOT_PENDING;
			goto fini;
		} else {
			mc_ptr->threads_per_core = job_specs->threads_per_core;
			info("sched: update_job: setting threads_per_core to "
			     "%u for job_id %u", job_specs->threads_per_core,
			     job_ptr->job_id);
		}
	}

	if (job_specs->shared != (uint16_t) NO_VAL) {
		if ((!IS_JOB_PENDING(job_ptr)) || (detail_ptr == NULL)) {
			error_code = ESLURM_JOB_NOT_PENDING;
		} else if (!authorized) {
			error("sched: Attempt to change sharing for job %u",
			      job_ptr->job_id);
			error_code = ESLURM_ACCESS_DENIED;
		} else {
			if (job_specs->shared) {
				detail_ptr->share_res = 1;
				detail_ptr->whole_node = 0;
			} else {
				detail_ptr->share_res = 0;
			}
			info("sched: update_job: setting shared to %u for "
			     "job_id %u",
			     job_specs->shared, job_ptr->job_id);
		}
	}
	if (error_code != SLURM_SUCCESS)
		goto fini;

	if (job_specs->contiguous != (uint16_t) NO_VAL) {
		if ((!IS_JOB_PENDING(job_ptr)) || (detail_ptr == NULL))
			error_code = ESLURM_JOB_NOT_PENDING;
		else if (authorized
			 || (detail_ptr->contiguous > job_specs->contiguous)) {
			detail_ptr->contiguous = job_specs->contiguous;
			info("sched: update_job: setting contiguous to %u "
			     "for job_id %u", job_specs->contiguous,
			     job_ptr->job_id);
		} else {
			error("sched: Attempt to add contiguous for job %u",
			      job_ptr->job_id);
			error_code = ESLURM_ACCESS_DENIED;
		}
	}
	if (error_code != SLURM_SUCCESS)
		goto fini;

	if (job_specs->core_spec != (uint16_t) NO_VAL) {
		if ((!IS_JOB_PENDING(job_ptr)) || (detail_ptr == NULL))
			error_code = ESLURM_JOB_NOT_PENDING;
		else if (authorized) {
			if (job_specs->core_spec == (uint16_t) INFINITE)
				detail_ptr->core_spec = (uint16_t) NO_VAL;
			else
				detail_ptr->core_spec = job_specs->core_spec;
			info("sched: update_job: setting core_spec to %u "
			     "for job_id %u", detail_ptr->core_spec,
			     job_ptr->job_id);
		} else {
			error("sched: Attempt to modify core_spec for job %u",
			      job_ptr->job_id);
			error_code = ESLURM_ACCESS_DENIED;
		}
	}
	if (error_code != SLURM_SUCCESS)
		goto fini;

	if (job_specs->features) {
		if ((!IS_JOB_PENDING(job_ptr)) || (detail_ptr == NULL))
			error_code = ESLURM_JOB_NOT_PENDING;
		else if (job_specs->features[0] != '\0') {
			char *old_features = detail_ptr->features;
			List old_list = detail_ptr->feature_list;
			detail_ptr->features = job_specs->features;
			detail_ptr->feature_list = NULL;
			if (build_feature_list(job_ptr)) {
				info("sched: update_job: invalid features"
				     "(%s) for job_id %u",
				     job_specs->features, job_ptr->job_id);
				if (detail_ptr->feature_list)
					list_destroy(detail_ptr->feature_list);
				detail_ptr->features = old_features;
				detail_ptr->feature_list = old_list;
				error_code = ESLURM_INVALID_FEATURE;
			} else {
				info("sched: update_job: setting features to "
				     "%s for job_id %u",
				     job_specs->features, job_ptr->job_id);
				xfree(old_features);
				if (old_list)
					list_destroy(old_list);
				job_specs->features = NULL;
			}
		} else {
			info("sched: update_job: cleared features for job %u",
			     job_ptr->job_id);
			xfree(detail_ptr->features);
			if (detail_ptr->feature_list) {
				list_destroy(detail_ptr->feature_list);
				detail_ptr->feature_list = NULL;
			}
		}
	}
	if (error_code != SLURM_SUCCESS)
		goto fini;

	if (job_specs->gres) {
		List tmp_gres_list = NULL;
		if ((!IS_JOB_PENDING(job_ptr)) || (detail_ptr == NULL) ||
		    (detail_ptr->expanding_jobid != 0)) {
			error_code = ESLURM_JOB_NOT_PENDING;
		} else if (job_specs->gres[0] == '\0') {
			info("sched: update_job: cleared gres for job %u",
			     job_ptr->job_id);
			xfree(job_ptr->gres);
			FREE_NULL_LIST(job_ptr->gres_list);
		} else if (gres_plugin_job_state_validate(job_specs->gres,
							  &tmp_gres_list)) {
			info("sched: update_job: invalid gres %s for job %u",
			     job_specs->gres, job_ptr->job_id);
			error_code = ESLURM_INVALID_GRES;
			FREE_NULL_LIST(tmp_gres_list);
		} else {
			info("sched: update_job: setting gres to "
			     "%s for job_id %u",
			     job_specs->gres, job_ptr->job_id);
			xfree(job_ptr->gres);
			job_ptr->gres = job_specs->gres;
			job_specs->gres = NULL;
			FREE_NULL_LIST(job_ptr->gres_list);
			job_ptr->gres_list = tmp_gres_list;
		}
	}
	if (error_code != SLURM_SUCCESS)
		goto fini;

	if (job_specs->name
	    && !xstrcmp(job_specs->name, job_ptr->name)) {
		debug("sched: update_job: new name identical to "
		      "old name %u", job_ptr->job_id);
		xfree(job_specs->name);
	}

	if (job_specs->name) {
		if (IS_JOB_FINISHED(job_ptr)) {
			error_code = ESLURM_JOB_FINISHED;
			goto fini;
		} else {
			xfree(job_ptr->name);
			job_ptr->name = job_specs->name;
			job_specs->name = NULL;

			info("sched: update_job: setting name to %s for "
			     "job_id %u", job_ptr->name, job_ptr->job_id);
			update_accounting = true;
		}
	}

	if (job_specs->std_out) {
		if (!IS_JOB_PENDING(job_ptr))
			error_code = ESLURM_JOB_NOT_PENDING;
		else if (detail_ptr) {
			xfree(detail_ptr->std_out);
			detail_ptr->std_out = job_specs->std_out;
			job_specs->std_out = NULL;
		}
	}
	if (error_code != SLURM_SUCCESS)
		goto fini;

	if (job_specs->wckey
	    && !xstrcmp(job_specs->wckey, job_ptr->wckey)) {
		debug("sched: update_job: new wckey identical to "
		      "old wckey %u", job_ptr->job_id);
		xfree(job_specs->wckey);
	}

	if (job_specs->wckey) {
		if (!IS_JOB_PENDING(job_ptr))
			error_code = ESLURM_JOB_NOT_PENDING;
		else {
			int rc = update_job_wckey("update_job",
						  job_ptr,
						  job_specs->wckey);
			if (rc != SLURM_SUCCESS)
				error_code = rc;
			else
				update_accounting = true;
		}
	}
	if (error_code != SLURM_SUCCESS)
		goto fini;

	if ((job_specs->min_nodes != NO_VAL) &&
	    (IS_JOB_RUNNING(job_ptr) || IS_JOB_SUSPENDED(job_ptr))) {
		/* Use req_nodes to change the nodes associated with a running
		 * for lack of other field in the job request to use */
		if ((job_specs->min_nodes == 0) && (job_ptr->node_cnt > 0) &&
		    job_ptr->details && job_ptr->details->expanding_jobid) {
			struct job_record *expand_job_ptr;
			bitstr_t *orig_job_node_bitmap;

			expand_job_ptr = find_job_record(job_ptr->details->
							 expanding_jobid);
			if (expand_job_ptr == NULL) {
				info("Invalid node count (%u) for job %u "
				     "update, job %u to expand not found",
				     job_specs->min_nodes, job_ptr->job_id,
				     job_ptr->details->expanding_jobid);
				error_code = ESLURM_INVALID_JOB_ID;
				goto fini;
			}
			if (IS_JOB_SUSPENDED(job_ptr) ||
			    IS_JOB_SUSPENDED(expand_job_ptr)) {
				info("Can not expand job %u from job %u, "
				     "job is suspended",
				     expand_job_ptr->job_id, job_ptr->job_id);
				error_code = ESLURM_JOB_SUSPENDED;
				goto fini;
			}
			if ((job_ptr->step_list != NULL) &&
			    (list_count(job_ptr->step_list) != 0)) {
				info("Attempt to merge job %u with active "
				     "steps into job %u",
				     job_ptr->job_id,
				     job_ptr->details->expanding_jobid);
				error_code = ESLURMD_STEP_EXISTS;
				goto fini;
			}
			info("sched: killing job %u and moving all resources "
			     "to job %u", job_ptr->job_id,
			     expand_job_ptr->job_id);
			job_pre_resize_acctg(job_ptr);
			job_pre_resize_acctg(expand_job_ptr);
			_send_job_kill(job_ptr);

			xassert(job_ptr->job_resrcs);
			xassert(job_ptr->job_resrcs->node_bitmap);
			orig_job_node_bitmap = bit_copy(expand_job_ptr->
							job_resrcs->
							node_bitmap);
			error_code = select_g_job_expand(job_ptr,
							 expand_job_ptr);
			if (error_code == SLURM_SUCCESS) {
				_merge_job_licenses(job_ptr, expand_job_ptr);
				rebuild_step_bitmaps(expand_job_ptr,
						     orig_job_node_bitmap);
			}
			bit_free(orig_job_node_bitmap);
			job_post_resize_acctg(job_ptr);
			job_post_resize_acctg(expand_job_ptr);
			/* Since job_post_resize_acctg will restart things,
			 * don't do it again. */
			update_accounting = false;
			if (error_code)
				goto fini;
		} else if ((job_specs->min_nodes == 0) ||
			   (job_specs->min_nodes > job_ptr->node_cnt) ||
			   job_ptr->details->expanding_jobid) {
			info("sched: Invalid node count (%u) for job %u update",
			     job_specs->min_nodes, job_ptr->job_id);
			error_code = ESLURM_INVALID_NODE_COUNT;
			goto fini;
		} else if (job_specs->min_nodes == job_ptr->node_cnt) {
			debug2("No change in node count update for job %u",
			       job_ptr->job_id);
		} else {
			int i, i_first, i_last, total;
			struct node_record *node_ptr;
			info("sched: update_job: set node count to %u for "
			     "job_id %u",
			     job_specs->min_nodes, job_ptr->job_id);
			job_pre_resize_acctg(job_ptr);
			i_first = bit_ffs(job_ptr->node_bitmap);
			i_last  = bit_fls(job_ptr->node_bitmap);
			for (i=i_first, total=0; i<=i_last; i++) {
				if (!bit_test(job_ptr->node_bitmap, i))
					continue;
				if (++total <= job_specs->min_nodes)
					continue;
				node_ptr = node_record_table_ptr + i;
				kill_step_on_node(job_ptr, node_ptr, false);
				excise_node_from_job(job_ptr, node_ptr);
			}
			job_post_resize_acctg(job_ptr);
			info("sched: update_job: set nodes to %s for "
			     "job_id %u",
			     job_ptr->nodes, job_ptr->job_id);
			/* Since job_post_resize_acctg will restart
			 * things don't do it again. */
			update_accounting = false;
		}
	}

	if (job_specs->ntasks_per_node != (uint16_t) NO_VAL) {
		if ((!IS_JOB_PENDING(job_ptr)) || (detail_ptr == NULL))
			error_code = ESLURM_JOB_NOT_PENDING;
		else if (authorized) {
			detail_ptr->ntasks_per_node =
				job_specs->ntasks_per_node;
			info("sched: update_job: setting ntasks_per_node to %u"
			     " for job_id %u", job_specs->ntasks_per_node,
			     job_ptr->job_id);
		} else {
			error("sched: Not super user: ignore ntasks_oper_node "
			      "change for job %u", job_ptr->job_id);
			error_code = ESLURM_ACCESS_DENIED;
		}
	}
	if (error_code != SLURM_SUCCESS)
		goto fini;

	if (job_specs->dependency) {
		if ((!IS_JOB_PENDING(job_ptr)) || (job_ptr->details == NULL))
			error_code = ESLURM_JOB_NOT_PENDING;
		else {
			int rc;
			rc = update_job_dependency(job_ptr,
						   job_specs->dependency);
			if (rc != SLURM_SUCCESS)
				error_code = rc;
			else {
				job_ptr->details->orig_dependency =
					xstrdup(job_ptr->details->dependency);
				info("sched: update_job: setting dependency to "
				     "%s for job_id %u",
				     job_ptr->details->dependency,
				     job_ptr->job_id);
			}
		}
	}
	if (error_code != SLURM_SUCCESS)
		goto fini;

	if (job_specs->begin_time) {
		if (IS_JOB_PENDING(job_ptr) && detail_ptr) {
			char time_str[32];
			/* Make sure this time is current, it does no good for
			 * accounting to say this job could have started before
			 * now */
			if (job_specs->begin_time < now)
				job_specs->begin_time = now;

			if (detail_ptr->begin_time != job_specs->begin_time) {
				detail_ptr->begin_time = job_specs->begin_time;
				update_accounting = true;
				slurm_make_time_str(&detail_ptr->begin_time,
						    time_str, sizeof(time_str));
				info("sched: update_job: setting begin "
				     "to %s for job_id %u",
				     time_str, job_ptr->job_id);
			} else
				debug("sched: update_job: new begin time "
				      "identical to old begin time %u",
				      job_ptr->job_id);
		} else {
			error_code = ESLURM_JOB_NOT_PENDING;
			goto fini;
		}
	}

	if (job_specs->licenses) {
		List license_list;
		bool valid;

		license_list = license_validate(job_specs->licenses, &valid);
		if (!valid) {
			info("sched: update_job: invalid licenses: %s",
			     job_specs->licenses);
			error_code = ESLURM_INVALID_LICENSES;
		} else if (IS_JOB_PENDING(job_ptr)) {
			FREE_NULL_LIST(job_ptr->license_list);
			job_ptr->license_list = license_list;
			info("sched: update_job: changing licenses from '%s' "
			     "to '%s' for pending job %u",
			     job_ptr->licenses, job_specs->licenses,
			     job_ptr->job_id);
			xfree(job_ptr->licenses);
			job_ptr->licenses = job_specs->licenses;
			job_specs->licenses = NULL; /* nothing to free */
		} else if (IS_JOB_RUNNING(job_ptr) &&
			   (authorized || (license_list == NULL))) {
			/* NOTE: This can result in oversubscription of
			 * licenses */
			license_job_return(job_ptr);
			FREE_NULL_LIST(job_ptr->license_list);
			job_ptr->license_list = license_list;
			info("sched: update_job: changing licenses from '%s' "
			     "to '%s' for running job %u",
			     job_ptr->licenses, job_specs->licenses,
			     job_ptr->job_id);
			xfree(job_ptr->licenses);
			job_ptr->licenses = job_specs->licenses;
			job_specs->licenses = NULL; /* nothing to free */
			license_job_get(job_ptr);
		} else {
			/* licenses are valid, but job state or user not
			 * allowed to make changes */
			info("sched: update_job: could not change licenses "
			     "for job %u", job_ptr->job_id);
			error_code = ESLURM_JOB_NOT_PENDING_NOR_RUNNING;
			FREE_NULL_LIST(license_list);
		}
	}
	if (error_code != SLURM_SUCCESS)
		goto fini;

	fail_reason = job_limits_check(&job_ptr, false);
	if (fail_reason != WAIT_NO_REASON) {
		if (fail_reason == WAIT_QOS_THRES)
			error_code = ESLURM_QOS_THRES;
		else if ((fail_reason == WAIT_PART_TIME_LIMIT) ||
			 (fail_reason == WAIT_PART_NODE_LIMIT) ||
			 (fail_reason == WAIT_PART_DOWN) ||
			 (fail_reason == WAIT_HELD))
			error_code = SLURM_SUCCESS;
		else
			error_code = ESLURM_REQUESTED_PART_CONFIG_UNAVAILABLE;
		if ((job_ptr->state_reason != WAIT_HELD) &&
		    (job_ptr->state_reason != WAIT_HELD_USER)) {
			job_ptr->state_reason = fail_reason;
			xfree(job_ptr->state_desc);
		}
		return error_code;
	} else if ((job_ptr->state_reason != WAIT_HELD)
		   && (job_ptr->state_reason != WAIT_HELD_USER)
		   && job_ptr->state_reason != WAIT_MAX_REQUEUE) {
		job_ptr->state_reason = WAIT_NO_REASON;
	}

#ifdef HAVE_BG
	select_g_select_jobinfo_get(job_specs->select_jobinfo,
				    SELECT_JOBDATA_CONN_TYPE, &conn_type);
	if (conn_type[0] != (uint16_t) NO_VAL) {
		if ((!IS_JOB_PENDING(job_ptr)) || (detail_ptr == NULL))
			error_code = ESLURM_JOB_NOT_PENDING;
		else {
			char *conn_type_char = conn_type_string_full(conn_type);
			if ((conn_type[0] >= SELECT_SMALL)
			   && (detail_ptr->min_cpus >= cpus_per_mp)) {
				info("update_job: could not change "
				     "conn_type to '%s' because cpu "
				     "count is %u for job %u making "
				     "the conn_type invalid.",
				     conn_type_char,
				     detail_ptr->min_cpus,
				     job_ptr->job_id);
				error_code = ESLURM_INVALID_NODE_COUNT;
			} else if (((conn_type[0] == SELECT_TORUS)
				   || (conn_type[0] == SELECT_MESH))
				  && (detail_ptr->min_cpus < cpus_per_mp)) {
				info("update_job: could not change "
				     "conn_type to '%s' because cpu "
				     "count is %u for job %u making "
				     "the conn_type invalid.",
				     conn_type_char,
				     detail_ptr->min_cpus,
				     job_ptr->job_id);
				error_code = ESLURM_INVALID_NODE_COUNT;
			} else {
				info("update_job: setting conn_type to '%s' "
				     "for jobid %u",
				     conn_type_char,
				     job_ptr->job_id);
				select_g_select_jobinfo_set(
					job_ptr->select_jobinfo,
					SELECT_JOBDATA_CONN_TYPE, &conn_type);
			}
			xfree(conn_type_char);
		}
	}

	if (error_code != SLURM_SUCCESS)
		goto fini;

	/* check to make sure we didn't mess up with the proc count */
	select_g_select_jobinfo_get(job_ptr->select_jobinfo,
				    SELECT_JOBDATA_CONN_TYPE, &conn_type);
	if (detail_ptr &&
	   (((conn_type[0] >= SELECT_SMALL)
	     && (detail_ptr->min_cpus >= cpus_per_mp))
	    || (((conn_type[0] == SELECT_TORUS)|| (conn_type[0] == SELECT_MESH))
		&& (detail_ptr->min_cpus < cpus_per_mp)))) {
		char *conn_type_char = conn_type_string_full(conn_type);
		info("update_job: With cpu count at %u our conn_type "
		     "of '%s' is invalid for job %u.",
		     detail_ptr->min_cpus,
		     conn_type_char,
		     job_ptr->job_id);
		xfree(conn_type_char);
		error_code = ESLURM_INVALID_NODE_COUNT;
		goto fini;
	}

	select_g_select_jobinfo_get(job_specs->select_jobinfo,
				    SELECT_JOBDATA_ROTATE, &rotate);
	if (rotate != (uint16_t) NO_VAL) {
		if (!IS_JOB_PENDING(job_ptr)) {
			error_code = ESLURM_JOB_NOT_PENDING;
			goto fini;
		} else {
			info("sched: update_job: setting rotate to %u for "
			     "jobid %u", rotate, job_ptr->job_id);
			select_g_select_jobinfo_set(
				job_ptr->select_jobinfo,
				SELECT_JOBDATA_ROTATE, &rotate);
		}
	}

	select_g_select_jobinfo_get(job_specs->select_jobinfo,
				    SELECT_JOBDATA_REBOOT, &reboot);
	if (reboot != (uint16_t) NO_VAL) {
		if (!IS_JOB_PENDING(job_ptr)) {
			error_code = ESLURM_JOB_NOT_PENDING;
			goto fini;
		} else {
			info("sched: update_job: setting reboot to %u for "
			     "jobid %u", reboot, job_ptr->job_id);
			select_g_select_jobinfo_set(
				job_ptr->select_jobinfo,
				SELECT_JOBDATA_REBOOT, &reboot);
		}
	}

	select_g_select_jobinfo_get(job_specs->select_jobinfo,
				    SELECT_JOBDATA_GEOMETRY, geometry);
	if (geometry[0] != (uint16_t) NO_VAL) {
		if (!IS_JOB_PENDING(job_ptr))
			error_code = ESLURM_JOB_NOT_PENDING;
		else if (authorized) {
			uint32_t i, tot = 1;
			for (i=0; i<SYSTEM_DIMENSIONS; i++)
				tot *= geometry[i];
			info("sched: update_job: setting geometry to %ux%ux%u"
			     " min_nodes=%u for jobid %u",
			     geometry[0], geometry[1],
			     geometry[2], tot, job_ptr->job_id);
			select_g_select_jobinfo_set(job_ptr->select_jobinfo,
						    SELECT_JOBDATA_GEOMETRY,
						    geometry);
			detail_ptr->min_nodes = tot;
		} else {
			error("sched: Attempt to change geometry for job %u",
			      job_ptr->job_id);
			error_code = ESLURM_ACCESS_DENIED;
		}
	}
	if (error_code != SLURM_SUCCESS)
		goto fini;

	select_g_select_jobinfo_get(job_specs->select_jobinfo,
				    SELECT_JOBDATA_BLRTS_IMAGE, &image);
	if (image) {
		if (!IS_JOB_PENDING(job_ptr)) {
			xfree(image);
			error_code = ESLURM_JOB_NOT_PENDING;
			goto fini;
		} else {
			info("sched: update_job: setting BlrtsImage to %s "
			     "for jobid %u", image, job_ptr->job_id);
			select_g_select_jobinfo_set(
				job_ptr->select_jobinfo,
				SELECT_JOBDATA_BLRTS_IMAGE,
				image);
		}
		xfree(image);
	}
	select_g_select_jobinfo_get(job_specs->select_jobinfo,
				    SELECT_JOBDATA_LINUX_IMAGE, &image);
	if (image) {
		if (!IS_JOB_PENDING(job_ptr)) {
			error_code = ESLURM_JOB_NOT_PENDING;
			xfree(image);
			goto fini;
		} else {
			info("sched: update_job: setting LinuxImage to %s "
			     "for jobid %u", image, job_ptr->job_id);
			select_g_select_jobinfo_set(
				job_ptr->select_jobinfo,
				SELECT_JOBDATA_LINUX_IMAGE, image);
		}
		xfree(image);
	}
	select_g_select_jobinfo_get(job_specs->select_jobinfo,
				    SELECT_JOBDATA_MLOADER_IMAGE, &image);
	if (image) {
		if (!IS_JOB_PENDING(job_ptr)) {
			error_code = ESLURM_JOB_NOT_PENDING;
			xfree(image);
			goto fini;
		} else {
			info("sched: update_job: setting MloaderImage to %s "
			     "for jobid %u", image, job_ptr->job_id);
			select_g_select_jobinfo_set(
				job_ptr->select_jobinfo,
				SELECT_JOBDATA_MLOADER_IMAGE,
				image);
		}
		xfree(image);
	}
	select_g_select_jobinfo_get(job_specs->select_jobinfo,
				    SELECT_JOBDATA_RAMDISK_IMAGE, &image);
	if (image) {
		if (!IS_JOB_PENDING(job_ptr)) {
			error_code = ESLURM_JOB_NOT_PENDING;
			xfree(image);
			goto fini;
		} else {
			info("sched: update_job: setting RamdiskImage to %s "
			     "for jobid %u", image, job_ptr->job_id);
			select_g_select_jobinfo_set(
				job_ptr->select_jobinfo,
				SELECT_JOBDATA_RAMDISK_IMAGE,
				image);
		}
		xfree(image);
	}
#else
	if (job_specs->reboot != (uint16_t) NO_VAL) {
		if (!IS_JOB_PENDING(job_ptr)) {
			error_code = ESLURM_JOB_NOT_PENDING;
			goto fini;
		} else {
			info("sched: update_job: setting reboot to %u for "
			     "jobid %u", job_specs->reboot, job_ptr->job_id);
			if (job_specs->reboot == 0)
				job_ptr->reboot = 0;
			else
				job_ptr->reboot = MAX(1, job_specs->reboot);
		}
	}
#endif

	if (job_specs->network) {
		xfree(job_ptr->network);
		if (!strlen(job_specs->network)
		    || !strcmp(job_specs->network, "none")) {
			info("sched: update_job: clearing Network option "
			     "for jobid %u", job_ptr->job_id);

		} else {
			job_ptr->network = xstrdup(job_specs->network);
			info("sched: update_job: setting Network to %s "
			     "for jobid %u", job_ptr->network, job_ptr->job_id);
			select_g_select_jobinfo_set(
				job_ptr->select_jobinfo,
				SELECT_JOBDATA_NETWORK,
				job_ptr->network);
		}
	}

fini:
	if (update_accounting) {
		info("updating accounting");
		if (job_ptr->details && job_ptr->details->begin_time) {
			/* Update job record in accounting to reflect changes */
			jobacct_storage_g_job_start(acct_db_conn,
						    job_ptr);
		}
	}

	/* If job update is successful and priority is calculated (not only
	 * based upon job submit order), recalculate the job priority, since
	 * many factors of an update may affect priority considerations.
	 * If job has a hold then do nothing */
	if ((error_code == SLURM_SUCCESS) && (job_ptr->priority != 0) &&
	    strcmp(slurmctld_conf.priority_type, "priority/basic"))
		set_job_prio(job_ptr);

	return error_code;
}

/*
 * update_job - update a job's parameters per the supplied specifications
 * IN msg - RPC to update job, including change specification
 * IN uid - uid of user issuing RPC
 * RET returns an error code from slurm_errno.h
 * global: job_list - global list of job entries
 *	last_job_update - time of last job table update
 */
extern int update_job(slurm_msg_t *msg, uid_t uid)
{
	job_desc_msg_t *job_specs = (job_desc_msg_t *) msg->data;
	struct job_record *job_ptr;
	int rc;

	xfree(job_specs->job_id_str);
	xstrfmtcat(job_specs->job_id_str, "%u", job_specs->job_id);

	job_ptr = find_job_record(job_specs->job_id);
	if (job_ptr == NULL) {
		error("update_job: job_id %u does not exist.",
		      job_specs->job_id);
		rc = ESLURM_INVALID_JOB_ID;
	} else {
		rc = _update_job(job_ptr, job_specs, uid);
	}

	slurm_send_rc_msg(msg, rc);
	return rc;
}

/*
 * IN msg - RPC to update job, including change specification
 * IN job_specs - a job's specification
 * IN uid - uid of user issuing RPC
 * RET returns an error code from slurm_errno.h
 * global: job_list - global list of job entries
 *	last_job_update - time of last job table update
 */
extern int update_job_str(slurm_msg_t *msg, uid_t uid)
{
	slurm_msg_t resp_msg;
	job_desc_msg_t *job_specs = (job_desc_msg_t *) msg->data;
	struct job_record *job_ptr, *new_job_ptr;
	slurm_ctl_conf_t *conf;
	long int long_id;
	uint32_t job_id = 0;
	bitstr_t *array_bitmap = NULL, *tmp_bitmap;
	bool valid = true;
	int32_t i, i_first, i_last;
	int len, rc = SLURM_SUCCESS, rc2;
	char *end_ptr, *tok, *tmp;
	char *job_id_str;
	resp_array_struct_t *resp_array = NULL;
	job_array_resp_msg_t *resp_array_msg = NULL;
	return_code_msg_t rc_msg;

	job_id_str = job_specs->job_id_str;

	if (max_array_size == NO_VAL) {
		conf = slurm_conf_lock();
		max_array_size = conf->max_array_sz;
		slurm_conf_unlock();
	}

	long_id = strtol(job_id_str, &end_ptr, 10);
	if ((long_id <= 0) || (long_id == LONG_MAX) ||
	    ((end_ptr[0] != '\0') && (end_ptr[0] != '_'))) {
		info("update_job_str: invalid job id %s", job_id_str);
		rc = ESLURM_INVALID_JOB_ID;
		goto reply;
	}
	job_id = (uint32_t) long_id;
	if (end_ptr[0] == '\0') {	/* Single job (or full job array) */
		struct job_record *job_ptr_done = NULL;
		job_ptr = find_job_record(job_id);
		if (job_ptr &&
		    (((job_ptr->array_task_id == NO_VAL) &&
		      (job_ptr->array_recs == NULL)) ||
		     ((job_ptr->array_task_id != NO_VAL) &&
		      (job_ptr->array_job_id  != job_id)))) {
			/* This is a regular job or single task of job array */
			rc = _update_job(job_ptr, job_specs, uid);
			goto reply;
		}

		if (job_ptr && job_ptr->array_recs) {
			/* This is a job array */
			job_ptr_done = job_ptr;
			rc2 = _update_job(job_ptr, job_specs, uid);
			_resp_array_add(&resp_array, job_ptr, rc2);
		}

		/* Update all tasks of this job array */
		job_ptr = job_array_hash_j[JOB_HASH_INX(job_id)];
		if (!job_ptr && !job_ptr_done) {
			info("update_job_str: invalid job id %u", job_id);
			rc = ESLURM_INVALID_JOB_ID;
			goto reply;
		}
		while (job_ptr) {
			if ((job_ptr->array_job_id == job_id) &&
			    (job_ptr != job_ptr_done)) {
				rc2 = _update_job(job_ptr, job_specs, uid);
				_resp_array_add(&resp_array, job_ptr, rc2);
			}
			job_ptr = job_ptr->job_array_next_j;
		}
		goto reply;
	}

	array_bitmap = bit_alloc(max_array_size);
	tmp = xstrdup(end_ptr + 1);
	tok = strtok_r(tmp, ",", &end_ptr);
	while (tok && valid) {
		valid = _parse_array_tok(tok, array_bitmap,
					 max_array_size);
		tok = strtok_r(NULL, ",", &end_ptr);
	}
	xfree(tmp);
	if (valid) {
		i_last = bit_fls(array_bitmap);
		if (i_last < 0)
			valid = false;
	}
	if (!valid) {
		info("update_job_str: invalid job id %s", job_id_str);
		rc = ESLURM_INVALID_JOB_ID;
		goto reply;
	}

	job_ptr = find_job_record(job_id);
	if (job_ptr && IS_JOB_PENDING(job_ptr) &&
	    job_ptr->array_recs && job_ptr->array_recs->task_id_bitmap) {
		/* Ensure bitmap sizes match for AND operations */
		len = bit_size(job_ptr->array_recs->task_id_bitmap);
		i_last++;
		if (i_last < len) {
			array_bitmap = bit_realloc(array_bitmap, len);
		} else {
			array_bitmap = bit_realloc(array_bitmap, i_last);
			job_ptr->array_recs->task_id_bitmap = bit_realloc(
				job_ptr->array_recs->task_id_bitmap, i_last);
		}
		if (!bit_overlap(job_ptr->array_recs->task_id_bitmap,
				 array_bitmap)) {
			/* Nothing to do with this job record */
		} else if (bit_super_set(job_ptr->array_recs->task_id_bitmap,
					 array_bitmap)) {
			/* Update the record with all pending tasks */
			rc2 = _update_job(job_ptr, job_specs, uid);
			_resp_array_add(&resp_array, job_ptr, rc2);
			bit_not(job_ptr->array_recs->task_id_bitmap);
			bit_and(array_bitmap,
				job_ptr->array_recs->task_id_bitmap);
			bit_not(job_ptr->array_recs->task_id_bitmap);
		} else {
			/* Need to split out tasks to separate job records */
			tmp_bitmap = bit_copy(job_ptr->array_recs->
					      task_id_bitmap);
			bit_and(tmp_bitmap, array_bitmap);
			i_first = bit_ffs(tmp_bitmap);
			if (i_first >= 0)
				i_last = bit_fls(tmp_bitmap);
			else
				i_last = -2;
			for (i = i_first; i <= i_last; i++) {
				if (!bit_test(array_bitmap, i))
					continue;
				job_ptr->array_task_id = i;
				new_job_ptr = job_array_split(job_ptr);
				if (!new_job_ptr) {
					error("update_job_str: Unable to copy "
					      "record for job %u",
					      job_ptr->job_id);
				} else {
					/* The array_recs structure is moved
					 * to the new job record copy */
					bb_g_job_validate2(job_ptr, NULL,false);
					job_ptr = new_job_ptr;
				}
			}
			FREE_NULL_BITMAP(tmp_bitmap);
		}
	}

	i_first = bit_ffs(array_bitmap);
	if (i_first >= 0)
		i_last = bit_fls(array_bitmap);
	else
		i_last = -2;
	for (i = i_first; i <= i_last; i++) {
		if (!bit_test(array_bitmap, i))
			continue;
		job_ptr = find_job_array_rec(job_id, i);
		if (job_ptr == NULL) {
			info("update_job_str: invalid job id %u_%d", job_id, i);
			_resp_array_add_id(&resp_array, job_id, i,
					   ESLURM_INVALID_JOB_ID);
			continue;
		}

		rc2 = _update_job(job_ptr, job_specs, uid);
		_resp_array_add(&resp_array, job_ptr, rc2);
	}

reply:
        if (msg->conn_fd >= 0) {
		slurm_msg_t_init(&resp_msg);
		resp_msg.protocol_version = msg->protocol_version;
		if (resp_array) {
		        resp_array_msg = _resp_array_xlate(resp_array, job_id);
		        resp_msg.msg_type  = RESPONSE_JOB_ARRAY_ERRORS;
		        resp_msg.data      = resp_array_msg;
		} else {
		        resp_msg.msg_type  = RESPONSE_SLURM_RC;
		        rc_msg.return_code = rc;
		        resp_msg.data      = &rc_msg;
		}
		slurm_send_node_msg(msg->conn_fd, &resp_msg);

		if (resp_array_msg) {
			slurm_free_job_array_resp(resp_array_msg);
			resp_msg.data = NULL;
		}
	}
        _resp_array_free(resp_array);

	FREE_NULL_BITMAP(array_bitmap);

	return rc;
}

static void _send_job_kill(struct job_record *job_ptr)
{
	kill_job_msg_t *kill_job = NULL;
	agent_arg_t *agent_args = NULL;
#ifdef HAVE_FRONT_END
	front_end_record_t *front_end_ptr;
#else
	int i;
	struct node_record *node_ptr;
#endif

	if (select_serial == -1) {
		if (strcmp(slurmctld_conf.select_type, "select/serial"))
			select_serial = 0;
		else
			select_serial = 1;
	}

	xassert(job_ptr);
	xassert(job_ptr->details);

	agent_args = xmalloc(sizeof(agent_arg_t));
	agent_args->msg_type = REQUEST_TERMINATE_JOB;
	agent_args->retry = 0;	/* re_kill_job() resends as needed */
	agent_args->hostlist = hostlist_create(NULL);
	kill_job = xmalloc(sizeof(kill_job_msg_t));
	last_node_update    = time(NULL);
	kill_job->job_id    = job_ptr->job_id;
	kill_job->step_id   = NO_VAL;
	kill_job->job_state = job_ptr->job_state;
	kill_job->job_uid   = job_ptr->user_id;
	kill_job->nodes     = xstrdup(job_ptr->nodes);
	kill_job->time      = time(NULL);
	kill_job->start_time = job_ptr->start_time;
	kill_job->select_jobinfo = select_g_select_jobinfo_copy(
			job_ptr->select_jobinfo);
	kill_job->spank_job_env = xduparray(job_ptr->spank_job_env_size,
					    job_ptr->spank_job_env);
	kill_job->spank_job_env_size = job_ptr->spank_job_env_size;

#ifdef HAVE_FRONT_END
	if (job_ptr->batch_host &&
	    (front_end_ptr = job_ptr->front_end_ptr)) {
		agent_args->protocol_version = front_end_ptr->protocol_version;
		hostlist_push_host(agent_args->hostlist, job_ptr->batch_host);
		agent_args->node_count++;
	}
#else
	if (!job_ptr->node_bitmap_cg)
		build_cg_bitmap(job_ptr);
	agent_args->protocol_version = SLURM_PROTOCOL_VERSION;
	for (i = 0, node_ptr = node_record_table_ptr;
	     i < node_record_count; i++, node_ptr++) {
		if (!bit_test(job_ptr->node_bitmap_cg, i))
			continue;
		if (agent_args->protocol_version > node_ptr->protocol_version)
			agent_args->protocol_version =
				node_ptr->protocol_version;
		hostlist_push_host(agent_args->hostlist, node_ptr->name);
		agent_args->node_count++;
	}
#endif
	if (agent_args->node_count == 0) {
		if ((job_ptr->details->expanding_jobid == 0) &&
		    (select_serial == 0)) {
			error("%s: job %u allocated no nodes to be killed on",
			      __func__, job_ptr->job_id);
		}
		xfree(kill_job->nodes);
		xfree(kill_job);
		hostlist_destroy(agent_args->hostlist);
		xfree(agent_args);
		return;
	}

	agent_args->msg_args = kill_job;
	agent_queue_request(agent_args);
	return;
}

/* Record accounting information for a job immediately before changing size */
extern void job_pre_resize_acctg(struct job_record *job_ptr)
{
	/* if we don't have a db_index go a start this one up since if
	   running with the slurmDBD the job may not have started yet.
	*/

	if ((!job_ptr->db_index || job_ptr->db_index == NO_VAL)
	    && !job_ptr->resize_time)
		jobacct_storage_g_job_start(acct_db_conn, job_ptr);

	job_ptr->job_state |= JOB_RESIZING;
	/* NOTE: job_completion_logger() calls
	 *	 acct_policy_remove_job_submit() */
	job_completion_logger(job_ptr, false);

	/* This doesn't happen in job_completion_logger, but gets
	 * added back in with job_post_resize_acctg so remove it here. */
	acct_policy_job_fini(job_ptr);

	/* NOTE: The RESIZING FLAG needed to be cleared with
	   job_post_resize_acctg */
}

/* Record accounting information for a job immediately after changing size */
extern void job_post_resize_acctg(struct job_record *job_ptr)
{
	time_t org_submit = job_ptr->details->submit_time;

	/* NOTE: The RESIZING FLAG needed to be set with
	   job_pre_resize_acctg the assert is here to make sure we
	   code it that way. */
	xassert(IS_JOB_RESIZING(job_ptr));
	acct_policy_add_job_submit(job_ptr);
	acct_policy_job_begin(job_ptr);
	job_claim_resv(job_ptr);

	if (job_ptr->resize_time)
		job_ptr->details->submit_time = job_ptr->resize_time;

	job_ptr->resize_time = time(NULL);

	jobacct_storage_g_job_start(acct_db_conn, job_ptr);

	job_ptr->details->submit_time = org_submit;
	job_ptr->job_state &= (~JOB_RESIZING);
}

/*
 * validate_jobs_on_node - validate that any jobs that should be on the node
 *	are actually running, if not clean up the job records and/or node
 *	records, call this function after validate_node_specs() sets the node
 *	state properly
 * IN reg_msg - node registration message
 */
extern void
validate_jobs_on_node(slurm_node_registration_status_msg_t *reg_msg)
{
	int i, node_inx, jobs_on_node;
	struct node_record *node_ptr;
	struct job_record *job_ptr;
	struct step_record *step_ptr;
	time_t now = time(NULL);

	node_ptr = find_node_record(reg_msg->node_name);
	if (node_ptr == NULL) {
		error("slurmd registered on unknown node %s",
			reg_msg->node_name);
		return;
	}

	if (reg_msg->energy)
		memcpy(node_ptr->energy, reg_msg->energy,
		       sizeof(acct_gather_energy_t));

	if (node_ptr->up_time > reg_msg->up_time) {
		verbose("Node %s rebooted %u secs ago",
			reg_msg->node_name, reg_msg->up_time);
	}

	if (reg_msg->up_time <= now) {
		node_ptr->up_time = reg_msg->up_time;
		node_ptr->boot_time = now - reg_msg->up_time;
		node_ptr->slurmd_start_time = reg_msg->slurmd_start_time;
	} else {
		error("Node up_time is invalid: %u>%u", reg_msg->up_time,
		      (uint32_t) now);
	}

	node_inx = node_ptr - node_record_table_ptr;

	/* Check that jobs running are really supposed to be there */
	for (i = 0; i < reg_msg->job_count; i++) {
		if ( (reg_msg->job_id[i] >= MIN_NOALLOC_JOBID) &&
		     (reg_msg->job_id[i] <= MAX_NOALLOC_JOBID) ) {
			info("NoAllocate job %u.%u reported on node %s",
			     reg_msg->job_id[i], reg_msg->step_id[i],
			     reg_msg->node_name);
			continue;
		}

		job_ptr = find_job_record(reg_msg->job_id[i]);
		if (job_ptr == NULL) {
			error("Orphan job %u.%u reported on node %s",
			      reg_msg->job_id[i], reg_msg->step_id[i],
			      reg_msg->node_name);
			abort_job_on_node(reg_msg->job_id[i],
					  job_ptr, node_ptr->name);
		}

		else if (IS_JOB_RUNNING(job_ptr) ||
			 IS_JOB_SUSPENDED(job_ptr)) {
			if (bit_test(job_ptr->node_bitmap, node_inx)) {
				debug3("Registered job %u.%u on node %s ",
				       reg_msg->job_id[i],
				       reg_msg->step_id[i],
				       reg_msg->node_name);
				if ((job_ptr->batch_flag) &&
				    (node_inx == bit_ffs(
						job_ptr->node_bitmap))) {
					/* NOTE: Used for purging defunct
					 * batch jobs */
					job_ptr->time_last_active = now;
				}
				step_ptr = find_step_record(job_ptr,
							    reg_msg->
							    step_id[i]);
				if (step_ptr)
					step_ptr->time_last_active = now;
			} else {
				/* Typically indicates a job requeue and
				 * restart on another nodes. A node from the
				 * original allocation just responded here. */
				error("Registered job %u.%u on wrong node %s ",
				      reg_msg->job_id[i],
				      reg_msg->step_id[i],
				      reg_msg->node_name);
				info("%s: job nodes %s count %d inx %d",
				     __func__, job_ptr->nodes,
				     job_ptr->node_cnt, node_inx);
				abort_job_on_node(reg_msg->job_id[i], job_ptr,
						  node_ptr->name);
			}
		}

		else if (IS_JOB_COMPLETING(job_ptr)) {
			/* Re-send kill request as needed,
			 * not necessarily an error */
			kill_job_on_node(reg_msg->job_id[i], job_ptr,
					 node_ptr);
		}


		else if (IS_JOB_PENDING(job_ptr)) {
			/* Typically indicates a job requeue and the hung
			 * slurmd that went DOWN is now responding */
			error("Registered PENDING job %u.%u on node %s ",
			      reg_msg->job_id[i], reg_msg->step_id[i],
			      reg_msg->node_name);
			abort_job_on_node(reg_msg->job_id[i],
					  job_ptr, node_ptr->name);
		}

		else if (difftime(now, job_ptr->end_time) <
			 slurm_get_msg_timeout()) {	/* Race condition */
			debug("Registered newly completed job %u.%u on %s",
				reg_msg->job_id[i], reg_msg->step_id[i],
				node_ptr->name);
		}

		else {		/* else job is supposed to be done */
			error("Registered job %u.%u in state %s on node %s ",
			      reg_msg->job_id[i], reg_msg->step_id[i],
			      job_state_string(job_ptr->job_state),
			      reg_msg->node_name);
			kill_job_on_node(reg_msg->job_id[i], job_ptr,
					 node_ptr);
		}
	}

	jobs_on_node = node_ptr->run_job_cnt + node_ptr->comp_job_cnt;
	if (jobs_on_node)
		_purge_missing_jobs(node_inx, now);

	if (jobs_on_node != reg_msg->job_count) {
		/* slurmd will not know of a job unless the job has
		 * steps active at registration time, so this is not
		 * an error condition, slurmd is also reporting steps
		 * rather than jobs */
		debug3("resetting job_count on node %s from %u to %d",
			reg_msg->node_name, reg_msg->job_count, jobs_on_node);
		reg_msg->job_count = jobs_on_node;
	}

	return;
}

/* Purge any batch job that should have its script running on node
 * node_inx, but is not. Allow BatchStartTimeout + ResumeTimeout seconds
 * for startup.
 *
 * Purge all job steps that were started before the node was last booted.
 *
 * Also notify srun if any job steps should be active on this node
 * but are not found. */
static void _purge_missing_jobs(int node_inx, time_t now)
{
	ListIterator job_iterator;
	struct job_record *job_ptr;
	struct node_record *node_ptr = node_record_table_ptr + node_inx;
	uint16_t batch_start_timeout	= slurm_get_batch_start_timeout();
	uint16_t msg_timeout		= slurm_get_msg_timeout();
	uint16_t resume_timeout		= slurm_get_resume_timeout();
	uint32_t suspend_time		= slurm_get_suspend_time();
	time_t batch_startup_time, node_boot_time = (time_t) 0, startup_time;

	if (node_ptr->boot_time > (msg_timeout + 5)) {
		/* allow for message timeout and other delays */
		node_boot_time = node_ptr->boot_time - (msg_timeout + 5);
	}
	batch_startup_time  = now - batch_start_timeout;
	batch_startup_time -= msg_timeout;

	job_iterator = list_iterator_create(job_list);
	while ((job_ptr = (struct job_record *) list_next(job_iterator))) {
		bool job_active = IS_JOB_RUNNING(job_ptr) ||
				  IS_JOB_SUSPENDED(job_ptr);

		if ((!job_active) ||
		    (!bit_test(job_ptr->node_bitmap, node_inx)))
			continue;
		if ((job_ptr->batch_flag != 0)			&&
		    (suspend_time != 0) /* power mgmt on */	&&
		    (job_ptr->start_time < node_boot_time)) {
			startup_time = batch_startup_time - resume_timeout;
		} else
			startup_time = batch_startup_time;

		if ((job_ptr->batch_flag != 0)			&&
		    (job_ptr->time_last_active < startup_time)	&&
		    (job_ptr->start_time       < startup_time)	&&
		    (node_inx == bit_ffs(job_ptr->node_bitmap))) {
			bool requeue = false;
			if ((job_ptr->start_time < node_ptr->boot_time) &&
			    (job_ptr->details && job_ptr->details->requeue))
				requeue = true;
			info("Batch JobId=%u missing from node 0 (not found "
			     "BatchStartTime after startup)", job_ptr->job_id);
			job_ptr->exit_code = 1;
			job_complete(job_ptr->job_id, 0, requeue, true, NO_VAL);
		} else {
			_notify_srun_missing_step(job_ptr, node_inx,
						  now, node_boot_time);
		}
	}
	list_iterator_destroy(job_iterator);
}

static void _notify_srun_missing_step(struct job_record *job_ptr, int node_inx,
				      time_t now, time_t node_boot_time)
{
	ListIterator step_iterator;
	struct step_record *step_ptr;
	char *node_name = node_record_table_ptr[node_inx].name;

	xassert(job_ptr);
	step_iterator = list_iterator_create (job_ptr->step_list);
	while ((step_ptr = (struct step_record *) list_next (step_iterator))) {
		if (step_ptr->state != JOB_RUNNING)
			continue;
		if (!bit_test(step_ptr->step_node_bitmap, node_inx))
			continue;
		if (step_ptr->time_last_active >= now) {
			/* Back up timer in case more than one node
			 * registration happens at this same time.
			 * We don't want this node's registration
			 * to count toward a different node's
			 * registration message. */
			step_ptr->time_last_active = now - 1;
		} else if (step_ptr->host && step_ptr->port) {
			/* srun may be able to verify step exists on
			 * this node using I/O sockets and kill the
			 * job as needed */
			srun_step_missing(step_ptr, node_name);
		} else if ((step_ptr->start_time < node_boot_time) &&
			   (step_ptr->no_kill == 0)) {
			/* There is a risk that the job step's tasks completed
			 * on this node before its reboot, but that should be
			 * very rare and there is no srun to work with (POE) */
			info("Node %s rebooted, killing missing step %u.%u",
			     node_name, job_ptr->job_id, step_ptr->step_id);
			signal_step_tasks_on_node(node_name, step_ptr, SIGKILL,
						  REQUEST_TERMINATE_TASKS);
		}
	}
	list_iterator_destroy (step_iterator);
}

/*
 * abort_job_on_node - Kill the specific job_id on a specific node,
 *	the request is not processed immediately, but queued.
 *	This is to prevent a flood of pthreads if slurmctld restarts
 *	without saved state and slurmd daemons register with a
 *	multitude of running jobs. Slurmctld will not recognize
 *	these jobs and use this function to kill them - one
 *	agent request per node as they register.
 * IN job_id - id of the job to be killed
 * IN job_ptr - pointer to terminating job (NULL if unknown, e.g. orphaned)
 * IN node_name - name of the node on which the job resides
 */
extern void
abort_job_on_node(uint32_t job_id, struct job_record *job_ptr, char *node_name)
{
	agent_arg_t *agent_info;
	kill_job_msg_t *kill_req;

	kill_req = xmalloc(sizeof(kill_job_msg_t));
	kill_req->job_id	= job_id;
	kill_req->step_id	= NO_VAL;
	kill_req->time          = time(NULL);
	kill_req->nodes		= xstrdup(node_name);
	if (job_ptr) {  /* NULL if unknown */
		kill_req->start_time = job_ptr->start_time;
		kill_req->select_jobinfo =
			select_g_select_jobinfo_copy(job_ptr->select_jobinfo);
		kill_req->spank_job_env = xduparray(job_ptr->spank_job_env_size,
						    job_ptr->spank_job_env);
		kill_req->spank_job_env_size = job_ptr->spank_job_env_size;
	} else {
		/* kill_req->start_time = 0;  Default value */
	}

	agent_info = xmalloc(sizeof(agent_arg_t));
	agent_info->node_count	= 1;
	agent_info->retry	= 0;
	agent_info->hostlist	= hostlist_create(node_name);
#ifdef HAVE_FRONT_END
	if (job_ptr && job_ptr->front_end_ptr)
		agent_info->protocol_version =
			job_ptr->front_end_ptr->protocol_version;
	debug("Aborting job %u on front end node %s", job_id, node_name);
#else
	struct node_record *node_ptr;
	if ((node_ptr = find_node_record(node_name)))
		agent_info->protocol_version = node_ptr->protocol_version;

	debug("Aborting job %u on node %s", job_id, node_name);
#endif
	agent_info->msg_type	= REQUEST_ABORT_JOB;
	agent_info->msg_args	= kill_req;

	agent_queue_request(agent_info);
}

/*
 * kill_job_on_node - Kill the specific job_id on a specific node.
 * IN job_id - id of the job to be killed
 * IN job_ptr - pointer to terminating job (NULL if unknown, e.g. orphaned)
 * IN node_ptr - pointer to the node on which the job resides
 */
extern void
kill_job_on_node(uint32_t job_id, struct job_record *job_ptr,
		struct node_record *node_ptr)
{
	agent_arg_t *agent_info;
	kill_job_msg_t *kill_req;

	kill_req = xmalloc(sizeof(kill_job_msg_t));
	kill_req->job_id	= job_id;
	kill_req->step_id	= NO_VAL;
	kill_req->time          = time(NULL);
	kill_req->start_time	= job_ptr->start_time;
	kill_req->nodes		= xstrdup(node_ptr->name);
	if (job_ptr) {  /* NULL if unknown */
		kill_req->select_jobinfo =
			select_g_select_jobinfo_copy(job_ptr->select_jobinfo);
		kill_req->job_state = job_ptr->job_state;
	}
	kill_req->spank_job_env = xduparray(job_ptr->spank_job_env_size,
					    job_ptr->spank_job_env);
	kill_req->spank_job_env_size = job_ptr->spank_job_env_size;

	agent_info = xmalloc(sizeof(agent_arg_t));
	agent_info->node_count	= 1;
	agent_info->retry	= 0;
#ifdef HAVE_FRONT_END
	xassert(job_ptr->batch_host);
	if (job_ptr->front_end_ptr)
		agent_info->protocol_version =
			job_ptr->front_end_ptr->protocol_version;
	agent_info->hostlist	= hostlist_create(job_ptr->batch_host);
	debug("Killing job %u on front end node %s", job_id,
	      job_ptr->batch_host);
#else
	agent_info->protocol_version = node_ptr->protocol_version;
	agent_info->hostlist	= hostlist_create(node_ptr->name);
	debug("Killing job %u on node %s", job_id, node_ptr->name);
#endif
	agent_info->msg_type	= REQUEST_TERMINATE_JOB;
	agent_info->msg_args	= kill_req;

	agent_queue_request(agent_info);
}


/*
 * job_alloc_info - get details about an existing job allocation
 * IN uid - job issuing the code
 * IN job_id - ID of job for which info is requested
 * OUT job_pptr - set to pointer to job record
 */
extern int
job_alloc_info(uint32_t uid, uint32_t job_id, struct job_record **job_pptr)
{
	struct job_record *job_ptr;

	job_ptr = find_job_record(job_id);
	if (job_ptr == NULL)
		return ESLURM_INVALID_JOB_ID;
	if ((slurmctld_conf.private_data & PRIVATE_DATA_JOBS) &&
	    (job_ptr->user_id != uid) && !validate_operator(uid) &&
	    !assoc_mgr_is_user_acct_coord(acct_db_conn, uid, job_ptr->account))
		return ESLURM_ACCESS_DENIED;
	if (IS_JOB_PENDING(job_ptr))
		return ESLURM_JOB_PENDING;
	if (IS_JOB_FINISHED(job_ptr))
		return ESLURM_ALREADY_DONE;

	if (job_ptr->alias_list && !strcmp(job_ptr->alias_list, "TBD") &&
	    job_ptr->node_bitmap &&
	    (bit_overlap(power_node_bitmap, job_ptr->node_bitmap) == 0)) {
		job_ptr->job_state &= (~JOB_CONFIGURING);
		set_job_alias_list(job_ptr);
	}

	*job_pptr = job_ptr;
	return SLURM_SUCCESS;
}

/*
 * Synchronize the batch job in the system with their files.
 * All pending batch jobs must have script and environment files
 * No other jobs should have such files
 * NOTE: READ lock_slurmctld config before entry
 */
int sync_job_files(void)
{
	List batch_dirs;

	if (!slurmctld_primary)	/* Don't purge files from backup slurmctld */
		return SLURM_SUCCESS;

	batch_dirs = list_create(_del_batch_list_rec);
	_get_batch_job_dir_ids(batch_dirs);
	_validate_job_files(batch_dirs);
	_remove_defunct_batch_dirs(batch_dirs);
	list_destroy(batch_dirs);
	return SLURM_SUCCESS;
}

/* Append to the batch_dirs list the job_id's associated with
 *	every batch job directory in existence
 * NOTE: READ lock_slurmctld config before entry
 */
static void _get_batch_job_dir_ids(List batch_dirs)
{
	DIR *f_dir, *h_dir;
	struct dirent *dir_ent, *hash_ent;
	long long_job_id;
	uint32_t *job_id_ptr;
	char *endptr;

	xassert(slurmctld_conf.state_save_location);
	f_dir = opendir(slurmctld_conf.state_save_location);
	if (!f_dir) {
		error("opendir(%s): %m",
		      slurmctld_conf.state_save_location);
		return;
	}

	while ((dir_ent = readdir(f_dir))) {
		if (!strncmp("job.#", dir_ent->d_name, 4)) {
			/* Read version 14.03 or earlier format state */
			long_job_id = strtol(&dir_ent->d_name[4], &endptr, 10);
			if ((long_job_id == 0) || (endptr[0] != '\0'))
				continue;
			debug3("found batch directory for job_id %ld",
			      long_job_id);
			job_id_ptr = xmalloc(sizeof(uint32_t));
			*job_id_ptr = long_job_id;
			list_append(batch_dirs, job_id_ptr);
		} else if (!strncmp("hash.#", dir_ent->d_name, 5)) {
			char *h_path = NULL;
			xstrfmtcat(h_path, "%s/%s",
				   slurmctld_conf.state_save_location,
				   dir_ent->d_name);
			h_dir = opendir(h_path);
			xfree(h_path);
			if (!h_dir)
				continue;
			while ((hash_ent = readdir(h_dir))) {
				if (strncmp("job.#", hash_ent->d_name, 4))
					continue;
				long_job_id = strtol(&hash_ent->d_name[4],
						     &endptr, 10);
				if ((long_job_id == 0) || (endptr[0] != '\0'))
					continue;
				debug3("Found batch directory for job_id %ld",
				      long_job_id);
				job_id_ptr = xmalloc(sizeof(uint32_t));
				*job_id_ptr = long_job_id;
				list_append(batch_dirs, job_id_ptr);
			}
			closedir(h_dir);
		}
	}

	closedir(f_dir);
}

/* All pending batch jobs must have a batch_dir entry,
 *	otherwise we flag it as FAILED and don't schedule
 * If the batch_dir entry exists for a PENDING or RUNNING batch job,
 *	remove it the list (of directories to be deleted) */
static void _validate_job_files(List batch_dirs)
{
	ListIterator job_iterator;
	struct job_record *job_ptr;
	int del_cnt;

	job_iterator = list_iterator_create(job_list);
	while ((job_ptr = (struct job_record *) list_next(job_iterator))) {
		if (!job_ptr->batch_flag)
			continue;
		/* Want to keep this job's files */
		del_cnt = list_delete_all(batch_dirs, _find_batch_dir,
					  &(job_ptr->job_id));
		if ((del_cnt == 0) && IS_JOB_PENDING(job_ptr)) {
			error("Script for job %u lost, state set to FAILED",
			      job_ptr->job_id);
			job_ptr->job_state = JOB_FAILED;
			job_ptr->exit_code = 1;
			job_ptr->state_reason = FAIL_SYSTEM;
			xfree(job_ptr->state_desc);
			job_ptr->start_time = job_ptr->end_time = time(NULL);
			job_completion_logger(job_ptr, false);
		}
	}
	list_iterator_destroy(job_iterator);
}

/* List matching function, see common/list.h */
static int _find_batch_dir(void *x, void *key)
{
	uint32_t *key1 = x;
	uint32_t *key2 = key;
	return (int)(*key1 == *key2);
}
/* List entry deletion function, see common/list.h */
static void _del_batch_list_rec(void *x)
{
	xfree(x);
}

/* Remove all batch_dir entries in the list
 * NOTE: READ lock_slurmctld config before entry */
static void _remove_defunct_batch_dirs(List batch_dirs)
{
	ListIterator batch_dir_inx;
	uint32_t *job_id_ptr;

	batch_dir_inx = list_iterator_create(batch_dirs);
	while ((job_id_ptr = list_next(batch_dir_inx))) {
		info("Purging files for defunct batch job %u",
		     *job_id_ptr);
		_delete_job_desc_files(*job_id_ptr);
	}
	list_iterator_destroy(batch_dir_inx);
}

/*
 *  _xmit_new_end_time
 *	Tell all slurmd's associated with a job of its new end time
 * IN job_ptr - pointer to terminating job
 * globals: node_record_count - number of nodes in the system
 *	node_record_table_ptr - pointer to global node table
 */
static void
_xmit_new_end_time(struct job_record *job_ptr)
{
#ifndef HAVE_FRONT_END
	int i;
#endif
	job_time_msg_t *job_time_msg_ptr;
	agent_arg_t *agent_args;

	agent_args = xmalloc(sizeof(agent_arg_t));
	agent_args->msg_type = REQUEST_UPDATE_JOB_TIME;
	agent_args->retry = 1;
	agent_args->hostlist = hostlist_create(NULL);
	job_time_msg_ptr = xmalloc(sizeof(job_time_msg_t));
	job_time_msg_ptr->job_id          = job_ptr->job_id;
	job_time_msg_ptr->expiration_time = job_ptr->end_time;

#ifdef HAVE_FRONT_END
	xassert(job_ptr->batch_host);
	if (job_ptr->front_end_ptr)
		agent_args->protocol_version =
			job_ptr->front_end_ptr->protocol_version;
	hostlist_push_host(agent_args->hostlist, job_ptr->batch_host);
	agent_args->node_count  = 1;
#else
	agent_args->protocol_version = SLURM_PROTOCOL_VERSION;
	for (i = 0; i < node_record_count; i++) {
		if (bit_test(job_ptr->node_bitmap, i) == 0)
			continue;
		if (agent_args->protocol_version >
		    node_record_table_ptr[i].protocol_version)
			agent_args->protocol_version =
				node_record_table_ptr[i].protocol_version;
		hostlist_push_host(agent_args->hostlist,
			      node_record_table_ptr[i].name);
		agent_args->node_count++;
	}
#endif

	agent_args->msg_args = job_time_msg_ptr;
	agent_queue_request(agent_args);
	return;
}


/*
 * job_epilog_complete - Note the completion of the epilog script for a
 *	given job
 * IN job_id      - id of the job for which the epilog was executed
 * IN node_name   - name of the node on which the epilog was executed
 * IN return_code - return code from epilog script
 * RET true if job is COMPLETED, otherwise false
 */
extern bool job_epilog_complete(uint32_t job_id, char *node_name,
				uint32_t return_code)
{
#ifdef HAVE_FRONT_END
	int i;
#endif
	struct job_record  *job_ptr = find_job_record(job_id);
	struct node_record *node_ptr;
	char jbuf[JBUFSIZ];

	if (job_ptr == NULL)
		return true;

	trace_job(job_ptr, __func__, "enter");

	/* There is a potential race condition this handles.
	 * If slurmctld cold-starts while slurmd keeps running,
	 * slurmd could notify slurmctld of a job epilog completion
	 * before getting synced up with slurmctld state. If
	 * a new job arrives and the job_id is reused, we
	 * could try to note the termination of a job that
	 * hasn't really started. Very rare obviously. */
	if ((IS_JOB_PENDING(job_ptr) && (!IS_JOB_COMPLETING(job_ptr))) ||
	    (job_ptr->node_bitmap == NULL)) {
#ifndef HAVE_FRONT_END
		uint32_t base_state = NODE_STATE_UNKNOWN;
		node_ptr = find_node_record(node_name);
		if (node_ptr)
			base_state = node_ptr->node_state & NODE_STATE_BASE;
		if (base_state == NODE_STATE_DOWN) {
			debug("%s: %s complete response from DOWN "
			      "node %s", __func__,
			      jobid2str(job_ptr, jbuf), node_name);
		} else if (job_ptr->restart_cnt) {
			/* Duplicate epilog complete can be due to race
			 * condition, especially with select/serial */
			debug("%s: %s duplicate epilog complete response",
			      __func__, jobid2str(job_ptr, jbuf));
		} else {

			error("%s: %s is non-running slurmctld"
			      "and slurmd out of sync",
			      __func__, jobid2str(job_ptr, jbuf));
		}
#endif
		return false;
	}

#ifdef HAVE_FRONT_END
	xassert(job_ptr->batch_host);
	/* If there is a bad epilog error don't down the frontend
	   node.  If needed (not on a bluegene) the nodes in use by
	   the job will be downed below.
	*/
	if (return_code)
		error("%s: %s epilog error on %s",
		      __func__, jobid2str(job_ptr, jbuf),
		      job_ptr->batch_host);

	if (job_ptr->front_end_ptr && IS_JOB_COMPLETING(job_ptr)) {
		front_end_record_t *front_end_ptr = job_ptr->front_end_ptr;
		if (front_end_ptr->job_cnt_comp)
			front_end_ptr->job_cnt_comp--;
		else {
			error("%s: %s job_cnt_comp underflow on "
			      "front end %s", __func__,
			      jobid2str(job_ptr, jbuf),
			      front_end_ptr->name);
		}
		if (front_end_ptr->job_cnt_comp == 0)
			front_end_ptr->node_state &= (~NODE_STATE_COMPLETING);
	}

	if ((job_ptr->total_nodes == 0) && IS_JOB_COMPLETING(job_ptr)) {
		/* Job resources moved into another job and
		 *  tasks already killed */
		front_end_record_t *front_end_ptr = job_ptr->front_end_ptr;
		if (front_end_ptr)
			front_end_ptr->node_state &= (~NODE_STATE_COMPLETING);
	} else {
		for (i = 0; i < node_record_count; i++) {
			if (!bit_test(job_ptr->node_bitmap, i))
				continue;
			node_ptr = &node_record_table_ptr[i];
#ifndef HAVE_BG
			/* If this is a bluegene system we do not want to mark
			 * the entire midplane down if we have an epilog error.
			 * This would most likely kill other jobs sharing that
			 * midplane and that is not what we want. */
			if (return_code) {
				static uint32_t slurm_user_id = NO_VAL;
				if (slurm_user_id == NO_VAL)
					slurm_user_id=slurm_get_slurm_user_id();
				drain_nodes(node_ptr->name, "Epilog error",
					    slurm_user_id);
			}
#endif
			/* Change job from completing to completed */
			make_node_idle(node_ptr, job_ptr);
		}
	}
#else
	if (return_code) {
		error("%s: %s epilog error on %s, draining the node",
		      __func__, jobid2str(job_ptr, jbuf), node_name);
		drain_nodes(node_name, "Epilog error",
			    slurm_get_slurm_user_id());
	}
	/* Change job from completing to completed */
	node_ptr = find_node_record(node_name);
	if (node_ptr)
		make_node_idle(node_ptr, job_ptr);
#endif

	step_epilog_complete(job_ptr, node_name);
	/* nodes_completing is out of date, rebuild when next saved */
	xfree(job_ptr->nodes_completing);
	if (!IS_JOB_COMPLETING(job_ptr)) {	/* COMPLETED */
		batch_requeue_fini(job_ptr);
		return true;
	} else
		return false;
}

/* Complete a batch job requeue logic after all steps complete so that
 * subsequent jobs appear in a separate accounting record. */
void batch_requeue_fini(struct job_record  *job_ptr)
{
	if (IS_JOB_COMPLETING(job_ptr) ||
	    !IS_JOB_PENDING(job_ptr) || !job_ptr->batch_flag)
		return;

	info("requeue batch job %u", job_ptr->job_id);

	/* Clear everything so this appears to be a new job and then restart
	 * it in accounting. */
	job_ptr->start_time = 0;
	job_ptr->end_time = 0;
	job_ptr->total_cpus = 0;
	job_ptr->pre_sus_time = 0;
	job_ptr->suspend_time = 0;
	job_ptr->tot_sus_time = 0;
	/* Current code (<= 2.1) has it so we start the new job with the next
	 * step id.  This could be used when restarting to figure out which
	 * step the previous run of this job stopped on. */
	//job_ptr->next_step_id = 0;

	job_ptr->node_cnt = 0;
#ifdef HAVE_BG
	select_g_select_jobinfo_set(job_ptr->select_jobinfo,
				    SELECT_JOBDATA_BLOCK_ID, "unassigned");
	/* If on a bluegene system we want to remove the job_resrcs so
	 * we don't get an error message about them already existing
	 * when the job goes to run again. */
	free_job_resources(&job_ptr->job_resrcs);
#endif
	xfree(job_ptr->nodes);
	xfree(job_ptr->nodes_completing);
	FREE_NULL_BITMAP(job_ptr->node_bitmap);
	FREE_NULL_BITMAP(job_ptr->node_bitmap_cg);
	if (job_ptr->details) {
		time_t now = time(NULL);
		/* The time stamp on the new batch launch credential must be
		 * larger than the time stamp on the revoke request. Also the
		 * I/O must be all cleared out, the named socket purged and
		 * the job credential purged by slurmd. */
		if (job_ptr->details->begin_time <= now) {
			/* See src/common/slurm_cred.c
			 * #define DEFAULT_EXPIRATION_WINDOW 1200 */
			int cred_lifetime = 1200;
			(void) slurm_cred_ctx_get(slurmctld_config.cred_ctx,
						  SLURM_CRED_OPT_EXPIRY_WINDOW,
						  &cred_lifetime);
			job_ptr->details->begin_time = now + cred_lifetime + 1;
		}

		/* Since this could happen on a launch we need to make sure the
		 * submit isn't the same as the last submit so put now + 1 so
		 * we get different records in the database */
		if (now == job_ptr->details->submit_time)
			now++;
		job_ptr->details->submit_time = now;
	}

	/* Reset this after the batch step has finished or the batch step
	 * information will be attributed to the next run of the job. */
	job_ptr->db_index = 0;
	if (!with_slurmdbd)
		jobacct_storage_g_job_start(acct_db_conn, job_ptr);
}


/* job_fini - free all memory associated with job records */
void job_fini (void)
{
	if (job_list) {
		list_destroy(job_list);
		job_list = NULL;
	}
	xfree(job_hash);
	xfree(job_array_hash_j);
	xfree(job_array_hash_t);
}

/* Record the start of one job array task */
extern void job_array_start(struct job_record *job_ptr)
{
	struct job_record *base_job_ptr;

	if ((job_ptr->array_task_id != NO_VAL) || job_ptr->array_recs) {
		base_job_ptr = find_job_record(job_ptr->array_job_id);
		if (base_job_ptr && base_job_ptr->array_recs) {
			base_job_ptr->array_recs->tot_run_tasks++;
		}
	}
}

/* Return true if a job array task can be started */
extern bool job_array_start_test(struct job_record *job_ptr)
{
	struct job_record *base_job_ptr;
	time_t now = time(NULL);

	if ((job_ptr->array_task_id != NO_VAL) || job_ptr->array_recs) {
		base_job_ptr = find_job_record(job_ptr->array_job_id);
		if (base_job_ptr && base_job_ptr->array_recs &&
		    (base_job_ptr->array_recs->max_run_tasks != 0) &&
		    (base_job_ptr->array_recs->tot_run_tasks >=
		     base_job_ptr->array_recs->max_run_tasks)) {
			if (job_ptr->details &&
			    (job_ptr->details->begin_time <= now))
				job_ptr->details->begin_time = (time_t) 0;
			xfree(job_ptr->state_desc);
			job_ptr->state_reason = WAIT_ARRAY_TASK_LIMIT;
			return false;
		}
	}

	return true;
}

static void _job_array_comp(struct job_record *job_ptr)
{
	struct job_record *base_job_ptr;
	uint32_t status;

	if ((job_ptr->array_task_id != NO_VAL) || job_ptr->array_recs) {
		status = job_ptr->exit_code;
		if ((status == 0) && !IS_JOB_COMPLETE(job_ptr)) {
			/* Avoid max_exit_code == 0 if task did not run to
			 * successful completion (e.g. Cancelled, NodeFail) */
			status = 9;
		}
		base_job_ptr = find_job_record(job_ptr->array_job_id);
		if (base_job_ptr && base_job_ptr->array_recs) {
			if (base_job_ptr->array_recs->tot_comp_tasks == 0) {
				base_job_ptr->array_recs->min_exit_code =
					status;
				base_job_ptr->array_recs->max_exit_code =
					status;
			} else {
				base_job_ptr->array_recs->min_exit_code =
					MIN(status, base_job_ptr->
					    array_recs->min_exit_code);
				base_job_ptr->array_recs->max_exit_code =
					MAX(status, base_job_ptr->
					    array_recs->max_exit_code);
			}
			if (base_job_ptr->array_recs->tot_run_tasks)
				base_job_ptr->array_recs->tot_run_tasks--;
			base_job_ptr->array_recs->tot_comp_tasks++;
		}
	}
}

/* log the completion of the specified job */
extern void job_completion_logger(struct job_record *job_ptr, bool requeue)
{
	int base_state;

	xassert(job_ptr);

	acct_policy_remove_job_submit(job_ptr);
	(void) bb_g_job_start_stage_out(job_ptr);

	if (!IS_JOB_RESIZING(job_ptr) &&
	    ((job_ptr->array_task_id == NO_VAL) ||
	     test_job_array_finished(job_ptr->array_job_id))) {
		/* Remove configuring state just to make sure it isn't there
		 * since it will throw off displays of the job. */
		job_ptr->job_state &= (~JOB_CONFIGURING);

		/* make sure all parts of the job are notified */
		srun_job_complete(job_ptr);

		/* mail out notifications of completion */
		base_state = job_ptr->job_state & JOB_STATE_BASE;
		if ((base_state == JOB_COMPLETE) ||
		    (base_state == JOB_CANCELLED)) {
			if (requeue && (job_ptr->mail_type & MAIL_JOB_REQUEUE))
				mail_job_info(job_ptr, MAIL_JOB_REQUEUE);
			if (!requeue && (job_ptr->mail_type & MAIL_JOB_END))
				mail_job_info(job_ptr, MAIL_JOB_END);
		} else {	/* JOB_FAILED, JOB_TIMEOUT, etc. */
			if (job_ptr->mail_type & MAIL_JOB_FAIL)
				mail_job_info(job_ptr, MAIL_JOB_FAIL);
			else if (job_ptr->mail_type & MAIL_JOB_END)
				mail_job_info(job_ptr, MAIL_JOB_END);
		}
	}

	_job_array_comp(job_ptr);

	g_slurm_jobcomp_write(job_ptr);

	/* When starting the resized job everything is taken care of
	 * elsewhere, so don't call it here. */
	if (IS_JOB_RESIZING(job_ptr))
		return;

	if (!job_ptr->assoc_id) {
		slurmdb_assoc_rec_t assoc_rec;
		/* In case accounting enabled after starting the job */
		memset(&assoc_rec, 0, sizeof(slurmdb_assoc_rec_t));
		assoc_rec.acct      = job_ptr->account;
		if (job_ptr->part_ptr)
			assoc_rec.partition = job_ptr->part_ptr->name;
		assoc_rec.uid       = job_ptr->user_id;

		if (!(assoc_mgr_fill_in_assoc(acct_db_conn, &assoc_rec,
					      accounting_enforce,
					      (slurmdb_assoc_rec_t **)
					      &job_ptr->assoc_ptr, false))) {
			job_ptr->assoc_id = assoc_rec.id;
			/* we have to call job start again because the
			 * associd does not get updated in job complete */
			jobacct_storage_g_job_start(acct_db_conn, job_ptr);
		}
	}

	if (!with_slurmdbd && !job_ptr->db_index)
		jobacct_storage_g_job_start(acct_db_conn, job_ptr);

	jobacct_storage_g_job_complete(acct_db_conn, job_ptr);
}

/*
 * job_independent - determine if this job has a dependent job pending
 *	or if the job's scheduled begin time is in the future
 * IN job_ptr - pointer to job being tested
 * RET - true if job no longer must be deferred for another job
 */
extern bool job_independent(struct job_record *job_ptr, int will_run)
{
	struct job_details *detail_ptr = job_ptr->details;
	time_t now = time(NULL);
	int depend_rc;

	if ((job_ptr->state_reason == WAIT_HELD)
	    || (job_ptr->state_reason == WAIT_HELD_USER)
	    || job_ptr->state_reason == WAIT_MAX_REQUEUE
	    || job_ptr->state_reason == WAIT_DEP_INVALID)
		return false;

	/* Check for maximum number of running tasks in a job array */
	if (!job_array_start_test(job_ptr))
		return false;

	/* Test dependencies first so we can cancel jobs before dependent
	 * job records get purged (e.g. afterok, afternotok) */
	depend_rc = test_job_dependency(job_ptr);
	if (depend_rc == 1) {
		/* start_time has passed but still has dependency which
		 * makes it ineligible */
		if (detail_ptr->begin_time < now)
			detail_ptr->begin_time = 0;
		job_ptr->state_reason = WAIT_DEPENDENCY;
		xfree(job_ptr->state_desc);
		return false;
	} else if (depend_rc == 2) {
		char jbuf[JBUFSIZ];

		if (kill_invalid_dep) {
			_kill_dependent(job_ptr);
		} else {
			debug("%s: %s dependency condition never satisfied",
			      __func__, jobid2str(job_ptr, jbuf));
			job_ptr->state_reason = WAIT_DEP_INVALID;
			xfree(job_ptr->state_desc);
		}
		return false;
	}

	if (detail_ptr && (detail_ptr->begin_time > now)) {
		job_ptr->state_reason = WAIT_TIME;
		xfree(job_ptr->state_desc);
		return false;	/* not yet time */
	}

	if (job_test_resv_now(job_ptr) != SLURM_SUCCESS) {
		job_ptr->state_reason = WAIT_RESERVATION;
		xfree(job_ptr->state_desc);
		return false;	/* not yet time */
	}

	/* Job is eligible to start now */
	if (job_ptr->state_reason == WAIT_DEPENDENCY) {
		job_ptr->state_reason = WAIT_NO_REASON;
		xfree(job_ptr->state_desc);
	}
	if ((detail_ptr && (detail_ptr->begin_time == 0) &&
	    (job_ptr->priority != 0))) {
		detail_ptr->begin_time = now;
	} else if (job_ptr->state_reason == WAIT_TIME) {
		job_ptr->state_reason = WAIT_NO_REASON;
		xfree(job_ptr->state_desc);
	}
	return true;
}

/*
 * determine if job is ready to execute per the node select plugin
 * IN job_id - job to test
 * OUT ready - 1 if job is ready to execute 0 otherwise
 * RET SLURM error code
 */
extern int job_node_ready(uint32_t job_id, int *ready)
{
	int rc;
	struct job_record *job_ptr;
	xassert(ready);

	*ready = 0;
	job_ptr = find_job_record(job_id);
	if (job_ptr == NULL)
		return ESLURM_INVALID_JOB_ID;

	/* Always call select_g_job_ready() so that select/bluegene can
	 * test and update block state information. */
	rc = select_g_job_ready(job_ptr);
	if (rc == READY_JOB_FATAL)
		return ESLURM_INVALID_PARTITION_NAME;
	if (rc == READY_JOB_ERROR)
		return EAGAIN;
	if (rc)
		rc = READY_NODE_STATE;

	if (job_ptr->details && job_ptr->details->prolog_running)
		rc &= (~READY_NODE_STATE);

	if (IS_JOB_RUNNING(job_ptr) || IS_JOB_SUSPENDED(job_ptr))
		rc |= READY_JOB_STATE;
	if ((rc == (READY_NODE_STATE | READY_JOB_STATE)) &&
	    job_ptr->alias_list && !strcmp(job_ptr->alias_list, "TBD") &&
	    job_ptr->node_bitmap &&
	    (bit_overlap(power_node_bitmap, job_ptr->node_bitmap) == 0)) {
		job_ptr->job_state &= (~JOB_CONFIGURING);
		set_job_alias_list(job_ptr);
	}

	*ready = rc;
	return SLURM_SUCCESS;
}

/* Send specified signal to all steps associated with a job */
static void _signal_job(struct job_record *job_ptr, int signal)
{
#ifndef HAVE_FRONT_END
	int i;
#endif
	agent_arg_t *agent_args = NULL;
	signal_job_msg_t *signal_job_msg = NULL;
	static int notify_srun_static = -1;
	int notify_srun = 0;

	if (notify_srun_static == -1) {
		char *launch_type = slurm_get_launch_type();
		/* do this for all but slurm (poe, aprun, etc...) */
		if (strcmp(launch_type, "launch/slurm"))
			notify_srun_static = 1;
		else
			notify_srun_static = 0;
		xfree(launch_type);
	}

#ifdef HAVE_FRONT_END
	/* On a front end system always notify_srun instead of slurmd */
	if (notify_srun_static)
		notify_srun = 1;
#else
	/* For launch/poe all signals are forwarded by srun to poe to tasks
	 * except SIGSTOP/SIGCONT, which are used for job preemption. In that
	 * case the slurmd must directly suspend tasks and switch resources. */
	if (notify_srun_static && (signal != SIGSTOP) && (signal != SIGCONT))
		notify_srun = 1;
#endif

	if (notify_srun) {
		ListIterator step_iterator;
		struct step_record *step_ptr;
		step_iterator = list_iterator_create(job_ptr->step_list);
		while ((step_ptr = list_next(step_iterator))) {
			/* Since we have already checked the uid,
			 * we can send this signal as uid 0. */
			job_step_signal(job_ptr->job_id, step_ptr->step_id,
					signal, 0);
		}
		list_iterator_destroy (step_iterator);

		return;
	}

	agent_args = xmalloc(sizeof(agent_arg_t));
	agent_args->msg_type = REQUEST_SIGNAL_JOB;
	agent_args->retry = 1;
	agent_args->hostlist = hostlist_create(NULL);
	signal_job_msg = xmalloc(sizeof(kill_tasks_msg_t));
	signal_job_msg->job_id = job_ptr->job_id;
	signal_job_msg->signal = signal;

#ifdef HAVE_FRONT_END
	xassert(job_ptr->batch_host);
	if (job_ptr->front_end_ptr)
		agent_args->protocol_version =
			job_ptr->front_end_ptr->protocol_version;
	hostlist_push_host(agent_args->hostlist, job_ptr->batch_host);
	agent_args->node_count = 1;
#else
	agent_args->protocol_version = SLURM_PROTOCOL_VERSION;
	for (i = 0; i < node_record_count; i++) {
		if (bit_test(job_ptr->node_bitmap, i) == 0)
			continue;
		if (agent_args->protocol_version >
		    node_record_table_ptr[i].protocol_version)
			agent_args->protocol_version =
				node_record_table_ptr[i].protocol_version;
		hostlist_push_host(agent_args->hostlist,
			      node_record_table_ptr[i].name);
		agent_args->node_count++;
	}
#endif

	if (agent_args->node_count == 0) {
		xfree(signal_job_msg);
		xfree(agent_args);
		return;
	}

	agent_args->msg_args = signal_job_msg;
	agent_queue_request(agent_args);
	return;
}

static void *_switch_suspend_info(struct job_record *job_ptr)
{
	ListIterator step_iterator;
	struct step_record *step_ptr;
	void *switch_suspend_info = NULL;

	step_iterator = list_iterator_create (job_ptr->step_list);
	while ((step_ptr = (struct step_record *) list_next (step_iterator))) {
		if (step_ptr->state != JOB_RUNNING)
			continue;
		switch_g_job_suspend_info_get(step_ptr->switch_job,
					      &switch_suspend_info);
	}
	list_iterator_destroy (step_iterator);

	return switch_suspend_info;
}

/* Send suspend request to slumrd of all nodes associated with a job
 * job_ptr IN - job to be suspended or resumed
 * op IN - SUSPEND_JOB or RESUME_JOB
 * indf_susp IN - set if job is being suspended indefinitely by user
 *                or admin, otherwise suspended for gang scheduling
 */
static void _suspend_job(struct job_record *job_ptr, uint16_t op,
			 bool indf_susp)
{
#ifndef HAVE_FRONT_END
	int i;
#endif
	agent_arg_t *agent_args;
	suspend_int_msg_t *sus_ptr;

	agent_args = xmalloc(sizeof(agent_arg_t));
	agent_args->msg_type = REQUEST_SUSPEND_INT;
	agent_args->retry = 0;	/* don't resend, gang scheduler
				 * sched/wiki or sched/wiki2 can
				 * quickly induce huge backlog
				 * of agent.c RPCs */
	agent_args->hostlist = hostlist_create(NULL);
	sus_ptr = xmalloc(sizeof(suspend_int_msg_t));
	sus_ptr->job_core_spec = job_ptr->details->core_spec;
	sus_ptr->job_id = job_ptr->job_id;
	sus_ptr->op = op;
	sus_ptr->indf_susp = indf_susp;
	sus_ptr->switch_info = _switch_suspend_info(job_ptr);

#ifdef HAVE_FRONT_END
	xassert(job_ptr->batch_host);
	if (job_ptr->front_end_ptr)
		agent_args->protocol_version =
			job_ptr->front_end_ptr->protocol_version;
	hostlist_push_host(agent_args->hostlist, job_ptr->batch_host);
	agent_args->node_count = 1;
#else
	agent_args->protocol_version = SLURM_PROTOCOL_VERSION;
	for (i = 0; i < node_record_count; i++) {
		if (bit_test(job_ptr->node_bitmap, i) == 0)
			continue;
		if (agent_args->protocol_version >
		    node_record_table_ptr[i].protocol_version)
			agent_args->protocol_version =
				node_record_table_ptr[i].protocol_version;
		hostlist_push_host(agent_args->hostlist,
				   node_record_table_ptr[i].name);
		agent_args->node_count++;
	}
#endif

	if (agent_args->node_count == 0) {
		slurm_free_suspend_int_msg(sus_ptr);
		xfree(agent_args);
		return;
	}

	agent_args->msg_args = sus_ptr;
	agent_queue_request(agent_args);
	return;
}

/*
 * Specified job is being suspended, release allocated nodes
 * job_ptr IN - job to be suspended
 * indf_susp IN - set if job is being suspended indefinitely by user
 *                or admin, otherwise suspended for gang scheduling
 */
static int _suspend_job_nodes(struct job_record *job_ptr, bool indf_susp)
{
	int i, rc = SLURM_SUCCESS;
	struct node_record *node_ptr = node_record_table_ptr;
	uint32_t node_flags;
	time_t now = time(NULL);

	if ((rc = select_g_job_suspend(job_ptr, indf_susp)) != SLURM_SUCCESS)
		return rc;

	for (i=0; i<node_record_count; i++, node_ptr++) {
		if (bit_test(job_ptr->node_bitmap, i) == 0)
			continue;

		node_ptr->sus_job_cnt++;
		if (node_ptr->run_job_cnt)
			(node_ptr->run_job_cnt)--;
		else {
			error("Node %s run_job_cnt underflow",
				node_ptr->name);
		}
		if (job_ptr->details && (job_ptr->details->share_res == 0)) {
			if (node_ptr->no_share_job_cnt)
				(node_ptr->no_share_job_cnt)--;
			else {
				error("Node %s no_share_job_cnt "
					"underflow", node_ptr->name);
			}
			if (node_ptr->no_share_job_cnt == 0)
				bit_set(share_node_bitmap, i);
		}
		node_flags = node_ptr->node_state & NODE_STATE_FLAGS;
		if ((node_ptr->run_job_cnt  == 0) &&
		    (node_ptr->comp_job_cnt == 0)) {
			bit_set(idle_node_bitmap, i);
		}
		if (IS_NODE_DOWN(node_ptr)) {
			debug3("_suspend_job_nodes: Node %s left DOWN",
				node_ptr->name);
		} else if (node_ptr->run_job_cnt) {
			node_ptr->node_state = NODE_STATE_ALLOCATED |
					       node_flags;
		} else {
			node_ptr->node_state = NODE_STATE_IDLE | node_flags;
			node_ptr->last_idle  = now;
		}
	}
	last_job_update = last_node_update = now;
	return rc;
}

/*
 * Specified job is being resumed, re-allocate the nodes
 * job_ptr IN - job to be resumed
 * indf_susp IN - set i f job is being resumed from indefinite suspend by user
 *                or admin, otherwise resume from gang scheduling
 */
static int _resume_job_nodes(struct job_record *job_ptr, bool indf_susp)
{
	int i, rc = SLURM_SUCCESS;
	struct node_record *node_ptr = node_record_table_ptr;
	uint32_t node_flags;

	if ((rc = select_g_job_resume(job_ptr, indf_susp)) != SLURM_SUCCESS)
		return rc;

	for (i=0; i<node_record_count; i++, node_ptr++) {
		if (bit_test(job_ptr->node_bitmap, i) == 0)
			continue;
		if (IS_NODE_DOWN(node_ptr))
			return SLURM_ERROR;
	}

	node_ptr = node_record_table_ptr;
	for (i=0; i<node_record_count; i++, node_ptr++) {
		if (bit_test(job_ptr->node_bitmap, i) == 0)
			continue;

		if (node_ptr->sus_job_cnt)
			(node_ptr->sus_job_cnt)--;
		else {
			error("Node %s sus_job_cnt underflow",
			      node_ptr->name);
		}
		node_ptr->run_job_cnt++;
		if (job_ptr->details &&
		    (job_ptr->details->share_res == 0)) {
			node_ptr->no_share_job_cnt++;
			if (node_ptr->no_share_job_cnt)
				bit_clear(share_node_bitmap, i);
		}
		bit_clear(idle_node_bitmap, i);
		node_flags = node_ptr->node_state & NODE_STATE_FLAGS;
		node_ptr->node_state = NODE_STATE_ALLOCATED | node_flags;
	}
	last_job_update = last_node_update = time(NULL);
	return rc;
}

static int _job_suspend_switch_test(struct job_record *job_ptr)
{
	int rc = SLURM_SUCCESS;
	ListIterator step_iterator;
	struct step_record *step_ptr;

	step_iterator = list_iterator_create(job_ptr->step_list);
	while ((step_ptr = (struct step_record *) list_next (step_iterator))) {
		if (step_ptr->state != JOB_RUNNING)
			continue;
		rc = switch_g_job_suspend_test(step_ptr->switch_job);
		if (rc != SLURM_SUCCESS)
			break;
	}
	list_iterator_destroy (step_iterator);

	return rc;
}

/*
 * Determine if a job can be resumed.
 * Check for multiple jobs on the same nodes with core specialization.
 * RET 0 on success, otherwise ESLURM error code
 */
static int _job_resume_test(struct job_record *job_ptr)
{
	int rc = SLURM_SUCCESS;
	ListIterator job_iterator;
	struct job_record *test_job_ptr;

	if ((job_ptr->details == NULL) ||
	    (job_ptr->details->core_spec == (uint16_t) NO_VAL) ||
	    (job_ptr->node_bitmap == NULL))
		return rc;

	job_iterator = list_iterator_create(job_list);
	while ((test_job_ptr = (struct job_record *) list_next(job_iterator))) {
		if (test_job_ptr->details &&
		    (test_job_ptr->details->core_spec != (uint16_t) NO_VAL) &&
		    IS_JOB_RUNNING(test_job_ptr) &&
		    test_job_ptr->node_bitmap &&
		    bit_overlap(test_job_ptr->node_bitmap,
				job_ptr->node_bitmap)) {
			rc = ESLURM_NODES_BUSY;
			break;
		}
/* FIXME: Also test for ESLURM_INTERCONNECT_BUSY */
	}
	list_iterator_destroy(job_iterator);

	return rc;
}

/*
 * _job_suspend - perform some suspend/resume operation
 * job_ptr - job to operate upon
 * op IN - operation: suspend/resume
 * indf_susp IN - set if job is being suspended indefinitely by user or admin
 *                and we should clear it's priority, otherwise suspended
 *		  temporarily for gang scheduling
 * RET 0 on success, otherwise ESLURM error code
 */
static int _job_suspend(struct job_record *job_ptr, uint16_t op, bool indf_susp)
{
	int rc = SLURM_SUCCESS;
	time_t now = time(NULL);

	if (IS_JOB_PENDING(job_ptr))
		return ESLURM_JOB_PENDING;
	if (IS_JOB_FINISHED(job_ptr))
		return ESLURM_ALREADY_DONE;
	if ((op == SUSPEND_JOB) &&
	    (_job_suspend_switch_test(job_ptr) != SLURM_SUCCESS))
		return ESLURM_NOT_SUPPORTED;
	if ((op == RESUME_JOB) && (rc = _job_resume_test(job_ptr)))
		return rc;

	/* Notify salloc/srun of suspend/resume */
	srun_job_suspend(job_ptr, op);

	/* perform the operation */
	if (op == SUSPEND_JOB) {
		if (IS_JOB_SUSPENDED(job_ptr) && indf_susp) {
			job_ptr->priority = 0;	/* Prevent gang sched resume */
			return SLURM_SUCCESS;
		}
		if (!IS_JOB_RUNNING(job_ptr))
			return ESLURM_JOB_NOT_RUNNING;
		rc = _suspend_job_nodes(job_ptr, indf_susp);
		if (rc != SLURM_SUCCESS)
			return rc;
		_suspend_job(job_ptr, op, indf_susp);
		job_ptr->job_state = JOB_SUSPENDED;
		if (indf_susp)
			job_ptr->priority = 0;
		if (job_ptr->suspend_time) {
			job_ptr->pre_sus_time +=
				difftime(now, job_ptr->suspend_time);
		} else {
			job_ptr->pre_sus_time +=
				difftime(now, job_ptr->start_time);
		}
		suspend_job_step(job_ptr);
	} else if (op == RESUME_JOB) {
		if (!IS_JOB_SUSPENDED(job_ptr))
			return ESLURM_JOB_NOT_SUSPENDED;
		rc = _resume_job_nodes(job_ptr, indf_susp);
		power_g_job_resume(job_ptr);
		if (rc != SLURM_SUCCESS)
			return rc;
		_suspend_job(job_ptr, op, indf_susp);
		if (job_ptr->priority == 0)
			set_job_prio(job_ptr);
		job_ptr->job_state = JOB_RUNNING;
		job_ptr->tot_sus_time +=
			difftime(now, job_ptr->suspend_time);
		if (!wiki_sched_test) {
			char *sched_type = slurm_get_sched_type();
			if (strcmp(sched_type, "sched/wiki") == 0)
				wiki_sched  = true;
			if (strcmp(sched_type, "sched/wiki2") == 0) {
				wiki_sched  = true;
				wiki2_sched = true;
			}
			xfree(sched_type);
			wiki_sched_test = true;
		}
		if ((job_ptr->time_limit != INFINITE) && (!wiki2_sched) &&
		    (!job_ptr->preempt_time)) {
			debug3("Job %u resumed, updating end_time",
			       job_ptr->job_id);
			job_ptr->end_time = now + (job_ptr->time_limit * 60)
				- job_ptr->pre_sus_time;
		}
		resume_job_step(job_ptr);
	}

	job_ptr->time_last_active = now;
	job_ptr->suspend_time = now;
	jobacct_storage_g_job_suspend(acct_db_conn, job_ptr);

	return rc;
}

/*
 * job_suspend - perform some suspend/resume operation
 * NB job_suspend  - Uses the job_id field and ignores job_id_str
 *
 * IN sus_ptr - suspend/resume request message
 * IN uid - user id of the user issuing the RPC
 * IN conn_fd - file descriptor on which to send reply,
 *              -1 if none
 * indf_susp IN - set if job is being suspended indefinitely by user or admin
 *                and we should clear it's priority, otherwise suspended
 *		  temporarily for gang scheduling
 * IN protocol_version - slurm protocol version of client
 * RET 0 on success, otherwise ESLURM error code
 */
extern int job_suspend(suspend_msg_t *sus_ptr, uid_t uid,
		       slurm_fd_t conn_fd, bool indf_susp,
		       uint16_t protocol_version)
{
	int rc = SLURM_SUCCESS;
	struct job_record *job_ptr = NULL;
	slurm_msg_t resp_msg;
	return_code_msg_t rc_msg;

	xfree(sus_ptr->job_id_str);
	xstrfmtcat(sus_ptr->job_id_str, "%u", sus_ptr->job_id);

#ifdef HAVE_BG
	rc = ESLURM_NOT_SUPPORTED;
	goto reply;
#endif

	/* validate the request */
	if ((uid != 0) && (uid != getuid())) {
		error("SECURITY VIOLATION: Attempt to suspend job from user %u",
		      (int) uid);
		rc = ESLURM_ACCESS_DENIED;
		goto reply;
	}

	/* find the job */
	job_ptr = find_job_record (sus_ptr->job_id);
	if (job_ptr == NULL) {
		rc = ESLURM_INVALID_JOB_ID;
		goto reply;
	}

	rc = _job_suspend(job_ptr, sus_ptr->op, indf_susp);

    reply:

	/* Since we have already used it lets make sure we don't leak
	   memory */
	xfree(sus_ptr->job_id_str);

	if (conn_fd >= 0) {
		slurm_msg_t_init(&resp_msg);
		resp_msg.protocol_version = protocol_version;
		resp_msg.msg_type  = RESPONSE_SLURM_RC;
		rc_msg.return_code = rc;
		resp_msg.data      = &rc_msg;
		slurm_send_node_msg(conn_fd, &resp_msg);
	}
	return rc;
}

/*
 * job_suspend2 - perform some suspend/resume operation
 * NB job_suspend2 - Ignores the job_id field and uses job_id_str
 *
 * IN sus_ptr - suspend/resume request message
 * IN uid - user id of the user issuing the RPC
 * IN conn_fd - file descriptor on which to send reply,
 *              -1 if none
 * indf_susp IN - set if job is being suspended indefinitely by user or admin
 *                and we should clear it's priority, otherwise suspended
 *		  temporarily for gang scheduling
 * IN protocol_version - slurm protocol version of client
 * RET 0 on success, otherwise ESLURM error code
 */
extern int job_suspend2(suspend_msg_t *sus_ptr, uid_t uid,
			slurm_fd_t conn_fd, bool indf_susp,
			uint16_t protocol_version)
{
	slurm_ctl_conf_t *conf;
	int rc = SLURM_SUCCESS, rc2;
	struct job_record *job_ptr = NULL;
	long int long_id;
	uint32_t job_id = 0;
	char *end_ptr = NULL, *tok, *tmp;
	bitstr_t *array_bitmap = NULL;
	bool valid = true;
	int32_t i, i_first, i_last;
	slurm_msg_t resp_msg;
	return_code_msg_t rc_msg;
	resp_array_struct_t *resp_array = NULL;
	job_array_resp_msg_t *resp_array_msg = NULL;

#ifdef HAVE_BG
	rc = ESLURM_NOT_SUPPORTED;
	goto reply;
#endif

	if (max_array_size == NO_VAL) {
		conf = slurm_conf_lock();
		max_array_size = conf->max_array_sz;
		slurm_conf_unlock();
	}

	/* validate the request */
	if ((uid != 0) && (uid != getuid())) {
		error("SECURITY VIOLATION: Attempt to suspend job from user %u",
		      (int) uid);
		rc = ESLURM_ACCESS_DENIED;
		goto reply;
	}

	long_id = strtol(sus_ptr->job_id_str, &end_ptr, 10);
	if ((long_id <= 0) || (long_id == LONG_MAX) ||
	    ((end_ptr[0] != '\0') && (end_ptr[0] != '_'))) {
		info("job_suspend2: invalid job id %s", sus_ptr->job_id_str);
		rc = ESLURM_INVALID_JOB_ID;
		goto reply;
	}
	job_id = (uint32_t) long_id;
	if (end_ptr[0] == '\0') {	/* Single job (or full job array) */
		struct job_record *job_ptr_done = NULL;
		job_ptr = find_job_record(job_id);
		if (job_ptr &&
		    (((job_ptr->array_task_id == NO_VAL) &&
		      (job_ptr->array_recs == NULL)) ||
		     ((job_ptr->array_task_id != NO_VAL) &&
		      (job_ptr->array_job_id  != job_id)))) {
			/* This is a regular job or single task of job array */
			rc = _job_suspend(job_ptr, sus_ptr->op, indf_susp);
			goto reply;
		}

		if (job_ptr && job_ptr->array_recs) {
			/* This is a job array */
			job_ptr_done = job_ptr;
			rc2 = _job_suspend(job_ptr, sus_ptr->op, indf_susp);
			_resp_array_add(&resp_array, job_ptr, rc2);
		}

		/* Suspend all tasks of this job array */
		job_ptr = job_array_hash_j[JOB_HASH_INX(job_id)];
		if (!job_ptr && !job_ptr_done) {
			rc = ESLURM_INVALID_JOB_ID;
			goto reply;
		}
		while (job_ptr) {
			if ((job_ptr->array_job_id == job_id) &&
			    (job_ptr != job_ptr_done)) {
				rc2 = _job_suspend(job_ptr, sus_ptr->op,
						   indf_susp);
				_resp_array_add(&resp_array, job_ptr, rc2);
			}
			job_ptr = job_ptr->job_array_next_j;
		}
		goto reply;
	}

	array_bitmap = bit_alloc(max_array_size);
	tmp = xstrdup(end_ptr + 1);
	tok = strtok_r(tmp, ",", &end_ptr);
	while (tok && valid) {
		valid = _parse_array_tok(tok, array_bitmap,
					 max_array_size);
		tok = strtok_r(NULL, ",", &end_ptr);
	}
	xfree(tmp);
	if (valid) {
		i_last = bit_fls(array_bitmap);
		if (i_last < 0)
			valid = false;
	}
	if (!valid) {
		info("job_suspend2: invalid job id %s", sus_ptr->job_id_str);
		rc = ESLURM_INVALID_JOB_ID;
		goto reply;
	}

	i_first = bit_ffs(array_bitmap);
	if (i_first >= 0)
		i_last = bit_fls(array_bitmap);
	else
		i_last = -2;
	for (i = i_first; i <= i_last; i++) {
		if (!bit_test(array_bitmap, i))
			continue;
		job_ptr = find_job_array_rec(job_id, i);
		if (job_ptr == NULL) {
			info("job_suspend2: invalid job id %u_%d", job_id, i);
			_resp_array_add_id(&resp_array, job_id, i,
					   ESLURM_INVALID_JOB_ID);
			continue;
		}
		rc2 = _job_suspend(job_ptr, sus_ptr->op, indf_susp);
		_resp_array_add(&resp_array, job_ptr, rc2);
	}

    reply:
	if (conn_fd >= 0) {
		slurm_msg_t_init(&resp_msg);
		resp_msg.protocol_version = protocol_version;
		if (resp_array) {
			resp_array_msg = _resp_array_xlate(resp_array, job_id);
			resp_msg.msg_type  = RESPONSE_JOB_ARRAY_ERRORS;
			resp_msg.data      = resp_array_msg;
		} else {
			resp_msg.msg_type  = RESPONSE_SLURM_RC;
			rc_msg.return_code = rc;
			resp_msg.data      = &rc_msg;
		}
		slurm_send_node_msg(conn_fd, &resp_msg);

		if (resp_array_msg) {
			slurm_free_job_array_resp(resp_array_msg);
			resp_msg.data = NULL;
		}
	}
	_resp_array_free(resp_array);

	FREE_NULL_BITMAP(array_bitmap);

	return rc;
}

/*
 * _job_requeue - Requeue a running or pending batch job
 * IN uid - user id of user issuing the RPC
 * IN job_ptr - job to be requeued
 * IN preempt - true if job being preempted
 * RET 0 on success, otherwise ESLURM error code
 */
static int _job_requeue(uid_t uid, struct job_record *job_ptr, bool preempt,
			uint32_t state)
{
	bool suspended = false;
	time_t now = time(NULL);
	bool is_running;

	/* validate the request */
	if ((uid != job_ptr->user_id) && !validate_operator(uid) &&
	    !assoc_mgr_is_user_acct_coord(acct_db_conn, uid,
					  job_ptr->account)) {
		return ESLURM_ACCESS_DENIED;
	}

	/* If the partition was removed don't allow the job to be
	 * requeued.  If it doesn't have details then something is very
	 * wrong and if the job doesn't want to be requeued don't.
	 */
	if (!job_ptr->part_ptr || !job_ptr->details
	    || !job_ptr->details->requeue) {
		return ESLURM_DISABLED;
	}

	/* In the job is in the process of completing
	 * return SLURM_SUCCESS and set the status
	 * to JOB_PENDING since we support requeue
	 * of done/exit/exiting jobs.
	 */
	if (IS_JOB_COMPLETING(job_ptr)) {
		uint32_t flags;
		flags = job_ptr->job_state & JOB_STATE_FLAGS;
		job_ptr->job_state = JOB_PENDING | flags;
		return SLURM_SUCCESS;
	}

	/* If the job is already pending do nothing
	 * and return  is well to the library.
	 */
	if (IS_JOB_PENDING(job_ptr))
		return ESLURM_JOB_PENDING;

	if (job_ptr->batch_flag == 0) {
		debug("Job-requeue can only be done for batch jobs");
		return ESLURM_BATCH_ONLY;
	}

	slurm_sched_g_requeue(job_ptr, "Job requeued by user/admin");
	last_job_update = now;

	if (IS_JOB_SUSPENDED(job_ptr)) {
		enum job_states suspend_job_state = job_ptr->job_state;
		/* we can't have it as suspended when we call the
		 * accounting stuff.
		 */
		job_ptr->job_state = JOB_REQUEUE;
		jobacct_storage_g_job_suspend(acct_db_conn, job_ptr);
		job_ptr->job_state = suspend_job_state;
		suspended = true;
	}

	job_ptr->time_last_active  = now;
	if (suspended)
		job_ptr->end_time = job_ptr->suspend_time;
	else
		job_ptr->end_time = now;

	/* Save the state of the job so that
	 * we deallocate the nodes if is in
	 * running state.
	 */
	is_running = false;
	if (IS_JOB_SUSPENDED(job_ptr) || IS_JOB_RUNNING(job_ptr))
		is_running = true;

	/* We want this job to have the requeued state in the
	 * accounting logs. Set a new submit time so the restarted
	 * job looks like a new job. */
	job_ptr->job_state  = JOB_REQUEUE;
	build_cg_bitmap(job_ptr);
	job_completion_logger(job_ptr, true);

	/* Deallocate resources only if the job has some.
	 * JOB_COMPLETING is needed to properly clean up steps. */
	if (is_running) {
		job_ptr->job_state |= JOB_COMPLETING;
		deallocate_nodes(job_ptr, false, suspended, preempt);
		job_ptr->job_state &= (~JOB_COMPLETING);
	}

	xfree(job_ptr->details->req_node_layout);

	/* do this after the epilog complete, setting it here is too early */
	//job_ptr->db_index = 0;
	//job_ptr->details->submit_time = now;

	job_ptr->job_state = JOB_PENDING;
	if (job_ptr->node_cnt)
		job_ptr->job_state |= JOB_COMPLETING;

	job_ptr->pre_sus_time = (time_t) 0;
	job_ptr->suspend_time = (time_t) 0;
	job_ptr->tot_sus_time = (time_t) 0;

	job_ptr->restart_cnt++;
	/* Since the job completion logger removes the submit we need
	 * to add it again. */
	acct_policy_add_job_submit(job_ptr);

	if (state & JOB_SPECIAL_EXIT) {
		job_ptr->job_state |= JOB_SPECIAL_EXIT;
		job_ptr->state_reason = WAIT_HELD_USER;
		xfree(job_ptr->state_desc);
		job_ptr->state_desc =
			xstrdup("job requeued in special exit state");
		job_ptr->priority = 0;
	}
	if (state & JOB_REQUEUE_HOLD) {
		job_ptr->state_reason = WAIT_HELD_USER;
		xfree(job_ptr->state_desc);
		job_ptr->state_desc = xstrdup("job requeued in held state");
		job_ptr->priority = 0;
	}

	debug("%s: job %u state 0x%x reason %u priority %d", __func__,
	      job_ptr->job_id, job_ptr->job_state,
	      job_ptr->state_reason, job_ptr->priority);

	return SLURM_SUCCESS;
}

/*
 * job_requeue - Requeue a running or pending batch job
 * IN uid - user id of user issuing the RPC
 * IN job_id - id of the job to be requeued
 * IN conn_fd - file descriptor on which to send reply
 * IN protocol_version - slurm protocol version of client
 * IN preempt - true if job being preempted
 * IN state - may be set to JOB_SPECIAL_EXIT and/or JOB_REQUEUE_HOLD
 * RET 0 on success, otherwise ESLURM error code
 */
extern int job_requeue(uid_t uid, uint32_t job_id,
                       slurm_fd_t conn_fd, uint16_t protocol_version,
                       bool preempt, uint32_t state)
{
	int rc = SLURM_SUCCESS;
	struct job_record *job_ptr = NULL;
	slurm_msg_t resp_msg;
	return_code_msg_t rc_msg;

	/* find the job */
	job_ptr = find_job_record(job_id);
	if (job_ptr == NULL) {
		rc = ESLURM_INVALID_JOB_ID;
	} else {
		rc = _job_requeue(uid, job_ptr, preempt, state);
	}

	if (conn_fd >= 0) {
		slurm_msg_t_init(&resp_msg);
		resp_msg.protocol_version = protocol_version;
		resp_msg.msg_type  = RESPONSE_SLURM_RC;
		rc_msg.return_code = rc;
		resp_msg.data      = &rc_msg;
		slurm_send_node_msg(conn_fd, &resp_msg);
	}
	return rc;
}

/*
 * job_requeue2 - Requeue a running or pending batch job
 * IN uid - user id of user issuing the RPC
 * IN req_ptr - request including ID of the job to be requeued
 * IN conn_fd - file descriptor on which to send reply
 * IN protocol_version - slurm protocol version of client
 * IN preempt - true if job being preempted
 * RET 0 on success, otherwise ESLURM error code
 */
extern int job_requeue2(uid_t uid, requeue_msg_t *req_ptr,
                       slurm_fd_t conn_fd, uint16_t protocol_version,
                       bool preempt)
{
	slurm_ctl_conf_t *conf;
	int rc = SLURM_SUCCESS, rc2;
	struct job_record *job_ptr = NULL;
	long int long_id;
	uint32_t job_id = 0;
	char *end_ptr = NULL, *tok, *tmp;
	bitstr_t *array_bitmap = NULL;
	bool valid = true;
	int32_t i, i_first, i_last;
	slurm_msg_t resp_msg;
	return_code_msg_t rc_msg;
	uint32_t state = req_ptr->state;
	char *job_id_str = req_ptr->job_id_str;
	resp_array_struct_t *resp_array = NULL;
	job_array_resp_msg_t *resp_array_msg = NULL;

	if (max_array_size == NO_VAL) {
		conf = slurm_conf_lock();
		max_array_size = conf->max_array_sz;
		slurm_conf_unlock();
	}

	long_id = strtol(job_id_str, &end_ptr, 10);
	if ((long_id <= 0) || (long_id == LONG_MAX) ||
	    ((end_ptr[0] != '\0') && (end_ptr[0] != '_'))) {
		info("job_requeue2: invalid job id %s", job_id_str);
		rc = ESLURM_INVALID_JOB_ID;
		goto reply;
	}
	job_id = (uint32_t) long_id;
	if (end_ptr[0] == '\0') {	/* Single job (or full job array) */
		struct job_record *job_ptr_done = NULL;
		job_ptr = find_job_record(job_id);
		if (job_ptr &&
		    (((job_ptr->array_task_id == NO_VAL) &&
		      (job_ptr->array_recs == NULL)) ||
		     ((job_ptr->array_task_id != NO_VAL) &&
		      (job_ptr->array_job_id  != job_id)))) {
			/* This is a regular job or single task of job array */
			rc = _job_requeue(uid, job_ptr, preempt, state);
			goto reply;
		}

		if (job_ptr && job_ptr->array_recs) {
			/* This is a job array */
			job_ptr_done = job_ptr;
			rc2 = _job_requeue(uid, job_ptr, preempt, state);
			_resp_array_add(&resp_array, job_ptr, rc2);
		}

		/* Requeue all tasks of this job array */
		job_ptr = job_array_hash_j[JOB_HASH_INX(job_id)];
		if (!job_ptr && !job_ptr_done) {
			rc = ESLURM_INVALID_JOB_ID;
			goto reply;
		}
		while (job_ptr) {
			if ((job_ptr->array_job_id == job_id) &&
			    (job_ptr != job_ptr_done)) {
				rc2 = _job_requeue(uid, job_ptr, preempt,state);
				_resp_array_add(&resp_array, job_ptr, rc2);
			}
			job_ptr = job_ptr->job_array_next_j;
		}
		goto reply;
	}

	array_bitmap = bit_alloc(max_array_size);
	tmp = xstrdup(end_ptr + 1);
	tok = strtok_r(tmp, ",", &end_ptr);
	while (tok && valid) {
		valid = _parse_array_tok(tok, array_bitmap,
					 max_array_size);
		tok = strtok_r(NULL, ",", &end_ptr);
	}
	xfree(tmp);
	if (valid) {
		i_last = bit_fls(array_bitmap);
		if (i_last < 0)
			valid = false;
	}
	if (!valid) {
		info("job_requeue2: invalid job id %s", job_id_str);
		rc = ESLURM_INVALID_JOB_ID;
		goto reply;
	}

	i_first = bit_ffs(array_bitmap);
	if (i_first >= 0)
		i_last = bit_fls(array_bitmap);
	else
		i_last = -2;
	for (i = i_first; i <= i_last; i++) {
		if (!bit_test(array_bitmap, i))
			continue;
		job_ptr = find_job_array_rec(job_id, i);
		if (job_ptr == NULL) {
			info("job_requeue2: invalid job id %u_%d", job_id, i);
			_resp_array_add_id(&resp_array, job_id, i,
					   ESLURM_INVALID_JOB_ID);
			continue;
		}

		rc2 = _job_requeue(uid, job_ptr, preempt, state);
		_resp_array_add(&resp_array, job_ptr, rc2);
	}

    reply:
	if (conn_fd >= 0) {
		slurm_msg_t_init(&resp_msg);
		resp_msg.protocol_version = protocol_version;
		if (resp_array) {
			resp_array_msg = _resp_array_xlate(resp_array, job_id);
			resp_msg.msg_type  = RESPONSE_JOB_ARRAY_ERRORS;
			resp_msg.data      = resp_array_msg;
		} else {
			resp_msg.msg_type  = RESPONSE_SLURM_RC;
			rc_msg.return_code = rc;
			resp_msg.data      = &rc_msg;
		}
		slurm_send_node_msg(conn_fd, &resp_msg);

		if (resp_array_msg) {
			slurm_free_job_array_resp(resp_array_msg);
			resp_msg.data = NULL;
		}
	}
	_resp_array_free(resp_array);

	FREE_NULL_BITMAP(array_bitmap);

	return rc;
}

/*
 * job_end_time - Process JOB_END_TIME
 * IN time_req_msg - job end time request
 * OUT timeout_msg - job timeout response to be sent
 * RET SLURM_SUCESS or an error code
 */
extern int job_end_time(job_alloc_info_msg_t *time_req_msg,
			srun_timeout_msg_t *timeout_msg)
{
	struct job_record *job_ptr;
	xassert(timeout_msg);

	job_ptr = find_job_record(time_req_msg->job_id);
	if (!job_ptr)
		return ESLURM_INVALID_JOB_ID;

	timeout_msg->job_id  = time_req_msg->job_id;
	timeout_msg->step_id = NO_VAL;
	timeout_msg->timeout = job_ptr->end_time;
	return SLURM_SUCCESS;
}

/* Reset nodes_completing field for all jobs.
 * Job write lock must be set before calling. */
extern void update_job_nodes_completing(void)
{
	ListIterator job_iterator;
	struct job_record *job_ptr;

	if (!job_list)
		return;

	job_iterator = list_iterator_create(job_list);
	while ((job_ptr = (struct job_record *) list_next(job_iterator))) {
		if ((!IS_JOB_COMPLETING(job_ptr)) ||
		    (job_ptr->node_bitmap == NULL))
			continue;
		xfree(job_ptr->nodes_completing);
		if (job_ptr->node_bitmap_cg) {
			job_ptr->nodes_completing =
				bitmap2node_name(job_ptr->node_bitmap_cg);
		} else {
			job_ptr->nodes_completing =
				bitmap2node_name(job_ptr->node_bitmap);
		}
	}
	list_iterator_destroy(job_iterator);
}

/*
 * job_hold_by_assoc_id - Hold all pending jobs with a given
 *	association ID. This happens when an association is deleted (e.g. when
 *	a user is removed from the association database).
 * RET count of held jobs
 */
extern int job_hold_by_assoc_id(uint32_t assoc_id)
{
	int cnt = 0;
	ListIterator job_iterator;
	struct job_record *job_ptr;
	/* Write lock on jobs */
	slurmctld_lock_t job_write_lock =
		{ NO_LOCK, WRITE_LOCK, NO_LOCK, NO_LOCK };

	if (!job_list)
		return cnt;

	lock_slurmctld(job_write_lock);
	job_iterator = list_iterator_create(job_list);
	while ((job_ptr = (struct job_record *) list_next(job_iterator))) {
		if (job_ptr->assoc_id != assoc_id)
			continue;

		/* move up to the parent that should still exist */
		if (job_ptr->assoc_ptr) {
			/* Force a start so the association doesn't
			   get lost.  Since there could be some delay
			   in the start of the job when running with
			   the slurmdbd.
			*/
			if (!job_ptr->db_index) {
				jobacct_storage_g_job_start(acct_db_conn,
							    job_ptr);
			}

			job_ptr->assoc_ptr =
				((slurmdb_assoc_rec_t *)
				 job_ptr->assoc_ptr)->usage->parent_assoc_ptr;
			if (job_ptr->assoc_ptr)
				job_ptr->assoc_id =
					((slurmdb_assoc_rec_t *)
					 job_ptr->assoc_ptr)->id;
		}

		if (IS_JOB_FINISHED(job_ptr))
			continue;

		info("Association deleted, holding job %u",
		     job_ptr->job_id);
		xfree(job_ptr->state_desc);
		job_ptr->state_reason = FAIL_ACCOUNT;
		cnt++;
	}
	list_iterator_destroy(job_iterator);
	unlock_slurmctld(job_write_lock);
	return cnt;
}

/*
 * job_hold_by_qos_id - Hold all pending jobs with a given
 *	QOS ID. This happens when a QOS is deleted (e.g. when
 *	a QOS is removed from the association database).
 * RET count of held jobs
 */
extern int job_hold_by_qos_id(uint32_t qos_id)
{
	int cnt = 0;
	ListIterator job_iterator;
	struct job_record *job_ptr;
	/* Write lock on jobs */
	slurmctld_lock_t job_write_lock =
		{ NO_LOCK, WRITE_LOCK, NO_LOCK, NO_LOCK };

	if (!job_list)
		return cnt;

	lock_slurmctld(job_write_lock);
	job_iterator = list_iterator_create(job_list);
	while ((job_ptr = (struct job_record *) list_next(job_iterator))) {
		if (job_ptr->qos_id != qos_id)
			continue;

		/* move up to the parent that should still exist */
		if (job_ptr->qos_ptr) {
			/* Force a start so the association doesn't
			   get lost.  Since there could be some delay
			   in the start of the job when running with
			   the slurmdbd.
			*/
			if (!job_ptr->db_index) {
				jobacct_storage_g_job_start(acct_db_conn,
							    job_ptr);
			}
			job_ptr->qos_ptr = NULL;
		}

		if (IS_JOB_FINISHED(job_ptr))
			continue;

		info("QOS deleted, holding job %u", job_ptr->job_id);
		xfree(job_ptr->state_desc);
		job_ptr->state_reason = FAIL_QOS;
		cnt++;
	}
	list_iterator_destroy(job_iterator);
	unlock_slurmctld(job_write_lock);
	return cnt;
}

/*
 * Modify the account associated with a pending job
 * IN module - where this is called from
 * IN job_ptr - pointer to job which should be modified
 * IN new_account - desired account name
 * RET SLURM_SUCCESS or error code
 */
extern int update_job_account(char *module, struct job_record *job_ptr,
			      char *new_account)
{
	slurmdb_assoc_rec_t assoc_rec;

	if ((!IS_JOB_PENDING(job_ptr)) || (job_ptr->details == NULL)) {
		info("%s: attempt to modify account for non-pending "
		     "job_id %u", module, job_ptr->job_id);
		return ESLURM_JOB_NOT_PENDING;
	}


	memset(&assoc_rec, 0, sizeof(slurmdb_assoc_rec_t));
	assoc_rec.acct      = new_account;
	if (job_ptr->part_ptr)
		assoc_rec.partition = job_ptr->part_ptr->name;
	assoc_rec.uid       = job_ptr->user_id;
	if (assoc_mgr_fill_in_assoc(acct_db_conn, &assoc_rec,
				    accounting_enforce,
				    (slurmdb_assoc_rec_t **)
				    &job_ptr->assoc_ptr, false)) {
		info("%s: invalid account %s for job_id %u",
		     module, new_account, job_ptr->job_id);
		return ESLURM_INVALID_ACCOUNT;
	} else if (association_based_accounting &&
		   !job_ptr->assoc_ptr          &&
		   !(accounting_enforce & ACCOUNTING_ENFORCE_ASSOCS)) {
		/* if not enforcing associations we want to look for
		 * the default account and use it to avoid getting
		 * trash in the accounting records.
		 */
		assoc_rec.acct = NULL;
		assoc_mgr_fill_in_assoc(acct_db_conn, &assoc_rec,
					accounting_enforce,
					(slurmdb_assoc_rec_t **)
					&job_ptr->assoc_ptr, false);
		if (!job_ptr->assoc_ptr) {
			debug("%s: we didn't have an association for account "
			      "'%s' and user '%u', and we can't seem to find "
			      "a default one either.  Keeping new account "
			      "'%s'.  This will produce trash in accounting.  "
			      "If this is not what you desire please put "
			      "AccountStorageEnforce=associations "
			      "in your slurm.conf "
			      "file.", module, new_account,
			      job_ptr->user_id, new_account);
			assoc_rec.acct = new_account;
		}
	}

	xfree(job_ptr->account);
	if (assoc_rec.acct && assoc_rec.acct[0] != '\0') {
		job_ptr->account = xstrdup(assoc_rec.acct);
		info("%s: setting account to %s for job_id %u",
		     module, assoc_rec.acct, job_ptr->job_id);
	} else {
		info("%s: cleared account for job_id %u",
		     module, job_ptr->job_id);
	}
	job_ptr->assoc_id = assoc_rec.id;

	last_job_update = time(NULL);

	return SLURM_SUCCESS;
}

/*
 * Modify the account associated with a pending job
 * IN module - where this is called from
 * IN job_ptr - pointer to job which should be modified
 * IN new_wckey - desired wckey name
 * RET SLURM_SUCCESS or error code
 */
extern int update_job_wckey(char *module, struct job_record *job_ptr,
			    char *new_wckey)
{
	slurmdb_wckey_rec_t wckey_rec, *wckey_ptr;

	if ((!IS_JOB_PENDING(job_ptr)) || (job_ptr->details == NULL)) {
		info("%s: attempt to modify account for non-pending "
		     "job_id %u", module, job_ptr->job_id);
		return ESLURM_JOB_NOT_PENDING;
	}

	memset(&wckey_rec, 0, sizeof(slurmdb_wckey_rec_t));
	wckey_rec.uid       = job_ptr->user_id;
	wckey_rec.name      = new_wckey;
	if (assoc_mgr_fill_in_wckey(acct_db_conn, &wckey_rec,
				    accounting_enforce, &wckey_ptr)) {
		info("%s: invalid wckey %s for job_id %u",
		     module, new_wckey, job_ptr->job_id);
		return ESLURM_INVALID_WCKEY;
	} else if (association_based_accounting
		  && !wckey_ptr
		  && !(accounting_enforce & ACCOUNTING_ENFORCE_WCKEYS)) {
		/* if not enforcing associations we want to look for
		   the default account and use it to avoid getting
		   trash in the accounting records.
		*/
		wckey_rec.name = NULL;
		assoc_mgr_fill_in_wckey(acct_db_conn, &wckey_rec,
					accounting_enforce, &wckey_ptr);
		if (!wckey_ptr) {
			debug("%s: we didn't have a wckey record for wckey "
			      "'%s' and user '%u', and we can't seem to find "
			      "a default one either.  Setting it anyway. "
			      "This will produce trash in accounting.  "
			      "If this is not what you desire please put "
			      "AccountStorageEnforce=wckeys in your slurm.conf "
			      "file.", module, new_wckey,
			      job_ptr->user_id);
			wckey_rec.name = new_wckey;
		}
	}

	xfree(job_ptr->wckey);
	if (wckey_rec.name && wckey_rec.name[0] != '\0') {
		job_ptr->wckey = xstrdup(wckey_rec.name);
		info("%s: setting wckey to %s for job_id %u",
		     module, wckey_rec.name, job_ptr->job_id);
	} else {
		info("%s: cleared wckey for job_id %u",
		     module, job_ptr->job_id);
	}

	last_job_update = time(NULL);

	return SLURM_SUCCESS;
}

extern int send_jobs_to_accounting(void)
{
	ListIterator itr = NULL;
	struct job_record *job_ptr;
	slurmctld_lock_t job_write_lock = {
		NO_LOCK, WRITE_LOCK, READ_LOCK, READ_LOCK };

	/* send jobs in pending or running state */
	lock_slurmctld(job_write_lock);
	itr = list_iterator_create(job_list);
	while ((job_ptr = list_next(itr))) {
		if (!job_ptr->assoc_id) {
			slurmdb_assoc_rec_t assoc_rec;
			memset(&assoc_rec, 0,
			       sizeof(slurmdb_assoc_rec_t));
			assoc_rec.acct      = job_ptr->account;
			if (job_ptr->part_ptr)
				assoc_rec.partition = job_ptr->part_ptr->name;
			assoc_rec.uid       = job_ptr->user_id;

			if (assoc_mgr_fill_in_assoc(
				   acct_db_conn, &assoc_rec,
				   accounting_enforce,
				   (slurmdb_assoc_rec_t **)
				   &job_ptr->assoc_ptr, false) &&
			    (accounting_enforce & ACCOUNTING_ENFORCE_ASSOCS)
			    && (!IS_JOB_FINISHED(job_ptr))) {
				info("Holding job %u with "
				     "invalid association",
				     job_ptr->job_id);
				xfree(job_ptr->state_desc);
				job_ptr->state_reason = FAIL_ACCOUNT;
				continue;
			} else
				job_ptr->assoc_id = assoc_rec.id;
		}

		/* we only want active, un accounted for jobs */
		if (job_ptr->db_index || IS_JOB_FINISHED(job_ptr))
			continue;

		debug("first reg: starting job %u in accounting",
		      job_ptr->job_id);
		jobacct_storage_g_job_start(acct_db_conn, job_ptr);

		if (IS_JOB_SUSPENDED(job_ptr))
			jobacct_storage_g_job_suspend(acct_db_conn, job_ptr);
	}
	list_iterator_destroy(itr);
	unlock_slurmctld(job_write_lock);

	return SLURM_SUCCESS;
}

/* Perform checkpoint operation on a job */
extern int job_checkpoint(checkpoint_msg_t *ckpt_ptr, uid_t uid,
			  slurm_fd_t conn_fd, uint16_t protocol_version)
{
	int rc = SLURM_SUCCESS;
	struct job_record *job_ptr;
	struct step_record *step_ptr;
	checkpoint_resp_msg_t resp_data;
	slurm_msg_t resp_msg;

	slurm_msg_t_init(&resp_msg);
	resp_msg.protocol_version = protocol_version;

	/* find the job */
	job_ptr = find_job_record (ckpt_ptr->job_id);
	if (job_ptr == NULL) {
		rc = ESLURM_INVALID_JOB_ID;
		goto reply;
	}
	if ((uid != job_ptr->user_id) && !validate_slurm_user(uid)) {
		rc = ESLURM_ACCESS_DENIED ;
		goto reply;
	}
	if (IS_JOB_PENDING(job_ptr)) {
		rc = ESLURM_JOB_PENDING;
		goto reply;
	} else if (IS_JOB_SUSPENDED(job_ptr)) {
		/* job can't get cycles for checkpoint
		 * if it is already suspended */
		rc = ESLURM_JOB_SUSPENDED;
		goto reply;
	} else if (!IS_JOB_RUNNING(job_ptr)) {
		rc = ESLURM_ALREADY_DONE;
		goto reply;
	}

	memset((void *)&resp_data, 0, sizeof(checkpoint_resp_msg_t));

	if (job_ptr->batch_flag) { /* operate on batch job */
		if ((ckpt_ptr->op == CHECK_CREATE)  ||
		    (ckpt_ptr->op == CHECK_REQUEUE) ||
		    (ckpt_ptr->op == CHECK_VACATE)) {
			if (job_ptr->details == NULL) {
				rc = ESLURM_DISABLED;
				goto reply;
			}
			if (ckpt_ptr->image_dir == NULL) {
				if (job_ptr->details->ckpt_dir == NULL) {
					rc = ESLURM_DISABLED;
					goto reply;
				}
				ckpt_ptr->image_dir = xstrdup(job_ptr->details
							      ->ckpt_dir);
			}

			rc = _checkpoint_job_record(job_ptr,
						    ckpt_ptr->image_dir);
			if (rc != SLURM_SUCCESS)
				goto reply;
		}
		/* append job id to ckpt image dir */
		xstrfmtcat(ckpt_ptr->image_dir, "/%u", job_ptr->job_id);
		rc = checkpoint_op(ckpt_ptr->job_id, ckpt_ptr->step_id, NULL,
				   ckpt_ptr->op, ckpt_ptr->data,
				   ckpt_ptr->image_dir, &resp_data.event_time,
				   &resp_data.error_code,
				   &resp_data.error_msg);
		info("checkpoint_op %u of %u.%u complete, rc=%d",
		     ckpt_ptr->op, ckpt_ptr->job_id, ckpt_ptr->step_id, rc);
		last_job_update = time(NULL);
	} else {		/* operate on all of a job's steps */
		int update_rc = -2;
		ListIterator step_iterator;

		step_iterator = list_iterator_create (job_ptr->step_list);
		while ((step_ptr = (struct step_record *)
					list_next (step_iterator))) {
			char *image_dir = NULL;
			if (step_ptr->state != JOB_RUNNING)
				continue;
			if (ckpt_ptr->image_dir) {
				image_dir = xstrdup(ckpt_ptr->image_dir);
			} else {
				image_dir = xstrdup(step_ptr->ckpt_dir);
			}
			xstrfmtcat(image_dir, "/%u.%u", job_ptr->job_id,
				   step_ptr->step_id);
			update_rc = checkpoint_op(ckpt_ptr->job_id,
						  step_ptr->step_id,
						  step_ptr,
						  ckpt_ptr->op,
						  ckpt_ptr->data,
						  image_dir,
						  &resp_data.event_time,
						  &resp_data.error_code,
						  &resp_data.error_msg);
			info("checkpoint_op %u of %u.%u complete, rc=%d",
			     ckpt_ptr->op, ckpt_ptr->job_id,
			     step_ptr->step_id, rc);
			rc = MAX(rc, update_rc);
			xfree(image_dir);
		}
		if (update_rc != -2)	/* some work done */
			last_job_update = time(NULL);
		list_iterator_destroy (step_iterator);
	}

    reply:
	if (conn_fd < 0)	/* periodic checkpoint */
		return rc;

	if ((rc == SLURM_SUCCESS) &&
	    ((ckpt_ptr->op == CHECK_ABLE) || (ckpt_ptr->op == CHECK_ERROR))) {
		resp_msg.msg_type = RESPONSE_CHECKPOINT;
		resp_msg.data = &resp_data;
		(void) slurm_send_node_msg(conn_fd, &resp_msg);
	} else {
		return_code_msg_t rc_msg;
		rc_msg.return_code = rc;
		resp_msg.msg_type  = RESPONSE_SLURM_RC;
		resp_msg.data      = &rc_msg;
		(void) slurm_send_node_msg(conn_fd, &resp_msg);
	}
	return rc;
}

/*
 * _checkpoint_job_record - save job to file for checkpoint
 *
 */
static int _checkpoint_job_record (struct job_record *job_ptr, char *image_dir)
{
	static int high_buffer_size = (1024*1024);
	char *ckpt_file = NULL, *old_file = NULL, *new_file = NULL;
	int ckpt_fd, error_code = SLURM_SUCCESS;
	Buf buffer = init_buf(high_buffer_size);

	ckpt_file = xstrdup(slurmctld_conf.job_ckpt_dir);
	xstrfmtcat(ckpt_file, "/%u.ckpt", job_ptr->job_id);

	debug("_checkpoint_job_record: checkpoint job record of %u to file %s",
	      job_ptr->job_id, ckpt_file);

	old_file = xstrdup(ckpt_file);
	xstrcat(old_file, ".old");

	new_file = xstrdup(ckpt_file);
	xstrcat(new_file, ".new");

	/* save version string */
	packstr(JOB_CKPT_VERSION, buffer);
	pack16(SLURM_PROTOCOL_VERSION, buffer);

	/* save checkpoint image directory */
	packstr(image_dir, buffer);

	_pack_job_for_ckpt(job_ptr, buffer);

	ckpt_fd = creat(new_file, 0600);
	if (ckpt_fd < 0) {
		error("Can't ckpt job, create file %s error: %m",
		      new_file);
		error_code = errno;
	} else {
		int pos = 0, nwrite = get_buf_offset(buffer), amount, rc;
		char *data = (char *)get_buf_data(buffer);
		while (nwrite > 0) {
			amount = write(ckpt_fd, &data[pos], nwrite);
			if ((amount < 0) && (errno != EINTR)) {
				error("Error writing file %s, %m", new_file);
				error_code = errno;
				break;
			} else if (amount >= 0) {
				nwrite -= amount;
				pos    += amount;
			}
		}

		rc = fsync_and_close(ckpt_fd, "checkpoint");
		if (rc && !error_code)
			error_code = rc;
	}
	if (error_code)
		(void) unlink(new_file);
	else {			/* file shuffle */
		(void) unlink(old_file);
		if (link(ckpt_file, old_file))
			debug4("unable to create link for %s -> %s: %m",
			       ckpt_file, old_file);
		(void) unlink(ckpt_file);
		if (link(new_file, ckpt_file))
			debug4("unable to create link for %s -> %s: %m",
			       new_file, ckpt_file);
		(void) unlink(new_file);
	}

	xfree(ckpt_file);
	xfree(old_file);
	xfree(new_file);
	free_buf(buffer);

	return error_code;
}

/*
 * _pack_job_for_ckpt - save RUNNING job to buffer for checkpoint
 *
 *   Just save enough information to restart it
 *
 * IN job_ptr - id of the job to be checkpointed
 * IN buffer - buffer to save the job state
 */
static void _pack_job_for_ckpt (struct job_record *job_ptr, Buf buffer)
{
	slurm_msg_t msg;
	job_desc_msg_t *job_desc;

	/* save allocated nodes */
	packstr(job_ptr->nodes, buffer);

	/* save job req */
	job_desc = _copy_job_record_to_job_desc(job_ptr);
	msg.msg_type = REQUEST_SUBMIT_BATCH_JOB;
	msg.protocol_version = SLURM_PROTOCOL_VERSION;
	msg.data = job_desc;
	pack_msg(&msg, buffer);

	/* free the environment since all strings are stored in one
	 * xmalloced buffer */
	if (job_desc->environment) {
		xfree(job_desc->environment[0]);
		xfree(job_desc->environment);
		job_desc->env_size = 0;
	}
	slurm_free_job_desc_msg(job_desc);
}

/*
 * _copy_job_record_to_job_desc - construct a job_desc_msg_t for a job.
 * IN job_ptr - the job record
 * RET the job_desc_msg_t, NULL on error
 */
static job_desc_msg_t *
_copy_job_record_to_job_desc(struct job_record *job_ptr)
{
	job_desc_msg_t *job_desc;
	struct job_details *details = job_ptr->details;
	multi_core_data_t *mc_ptr = details->mc_ptr;
	int i;

	/* construct a job_desc_msg_t from job */
	job_desc = xmalloc(sizeof(job_desc_msg_t));

	job_desc->account           = xstrdup(job_ptr->account);
	job_desc->acctg_freq        = xstrdup(details->acctg_freq);
	job_desc->alloc_node        = xstrdup(job_ptr->alloc_node);
	/* Since the allocating salloc or srun is not expected to exist
	 * when this checkpointed job is restarted, do not save these:
	 *
	 * job_desc->alloc_resp_port   = job_ptr->alloc_resp_port;
	 * job_desc->alloc_sid         = job_ptr->alloc_sid;
	 */
	job_desc->argc              = details->argc;
	job_desc->argv              = xmalloc(sizeof(char *) * job_desc->argc);
	for (i = 0; i < job_desc->argc; i ++)
		job_desc->argv[i]   = xstrdup(details->argv[i]);
	job_desc->begin_time        = details->begin_time;
	job_desc->ckpt_interval     = job_ptr->ckpt_interval;
	job_desc->ckpt_dir          = xstrdup(details->ckpt_dir);
	job_desc->comment           = xstrdup(job_ptr->comment);
	job_desc->contiguous        = details->contiguous;
	job_desc->core_spec         = details->core_spec;
	job_desc->cpu_bind          = xstrdup(details->cpu_bind);
	job_desc->cpu_bind_type     = details->cpu_bind_type;
	job_desc->cpu_freq_min      = details->cpu_freq_min;
	job_desc->cpu_freq_max      = details->cpu_freq_max;
	job_desc->cpu_freq_gov      = details->cpu_freq_gov;
	job_desc->dependency        = xstrdup(details->dependency);
	job_desc->end_time          = 0; /* Unused today */
	job_desc->environment       = get_job_env(job_ptr,
						  &job_desc->env_size);
	job_desc->exc_nodes         = xstrdup(details->exc_nodes);
	job_desc->features          = xstrdup(details->features);
	job_desc->gres              = xstrdup(job_ptr->gres);
	job_desc->group_id          = job_ptr->group_id;
	job_desc->immediate         = 0; /* nowhere to get this value */
	job_desc->job_id            = job_ptr->job_id;
	job_desc->kill_on_node_fail = job_ptr->kill_on_node_fail;
	job_desc->licenses          = xstrdup(job_ptr->licenses);
	job_desc->mail_type         = job_ptr->mail_type;
	job_desc->mail_user         = xstrdup(job_ptr->mail_user);
	job_desc->mem_bind          = xstrdup(details->mem_bind);
	job_desc->mem_bind_type     = details->mem_bind_type;
	job_desc->name              = xstrdup(job_ptr->name);
	job_desc->network           = xstrdup(job_ptr->network);
	job_desc->nice              = details->nice;
	job_desc->num_tasks         = details->num_tasks;
	job_desc->open_mode         = details->open_mode;
	job_desc->other_port        = job_ptr->other_port;
	job_desc->power_flags       = job_ptr->power_flags;
	job_desc->sicp_mode         = job_ptr->sicp_mode;
	job_desc->overcommit        = details->overcommit;
	job_desc->partition         = xstrdup(job_ptr->partition);
	job_desc->plane_size        = details->plane_size;
	job_desc->priority          = job_ptr->priority;
	if (job_ptr->qos_ptr) {
		slurmdb_qos_rec_t *qos_ptr =
			(slurmdb_qos_rec_t *)job_ptr->qos_ptr;
		job_desc->qos       = xstrdup(qos_ptr->name);
	}
	job_desc->resp_host         = xstrdup(job_ptr->resp_host);
	job_desc->req_nodes         = xstrdup(details->req_nodes);
	job_desc->requeue           = details->requeue;
	job_desc->reservation       = xstrdup(job_ptr->resv_name);
	job_desc->script            = get_job_script(job_ptr);
	if (details->share_res == 1)
		job_desc->shared     = 1;
	else if (details->whole_node)
		job_desc->shared     = 0;
	else
		job_desc->shared     = (uint16_t) NO_VAL;
	job_desc->spank_job_env_size = job_ptr->spank_job_env_size;
	job_desc->spank_job_env      = xmalloc(sizeof(char *) *
					       job_desc->spank_job_env_size);
	for (i = 0; i < job_desc->spank_job_env_size; i ++)
		job_desc->spank_job_env[i]= xstrdup(job_ptr->spank_job_env[i]);
	job_desc->std_err           = xstrdup(details->std_err);
	job_desc->std_in            = xstrdup(details->std_in);
	job_desc->std_out           = xstrdup(details->std_out);
	job_desc->task_dist         = details->task_dist;
	job_desc->time_limit        = job_ptr->time_limit;
	job_desc->time_min          = job_ptr->time_min;
	job_desc->user_id           = job_ptr->user_id;
	job_desc->wait_all_nodes    = job_ptr->wait_all_nodes;
	job_desc->warn_flags        = job_ptr->warn_flags;
	job_desc->warn_signal       = job_ptr->warn_signal;
	job_desc->warn_time         = job_ptr->warn_time;
	job_desc->wckey             = xstrdup(job_ptr->wckey);
	job_desc->work_dir          = xstrdup(details->work_dir);
	job_desc->pn_min_cpus       = details->pn_min_cpus;
	job_desc->pn_min_memory     = details->pn_min_memory;
	job_desc->pn_min_tmp_disk   = details->pn_min_tmp_disk;
	job_desc->min_cpus          = details->min_cpus;
	job_desc->max_cpus          = details->max_cpus;
	job_desc->min_nodes         = details->min_nodes;
	job_desc->max_nodes         = details->max_nodes;
	if (job_desc->max_nodes == 0) /* set 0 in _job_create() */
		job_desc->max_nodes = NO_VAL;
	job_desc->sockets_per_node  = mc_ptr->sockets_per_node;
	job_desc->cores_per_socket  = mc_ptr->cores_per_socket;
	job_desc->threads_per_core  = mc_ptr->threads_per_core;
	job_desc->cpus_per_task     = details->cpus_per_task;
	job_desc->ntasks_per_node   = details->ntasks_per_node;
	job_desc->ntasks_per_socket = mc_ptr->ntasks_per_socket;
	job_desc->ntasks_per_core   = mc_ptr->ntasks_per_core;
#if 0
	/* select_jobinfo is unused at job submit time, only it's
	 * components are set. We recover those from the structure below.
	 * job_desc->select_jobinfo = select_g_select_jobinfo_copy(job_ptr->
							    select_jobinfo); */

	/* The following fields are used only on BlueGene systems.
	 * Since BlueGene does not use the checkpoint/restart logic today,
	 * we do not them. */
	select_g_select_jobinfo_get(job_ptr->select_jobinfo,
				    SELECT_JOBDATA_GEOMETRY,
				    &job_desc->geometry);
	select_g_select_jobinfo_get(job_ptr->select_jobinfo,
				    SELECT_JOBDATA_CONN_TYPE,
				    &job_desc->conn_type);
	select_g_select_jobinfo_get(job_ptr->select_jobinfo,
				    SELECT_JOBDATA_REBOOT,
				    &job_desc->reboot);
	select_g_select_jobinfo_get(job_ptr->select_jobinfo,
				    SELECT_JOBDATA_ROTATE,
				    &job_desc->rotate);
	select_g_select_jobinfo_get(job_ptr->select_jobinfo,
				    SELECT_JOBDATA_BLRTS_IMAGE,
				    &job_desc->blrtsimage);
	select_g_select_jobinfo_get(job_ptr->select_jobinfo,
				    SELECT_JOBDATA_LINUX_IMAGE,
				    &job_desc->linuximage);
	select_g_select_jobinfo_get(job_ptr->select_jobinfo,
				    SELECT_JOBDATA_MLOADER_IMAGE,
				    &job_desc->mloaderimage);
	select_g_select_jobinfo_get(job_ptr->select_jobinfo,
				    SELECT_JOBDATA_RAMDISK_IMAGE,
				    &job_desc->ramdiskimage);
#endif

	return job_desc;
}


/*
 * job_restart - Restart a batch job from checkpointed state
 *
 * Restarting a job is similar to submitting a new job, except that
 * the job requirements are loaded from the checkpoint file, and
 * the job id is restored.
 *
 * IN ckpt_ptr - checkpoint request message
 * IN uid - user id of the user issuing the RPC
 * IN conn_fd - file descriptor on which to send reply
 * IN protocol_version - slurm protocol version of client
 * RET 0 on success, otherwise ESLURM error code
 */
extern int job_restart(checkpoint_msg_t *ckpt_ptr, uid_t uid, slurm_fd_t conn_fd,
		       uint16_t protocol_version)
{
	struct job_record *job_ptr;
	char *image_dir, *ckpt_file, *data, *ver_str = NULL;
	char *alloc_nodes = NULL;
	int data_size = 0;
	Buf buffer;
	uint32_t tmp_uint32;
	slurm_msg_t msg, resp_msg;
	return_code_msg_t rc_msg;
	job_desc_msg_t *job_desc = NULL;
	int rc = SLURM_SUCCESS;
	uint16_t ckpt_version = (uint16_t) NO_VAL;

	if (ckpt_ptr->step_id != SLURM_BATCH_SCRIPT) {
		rc = ESLURM_NOT_SUPPORTED;
		goto reply;
	}

	if ((job_ptr = find_job_record(ckpt_ptr->job_id)) &&
	    ! IS_JOB_FINISHED(job_ptr)) {
		rc = ESLURM_JOB_NOT_FINISHED;
		goto reply;
	}

	ckpt_file = xstrdup(slurmctld_conf.job_ckpt_dir);
	xstrfmtcat(ckpt_file, "/%u.ckpt", ckpt_ptr->job_id);

	data = _read_job_ckpt_file(ckpt_file, &data_size);
	xfree(ckpt_file);

	if (data == NULL) {
		rc = errno;
		xfree (ckpt_file);
		goto reply;
	}
	buffer = create_buf(data, data_size);

	/* unpack version string */
	safe_unpackstr_xmalloc(&ver_str, &tmp_uint32, buffer);
	debug3("Version string in job_ckpt header is %s", ver_str);
	if (ver_str && !strcmp(ver_str, JOB_CKPT_VERSION))
		safe_unpack16(&ckpt_version, buffer);

	if (ckpt_version == (uint16_t)NO_VAL) {
		error("***************************************************");
		error("Can not restart from job ckpt, incompatible version");
		error("***************************************************");
		rc = EINVAL;
		goto unpack_error;
	}

	/* unpack checkpoint image directory */
	safe_unpackstr_xmalloc(&image_dir, &tmp_uint32, buffer);

	/* unpack the allocated nodes */
	safe_unpackstr_xmalloc(&alloc_nodes, &tmp_uint32, buffer);

	/* unpack the job req */
	msg.msg_type = REQUEST_SUBMIT_BATCH_JOB;
	msg.protocol_version = ckpt_version;
	if (unpack_msg(&msg, buffer) != SLURM_SUCCESS)
		goto unpack_error;

	job_desc = msg.data;

	/* sanity check */
	if (job_desc->job_id != ckpt_ptr->job_id) {
		error("saved job id(%u) is different from required job id(%u)",
		      job_desc->job_id, ckpt_ptr->job_id);
		rc = EINVAL;
		goto unpack_error;
	}
	if (!validate_slurm_user(uid) && (job_desc->user_id != uid)) {
		error("Security violation, user %u not allowed to restart "
		      "job %u of user %u",
		      uid, ckpt_ptr->job_id, job_desc->user_id);
		rc = EPERM;
		goto unpack_error;
	}

	if (ckpt_ptr->data == 1) { /* stick to nodes */
		xfree(job_desc->req_nodes);
		job_desc->req_nodes = alloc_nodes;
		alloc_nodes = NULL;	/* Nothing left to xfree */
	}

	/* set open mode to append */
	job_desc->open_mode = OPEN_MODE_APPEND;

	/* Set new job priority */
	job_desc->priority = NO_VAL;

	/*
	 * XXX: we set submit_uid to 0 in the following job_allocate() call
	 * This is for setting the job_id to the original one.
	 * But this will bypass some partition access permission checks.
	 * TODO: fix this.
	 */
	rc = job_allocate(job_desc,
			  0,		/* immediate */
			  0,		/* will_run */
			  NULL,		/* resp */
			  0,		/* allocate */
			  0,		/* submit_uid. set to 0 to set job_id */
			  &job_ptr, NULL, SLURM_PROTOCOL_VERSION);

	/* set restart directory */
	if (job_ptr) {
		if (ckpt_ptr->image_dir) {
			xfree (image_dir);
			image_dir = xstrdup(ckpt_ptr->image_dir);
		}
		xstrfmtcat(image_dir, "/%u", ckpt_ptr->job_id);

		job_ptr->details->restart_dir = image_dir;
		image_dir = NULL;	/* Nothing left to xfree */

		last_job_update = time(NULL);
	}

 unpack_error:
	free_buf(buffer);
	xfree(ver_str);
	xfree(image_dir);
	xfree(alloc_nodes);
	xfree(ckpt_file);

 reply:
	slurm_msg_t_init(&resp_msg);
	resp_msg.protocol_version = protocol_version;
	rc_msg.return_code = rc;
	resp_msg.msg_type  = RESPONSE_SLURM_RC;
	resp_msg.data      = &rc_msg;
	(void) slurm_send_node_msg(conn_fd, &resp_msg);

	return rc;
}

static char *
_read_job_ckpt_file(char *ckpt_file, int *size_ptr)
{
	int ckpt_fd, error_code = 0;
	int data_allocated, data_read, data_size = 0;
	char *data = NULL;

	ckpt_fd = open(ckpt_file, O_RDONLY);
	if (ckpt_fd < 0) {
		info("No job ckpt file (%s) to read", ckpt_file);
		error_code = ENOENT;
	} else {
		data_allocated = BUF_SIZE;
		data = xmalloc(data_allocated);
		while (1) {
			data_read = read(ckpt_fd, &data[data_size],
					 BUF_SIZE);
			if (data_read < 0) {
				if (errno == EINTR)
					continue;
				else {
					error("Read error on %s: %m",
					      ckpt_file);
					error_code = errno;
					break;
				}
			} else if (data_read == 0)	/* eof */
				break;
			data_size      += data_read;
			data_allocated += data_read;
			xrealloc(data, data_allocated);
		}
		close(ckpt_fd);
	}

	if (error_code) {
		xfree(data);
		return NULL;
	}
	*size_ptr = data_size;
	return data;
}

/* Build a bitmap of nodes completing this job */
extern void build_cg_bitmap(struct job_record *job_ptr)
{
	FREE_NULL_BITMAP(job_ptr->node_bitmap_cg);
	if (job_ptr->node_bitmap) {
		job_ptr->node_bitmap_cg = bit_copy(job_ptr->node_bitmap);
		if (bit_set_count(job_ptr->node_bitmap_cg) == 0)
			job_ptr->job_state &= (~JOB_COMPLETING);
	} else {
		error("build_cg_bitmap: node_bitmap is NULL");
		job_ptr->node_bitmap_cg = bit_alloc(node_record_count);
		job_ptr->job_state &= (~JOB_COMPLETING);
	}
}

/* job_hold_requeue()
 *
 * Requeue the job based upon its current state.
 * If JOB_SPECIAL_EXIT then requeue and hold with JOB_SPECIAL_EXIT state.
 * If JOB_REQUEUE_HOLD then requeue and hold.
 * If JOB_REQUEUE then requeue and let it run again.
 * The requeue can happen directly from job_requeue() or from
 * job_epilog_complete() after the last component has finished.
 */
extern void job_hold_requeue(struct job_record *job_ptr)
{
	uint32_t state;
	uint32_t flags;

	xassert(job_ptr);

	/* If the job is already pending it was
	 * eventually requeued somewhere else.
	 */
	if (IS_JOB_PENDING(job_ptr))
		return;

	/* Check if the job exit with one of the
	 * configured requeue values.
	 */
	_set_job_requeue_exit_value(job_ptr);

	state = job_ptr->job_state;

	if (! (state & JOB_REQUEUE))
		return;

	/* Sent event requeue to the database.
	 */
	jobacct_storage_g_job_complete(acct_db_conn, job_ptr);

	debug("%s: job %u state 0x%x", __func__, job_ptr->job_id, state);

	/* Set the job pending
	 */
	flags = job_ptr->job_state & JOB_STATE_FLAGS;
	job_ptr->job_state = JOB_PENDING | flags;
	job_ptr->restart_cnt++;

	/* Test if user wants to requeue the job
	 * in hold or with a special exit value.
	 */
	if (state & JOB_SPECIAL_EXIT) {
		/* JOB_SPECIAL_EXIT means requeue the
		 * the job, put it on hold and display
		 * it as JOB_SPECIAL_EXIT.
		 */
		job_ptr->job_state |= JOB_SPECIAL_EXIT;
		job_ptr->state_reason = WAIT_HELD_USER;
		job_ptr->priority = 0;
	}

	job_ptr->job_state &= ~JOB_REQUEUE;

	debug("%s: job %u state 0x%x reason %u priority %d", __func__,
	      job_ptr->job_id, job_ptr->job_state,
	      job_ptr->state_reason, job_ptr->priority);
}

/* init_requeue_policy()
 * Initialize the requeue exit/hold arrays.
 */
void
init_requeue_policy(void)
{
	char *sched_params;

	/* clean first as we can be reconfiguring
	 */
	num_exit = 0;
	xfree(requeue_exit);
	num_hold = 0;
	xfree(requeue_exit_hold);

	requeue_exit = _make_requeue_array(slurmctld_conf.requeue_exit,
					   &num_exit);
	requeue_exit_hold = _make_requeue_array(
		slurmctld_conf.requeue_exit_hold, &num_hold);
	/* Check if users want to kill a job whose dependency
	 * can never be satisfied.
	 */
	kill_invalid_dep = false;
	sched_params = slurm_get_sched_params();
	if (sched_params) {
		if (strstr(sched_params, "kill_invalid_depend"))
			kill_invalid_dep = true;
		xfree(sched_params);
	}

	info("%s: kill_invalid_depend is set to %d",
	     __func__, kill_invalid_dep);
}

/* _make_requeue_array()
 *
 * Process the RequeueExit|RequeueExitHold configuration
 * parameters creating two arrays holding the exit values
 * of jobs for which they have to be requeued.
 */
static int32_t *
_make_requeue_array(char *conf_buf, uint32_t *num)
{
	char *p;
	char *p0;
	char cnum[12];
	int cc;
	int n;
	int32_t *ar;

	if (conf_buf == NULL) {
		*num = 0;
		return NULL;
	}

	info("%s: exit values: %s", __func__, conf_buf);

	p0 = p = xstrdup(conf_buf);
	/* First tokenize the string removing ,
	 */
	for (cc = 0; p[cc] != 0; cc++) {
		if (p[cc] == ',')
			p[cc] = ' ';
	}

	/* Count the number of exit values
	 */
	cc = 0;
	while (sscanf(p, "%s%n", cnum, &n) != EOF) {
		++cc;
		p += n;
	}

	ar = xmalloc(cc * sizeof(int));

	cc = 0;
	p = p0;
	while (sscanf(p, "%s%n", cnum, &n) != EOF) {
		ar[cc] = atoi(cnum);
		++cc;
		p += n;
	}

	*num = cc;
	xfree(p0);

	return ar;
}

/* _set_job_requeue_exit_value()
 *
 * Compared the job exit values with the configured
 * RequeueExit and RequeueHoldExit and it mach is
 * found set the appropriate state for job_hold_requeue()
 * If RequeueExit or RequeueExitHold are not defined
 * the mum_exit and num_hold are zero.
 *
 */
static void
_set_job_requeue_exit_value(struct job_record *job_ptr)
{
	int cc;
	int exit_code;

	/* Search the arrays for a matching value
	 * based on the job exit code
	 */
	exit_code = WEXITSTATUS(job_ptr->exit_code);
	for (cc = 0; cc < num_exit; cc++) {
		if (exit_code == requeue_exit[cc]) {
			debug2("%s: job %d exit code %d state JOB_REQUEUE",
			       __func__, job_ptr->job_id, exit_code);
			job_ptr->job_state |= JOB_REQUEUE;
			return;
		}
	}

	for (cc = 0; cc < num_hold; cc++) {
		if (exit_code == requeue_exit_hold[cc]) {
			/* Bah... not sure if want to set special
			 * exit state in this case, but for sure
			 * don't want another array...
			 */
			debug2("%s: job %d exit code %d state JOB_SPECIAL_EXIT",
			       __func__, job_ptr->job_id, exit_code);
			job_ptr->job_state |= JOB_REQUEUE;
			job_ptr->job_state |= JOB_SPECIAL_EXIT;
			return;
		}
	}
}

/* Reset a job's end_time based upon it's start_time and time_limit.
 * NOTE: Do not reset the end_time if already being preempted */
extern void job_end_time_reset(struct job_record  *job_ptr)
{
	if (job_ptr->preempt_time)
		return;
	if (job_ptr->time_limit == INFINITE) {
		job_ptr->end_time = job_ptr->start_time +
				    (365 * 24 * 60 * 60); /* secs in year */
	} else {
		job_ptr->end_time = job_ptr->start_time +
				    (job_ptr->time_limit * 60);	/* secs */
	}
}

/*
 * jobid2fmt() - print a job ID including job array information.
 */
extern char *jobid2fmt(struct job_record *job_ptr, char *buf, int buf_size)
{
	if (job_ptr == NULL)
		return "jobid2fmt: Invalid job_ptr argument";
	if (buf == NULL)
		return "jobid2fmt: Invalid buf argument";

	if (job_ptr->array_recs && (job_ptr->array_task_id == NO_VAL)) {
		snprintf(buf, buf_size, "JobID=%u_*",
			 job_ptr->array_job_id);
	} else if (job_ptr->array_task_id == NO_VAL) {
		snprintf(buf, buf_size, "JobID=%u", job_ptr->job_id);
	} else {
		snprintf(buf, buf_size, "JobID=%u_%u(%u)",
			 job_ptr->array_job_id, job_ptr->array_task_id,
			 job_ptr->job_id);
	}

       return buf;
}

/*
 * jobid2str() - print all the parts that uniquely identify a job.
 */
extern char *
jobid2str(struct job_record *job_ptr, char *buf)
{
	if (job_ptr == NULL)
		return "jobid2str: Invalid job_ptr argument";
	if (buf == NULL)
		return "jobid2str: Invalid buf argument";

	if (job_ptr->array_recs && (job_ptr->array_task_id == NO_VAL)) {
		sprintf(buf, "JobID=%u_* State=0x%x NodeCnt=%u",
			job_ptr->array_job_id, job_ptr->job_state,
			job_ptr->node_cnt);
	} else if (job_ptr->array_task_id == NO_VAL) {
		sprintf(buf, "JobID=%u State=0x%x NodeCnt=%u",
			job_ptr->job_id, job_ptr->job_state,
			job_ptr->node_cnt);
	} else {
		sprintf(buf, "JobID=%u_%u(%u) State=0x%x NodeCnt=%u",
			job_ptr->array_job_id, job_ptr->array_task_id,
			job_ptr->job_id, job_ptr->job_state, job_ptr->node_cnt);
	}

       return buf;
}

/* trace_job() - print the job details if
 *               the DEBUG_FLAG_TRACE_JOBS is set
 */
extern void
trace_job(struct job_record *job_ptr, const char *func, const char *extra)
{
	char jbuf[JBUFSIZ];

	if (slurmctld_conf.debug_flags & DEBUG_FLAG_TRACE_JOBS)
		info("%s: %s job %s", func, extra, jobid2str(job_ptr, jbuf));
}

/* If this is a job array meta-job, prepare it for being scheduled */
extern void job_array_pre_sched(struct job_record *job_ptr)
{
	int32_t i;

	if (!job_ptr->array_recs || !job_ptr->array_recs->task_id_bitmap)
		return;

	i = bit_ffs(job_ptr->array_recs->task_id_bitmap);
	if (i < 0) {
		error("job %u has empty task_id_bitmap", job_ptr->job_id);
		FREE_NULL_BITMAP(job_ptr->array_recs->task_id_bitmap);
		return;
	}

	job_ptr->array_job_id  = job_ptr->job_id;
	job_ptr->array_task_id = i;
}

/* If this is a job array meta-job, clean up after scheduling attempt */
extern void job_array_post_sched(struct job_record *job_ptr)
{
	struct job_record *new_job_ptr;
	char jobid_buf[32];

	if (!job_ptr->array_recs || !job_ptr->array_recs->task_id_bitmap)
		return;

	if (job_ptr->array_recs->task_cnt <= 1) {
		/* Preserve array_recs for min/max exit codes for job array */
		if (job_ptr->array_recs->task_cnt) {
			job_ptr->array_recs->task_cnt--;
		} else if (job_ptr->restart_cnt) {
			/* Last task of a job array has been requeued */
		} else {
			error("job %u_%u array_recs task count underflow",
			      job_ptr->array_job_id, job_ptr->array_task_id);
		}
		xfree(job_ptr->array_recs->task_id_str);
		/* Most efficient way to update new task_id_str to accounting
		 * for pending tasks. */
		job_ptr->db_index = 0;

		/* If job is requeued, it will already be in the hash table */
		if (!find_job_array_rec(job_ptr->array_job_id,
					job_ptr->array_task_id)) {
			_add_job_array_hash(job_ptr);
		}
	} else {
		new_job_ptr = job_array_split(job_ptr);
		if (new_job_ptr) {
			new_job_ptr->job_state = JOB_PENDING;
			new_job_ptr->start_time = (time_t) 0;
			/* Do NOT clear db_index here, it is handled when
			 * task_id_str is created elsewhere */
		} else {
			error("%s: Unable to copy record for %s", __func__,
			      jobid2fmt(job_ptr, jobid_buf, sizeof(jobid_buf)));
		}
	}
}

/* _copy_job_file()
 *
 * This function is invoked in case the controller fails
 * to link the job array job files. If the link fails the
 * controller tries to copy the files instead.
 *
 */
static int
_copy_job_file(const char *src, const char *dst)
{
	struct stat stat_buf;
	int fsrc;
	int fdst;
	int cc;
	char buf[BUFSIZ];

	if (stat(src, &stat_buf) < 0)
		return -1;

	fsrc = open(src, O_RDONLY);
	if (fsrc < 0)
		return -1;


	fdst = creat(dst, stat_buf.st_mode);
	if (fdst < 0) {
		close(fsrc);
		return -1;
	}

	while (1) {
		cc = read(fsrc, buf, BUFSIZ);
		if (cc == 0)
			break;
		if (cc < 0) {
			close(fsrc);
			close(fdst);
			return -1;
		}
		if (write(fdst, buf, cc) != cc) {
			close(fsrc);
			close(fdst);
			return -1;
		}
	}

	close(fsrc);
	close(fdst);

	return 0;
}

/* _kill_dependent()
 *
 * Exterminate the job that has invalid dependency
 * condition.
 */
static void
_kill_dependent(struct job_record *job_ptr)
{
	char jbuf[JBUFSIZ];
	time_t now;

	now = time(NULL);

	info("%s: Job dependency can't be satisfied, cancelling "
	     "job %s", __func__, jobid2str(job_ptr, jbuf));
	job_ptr->job_state = JOB_CANCELLED;
	xfree(job_ptr->state_desc);
	job_ptr->start_time = now;
	job_ptr->end_time = now;
	job_completion_logger(job_ptr, false);
	last_job_update = now;
	srun_allocate_abort(job_ptr);
}<|MERGE_RESOLUTION|>--- conflicted
+++ resolved
@@ -178,10 +178,7 @@
 static int  _job_create(job_desc_msg_t * job_specs, int allocate, int will_run,
 			struct job_record **job_rec_ptr, uid_t submit_uid,
 			char **err_msg, uint16_t protocol_version);
-<<<<<<< HEAD
 static void _job_timed_out(struct job_record *job_ptr);
-=======
->>>>>>> eee7bf80
 static void _kill_dependent(struct job_record *job_ptr);
 static void _list_delete_job(void *job_entry);
 static int  _list_find_job_id(void *job_entry, void *key);
@@ -222,11 +219,7 @@
 					       uint32_t job_id);
 static int  _resume_job_nodes(struct job_record *job_ptr, bool indf_susp);
 static void _send_job_kill(struct job_record *job_ptr);
-<<<<<<< HEAD
 static int  _set_job_id(struct job_record *job_ptr, bool global_job);
-=======
-static int  _set_job_id(struct job_record *job_ptr);
->>>>>>> eee7bf80
 static void _set_job_requeue_exit_value(struct job_record *job_ptr);
 static void _signal_batch_job(struct job_record *job_ptr,
 			      uint16_t signal,
