--- conflicted
+++ resolved
@@ -9,7 +9,7 @@
  *  Copyright (C) 2002-2006 The Regents of the University of California.
  *  Produced at Lawrence Livermore National Laboratory (cf, DISCLAIMER).
  *  Written by Morris Jette <jette1@llnl.gov>, et. al.
- *  UCRL-CODE-226842.
+ *  UCRL-CODE-217948.
  *  
  *  This file is part of SLURM, a resource management program.
  *  For details, see <http://www.llnl.gov/linux/slurm/>.
@@ -29,11 +29,7 @@
  *  so. If you do not wish to do so, delete this exception statement from your
  *  version.  If you delete this exception statement from all source files in 
  *  the program, then also delete it here.
-<<<<<<< HEAD
- *
-=======
  *  
->>>>>>> e77a2066
  *  SLURM is distributed in the hope that it will be useful, but WITHOUT ANY
  *  WARRANTY; without even the implied warranty of MERCHANTABILITY or FITNESS
  *  FOR A PARTICULAR PURPOSE.  See the GNU General Public License for more
@@ -72,13 +68,9 @@
 #include "src/slurmctld/proc_req.h"
 #include "src/slurmctld/sched_plugin.h"
 #include "src/slurmctld/slurmctld.h"
-#include "src/slurmctld/trigger_mgr.h"
 
 #define _DEBUG		0
 #define MAX_RETRIES	10
-
-/* Change NODE_STATE_VERSION value when changing the state save format */
-#define NODE_STATE_VERSION      "VER002"
 
 /* Global variables */
 List config_list = NULL;		/* list of config_record entries */
@@ -104,12 +96,8 @@
 static void	_node_did_resp(struct node_record *node_ptr);
 static bool	_node_is_hidden(struct node_record *node_ptr);
 static void	_node_not_resp (struct node_record *node_ptr, time_t msg_time);
-static void 	_pack_node (struct node_record *dump_node_ptr, bool cr_flag,
-				Buf buffer);
+static void 	_pack_node (struct node_record *dump_node_ptr, Buf buffer);
 static void	_sync_bitmaps(struct node_record *node_ptr, int job_count);
-static void	_update_config_ptr(bitstr_t *bitmap,
-				struct config_record *config_ptr);
-static int	_update_node_features(char *node_names, char *features);
 static bool 	_valid_node_state_change(uint16_t old, uint16_t new); 
 #if _DEBUG
 static void	_dump_hash (void);
@@ -213,9 +201,6 @@
 	node_ptr->part_pptr = NULL;
 	/* these values will be overwritten when the node actually registers */
 	node_ptr->cpus = config_ptr->cpus;
-	node_ptr->sockets = config_ptr->sockets;
-	node_ptr->cores = config_ptr->cores;
-	node_ptr->threads = config_ptr->threads;
 	node_ptr->real_memory = config_ptr->real_memory;
 	node_ptr->tmp_disk = config_ptr->tmp_disk;
 	xassert (node_ptr->magic = NODE_MAGIC)  /* set value */;
@@ -250,9 +235,8 @@
 	DEF_TIMERS;
 
 	START_TIMER;
-	/* write header: version, time */
-	packstr(NODE_STATE_VERSION, buffer);
-	pack_time(time (NULL), buffer);
+	/* write header: time */
+	pack_time  (time (NULL), buffer);
 
 	/* write node records to buffer */
 	lock_slurmctld (node_read_lock);
@@ -325,12 +309,8 @@
 {
 	packstr (dump_node_ptr->name, buffer);
 	packstr (dump_node_ptr->reason, buffer);
-	packstr (dump_node_ptr->config_ptr->feature, buffer);
 	pack16  (dump_node_ptr->node_state, buffer);
-	pack16  (dump_node_ptr->cpus, buffer);
-	pack16  (dump_node_ptr->sockets, buffer);
-	pack16  (dump_node_ptr->cores, buffer);
-	pack16  (dump_node_ptr->threads, buffer);
+	pack32  (dump_node_ptr->cpus, buffer);
 	pack32  (dump_node_ptr->real_memory, buffer);
 	pack32  (dump_node_ptr->tmp_disk, buffer);
 }
@@ -398,23 +378,20 @@
  * load_all_node_state - Load the node state from file, recover on slurmctld 
  *	restart. Execute this after loading the configuration file data.
  *	Data goes into common storage.
- * IN state_only - if true over-write only node state, features and reason
+ * IN state_only - if true over-write only node state and reason fields
  * RET 0 or error code
  * NOTE: READ lock_slurmctld config before entry
  */
 extern int load_all_node_state ( bool state_only )
 {
-	char *node_name, *reason = NULL, *data = NULL, *state_file, *features;
+	char *node_name, *reason = NULL, *data = NULL, *state_file;
 	int data_allocated, data_read = 0, error_code = 0, node_cnt = 0;
 	uint16_t node_state, name_len;
-	uint16_t cpus = 1, sockets = 1, cores = 1, threads = 1;
-	uint32_t real_memory, tmp_disk, data_size = 0;
+	uint32_t cpus, real_memory, tmp_disk, data_size = 0;
 	struct node_record *node_ptr;
 	int state_fd;
 	time_t time_stamp;
 	Buf buffer;
-	char *ver_str = NULL;
-	uint16_t ver_str_len;
 
 	/* read the file */
 	state_file = xstrdup (slurmctld_conf.state_save_location);
@@ -450,53 +427,22 @@
 	unlock_state_files ();
 
 	buffer = create_buf (data, data_size);
-
-	/*
-	 * Check the data version so that when the format changes, we 
-	 * we don't try to unpack data using the wrong format routines
-	 */
-	if (size_buf(buffer) >= sizeof(uint16_t) + strlen(NODE_STATE_VERSION)) {
-		char *ptr = get_buf_data(buffer);
-
-		if (memcmp( &ptr[sizeof(uint16_t)], NODE_STATE_VERSION, 3) == 0) {
-			safe_unpackstr_xmalloc( &ver_str, &ver_str_len, buffer);
-			debug3("Version string in node_state header is %s",
-				ver_str);
-		}
-	}
-	if (ver_str && (strcmp(ver_str, NODE_STATE_VERSION) != 0)) {
-		error("Can not recover node state, data version incompatable");
-		xfree(ver_str);
-		free_buf(buffer);
-		return EFAULT;
-	}
-	xfree(ver_str);
 	safe_unpack_time (&time_stamp, buffer);
 
 	while (remaining_buf (buffer) > 0) {
 		uint16_t base_state;
 		safe_unpackstr_xmalloc (&node_name, &name_len, buffer);
-		safe_unpackstr_xmalloc (&reason,    &name_len, buffer);
-		safe_unpackstr_xmalloc (&features,  &name_len, buffer);
+		safe_unpackstr_xmalloc (&reason, &name_len, buffer);
 		safe_unpack16 (&node_state,  buffer);
-		safe_unpack16 (&cpus,        buffer);
-		safe_unpack16 (&sockets,     buffer);
-		safe_unpack16 (&cores,       buffer);
-		safe_unpack16 (&threads,     buffer);
+		safe_unpack32 (&cpus,        buffer);
 		safe_unpack32 (&real_memory, buffer);
 		safe_unpack32 (&tmp_disk,    buffer);
 		base_state = node_state & NODE_STATE_BASE;
 
 		/* validity test as possible */
-		if ((cpus == 0) || 
-		    (sockets == 0) || 
-		    (cores == 0) || 
-		    (threads == 0) || 
-		    (base_state  >= NODE_STATE_END)) {
-			error ("Invalid data for node %s: procs=%u, "
-				"sockets=%u, cores=%u, threads=%u, state=%u",
-				node_name, cpus, 
-				sockets, cores, threads, node_state);
+		if ((cpus == 0) || (base_state  >= NODE_STATE_END)) {
+			error ("Invalid data for node %s: cpus=%u, state=%u",
+				node_name, cpus, node_state);
 			error ("No more node data will be processed from the "
 				"checkpoint file");
 			xfree (node_name);
@@ -510,7 +456,6 @@
 		if (node_ptr == NULL) {
 			error ("Node %s has vanished from configuration", 
 			       node_name);
-			xfree(features);
 			xfree(reason);
 		} else if (state_only) {
 			node_cnt++;
@@ -525,21 +470,14 @@
 				node_ptr->reason = reason;
 			else
 				xfree(reason);
-			xfree(node_ptr->features);
-			node_ptr->features = features;
 		} else {
 			node_cnt++;
 			node_ptr->node_state    = node_state;
 			xfree(node_ptr->reason);
 			node_ptr->reason        = reason;
-			xfree(node_ptr->features);
-			node_ptr->features = features;
 			node_ptr->part_cnt      = 0;
 			xfree(node_ptr->part_pptr);
 			node_ptr->cpus          = cpus;
-			node_ptr->sockets       = sockets;
-			node_ptr->cores         = cores;
-			node_ptr->threads       = threads;
 			node_ptr->real_memory   = real_memory;
 			node_ptr->tmp_disk      = tmp_disk;
 			node_ptr->last_response = (time_t) 0;
@@ -589,11 +527,6 @@
 			}
 			node_ptr = node_ptr->node_next;
 		}
-
-		if ((node_record_count == 1)
-		&&  (strcmp(node_record_table_ptr[0].name, "localhost") == 0))
-			return (&node_record_table_ptr[0]);
-
 		error ("find_node_record: lookup failure for %s", name);
 	} 
 
@@ -610,6 +543,7 @@
 	   instead of what slurm sees the node name as */
 	return _find_alias_node_record (name);
 }
+
 
 /* 
  * _hash_index - return a hash table index for the given node name 
@@ -649,12 +583,6 @@
 int init_node_conf (void) 
 {
 	last_node_update = time (NULL);
-	int i;
-
-	for (i=0; i<node_record_count; i++) {
-		xfree(node_record_table_ptr[i].features);
-		xfree(node_record_table_ptr[i].reason);
-	}
 
 	node_record_count = 0;
 	xfree(node_record_table_ptr);
@@ -806,21 +734,8 @@
 	int inx;
 	uint32_t nodes_packed, tmp_offset;
 	Buf buffer;
-	bool cr_flag = false;
 	time_t now = time(NULL);
 	struct node_record *node_ptr = node_record_table_ptr;
-	char *select_type;
-
-	/*
-	 * If Consumable Resources enabled, get allocated_cpus.
-	 * Otherwise, report either all cpus or zero cpus are in 
-	 * use dependeing upon node state (entire node is either 
-	 * allocated or not).
-	 */
-	select_type = slurm_get_select_type();
-	if (strcmp(select_type, "select/cons_res") == 0)
-		cr_flag = true;
-	xfree(select_type);
 
 	buffer_ptr[0] = NULL;
 	*buffer_size = 0;
@@ -843,14 +758,14 @@
 		&&  (_node_is_hidden(node_ptr)))
 			continue;
 
-		_pack_node(node_ptr, cr_flag, buffer);
+		_pack_node(node_ptr, buffer);
 		nodes_packed ++ ;
 	}
 	part_filter_clear();
 
 	tmp_offset = get_buf_offset (buffer);
 	set_buf_offset (buffer, 0);
-	pack32  (nodes_packed, buffer);
+	pack32  ((uint32_t) nodes_packed, buffer);
 	set_buf_offset (buffer, tmp_offset);
 
 	*buffer_size = get_buf_offset (buffer);
@@ -862,55 +777,27 @@
  * _pack_node - dump all configuration information about a specific node in 
  *	machine independent form (for network transmission)
  * IN dump_node_ptr - pointer to node for which information is requested
- * IN cr_flag - set if running with select/cons_res, which keeps track of the
- *		CPUs actually allocated on each node (other plugins do not)
  * IN/OUT buffer - buffer where data is placed, pointers automatically updated
  * NOTE: if you make any changes here be sure to make the corresponding 
  *	changes to load_node_config in api/node_info.c
  * NOTE: READ lock_slurmctld config before entry
  */
-static void _pack_node (struct node_record *dump_node_ptr, bool cr_flag,
-		Buf buffer) 
+static void _pack_node (struct node_record *dump_node_ptr, Buf buffer) 
 {
 	packstr (dump_node_ptr->name, buffer);
 	pack16  (dump_node_ptr->node_state, buffer);
 	if (slurmctld_conf.fast_schedule) {	
 		/* Only data from config_record used for scheduling */
-		pack16  (dump_node_ptr->config_ptr->cpus, buffer);
-		pack16  (dump_node_ptr->config_ptr->sockets, buffer);
-		pack16  (dump_node_ptr->config_ptr->cores, buffer);
-		pack16  (dump_node_ptr->config_ptr->threads, buffer);
+		pack32  (dump_node_ptr->config_ptr->cpus, buffer);
 		pack32  (dump_node_ptr->config_ptr->real_memory, buffer);
 		pack32  (dump_node_ptr->config_ptr->tmp_disk, buffer);
 	} else {	
 		/* Individual node data used for scheduling */
-		pack16  (dump_node_ptr->cpus, buffer);
-		pack16  (dump_node_ptr->sockets, buffer);
-		pack16  (dump_node_ptr->cores, buffer);
-		pack16  (dump_node_ptr->threads, buffer);
+		pack32  (dump_node_ptr->cpus, buffer);
 		pack32  (dump_node_ptr->real_memory, buffer);
 		pack32  (dump_node_ptr->tmp_disk, buffer);
 	}
 	pack32  (dump_node_ptr->config_ptr->weight, buffer);
-
-	if (cr_flag) {
-		uint16_t allocated_cpus;
-		int error_code;
-		error_code = select_g_get_select_nodeinfo(dump_node_ptr,
-				SELECT_ALLOC_CPUS, &allocated_cpus);
-		if (error_code != SLURM_SUCCESS) {
-			error ("_pack_node: error from "
-				"select_g_get_select_nodeinfo: %m");
-			allocated_cpus = 0;
-		}
-		pack16(allocated_cpus, buffer);
-	} else if ((dump_node_ptr->node_state & NODE_STATE_COMPLETING) ||
-		   (dump_node_ptr->node_state == NODE_STATE_ALLOCATED)) {
-		pack16(dump_node_ptr->config_ptr->cpus, buffer);
-	} else {
-		pack16((uint16_t) 0, buffer);
-	}
-
 	packstr (dump_node_ptr->config_ptr->feature, buffer);
 	packstr (dump_node_ptr->reason, buffer);
 }
@@ -962,7 +849,7 @@
 			continue;
 		if (node_ptr->port == 0)
 			node_ptr->port = slurmctld_conf.slurmd_port;
-		slurm_set_addr (&node_ptr->slurm_addr,
+		slurm_set_addr (&node_ptr->slurm_addr, 
 				node_ptr->port,
 				node_ptr->comm_name);
 		if (node_ptr->slurm_addr.sin_port)
@@ -1101,152 +988,9 @@
 
 		free (this_node_name);
 	}
+
 	hostlist_destroy (host_list);
-
-	if ((error_code == 0) && (update_node_msg->features)) {
-		error_code = _update_node_features(
-			update_node_msg->node_names, 
-			update_node_msg->features);
-	}
-
 	return error_code;
-}
-
-/*
- * restore_node_features - Restore node features based upon state 
- *	saved (preserves interactive updates)
- */
-extern void restore_node_features(void)
-{
-	int i, j, update_cnt = 0;
-	char *node_list;
-
-	/* Identify all nodes that have features field
-	 * preserved and not explicitly set in slurm.conf 
-	 * to a different value */
-	for (i=0; i<node_record_count; i++) {
-		if (!node_record_table_ptr[i].features)
-			continue;
-		if (node_record_table_ptr[i].config_ptr->feature) {
-			/* use Features explicitly set in slurm.conf */
-			continue;
-		}
-		update_cnt++;
-	}
-	if (update_cnt == 0)
-		return;
-
-	for (i=0; i<node_record_count; i++) {
-		if (!node_record_table_ptr[i].features)
-			continue;
-		node_list = xstrdup(node_record_table_ptr[i].name);
-
-		for (j=(i+1); j<node_record_count; j++) {
-			if (!node_record_table_ptr[j].features ||
-			    strcmp(node_record_table_ptr[i].features,
-			    node_record_table_ptr[j].features))
-				continue;
-			xstrcat(node_list, ",");
-			xstrcat(node_list, node_record_table_ptr[j].name);
-			xfree(node_record_table_ptr[j].features);
-		}
-		_update_node_features(node_list, 
-			node_record_table_ptr[i].features);
-		xfree(node_record_table_ptr[i].features);
-		xfree(node_list);
-	}
-}
-
-/*
- * _update_node_features - Update features associated with nodes
- *	build new config list records as needed
- * IN node_names - List of nodes to update
- * IN features - New features value
- * RET: SLURM_SUCCESS or error code
- */
-static int _update_node_features(char *node_names, char *features)
-{
-	bitstr_t *node_bitmap = NULL, *tmp_bitmap;
-	ListIterator config_iterator;
-	struct config_record *config_ptr, *new_config_ptr;
-	struct config_record *first_new = NULL;
-	int rc, config_cnt, tmp_cnt;
-
-	rc = node_name2bitmap(node_names, false, &node_bitmap);
-	if (rc) {
-		info("_update_node_features: invalid node_name");
-		return rc;
-	}
-
-	/* For each config_record with one of these nodes, 
-	 * update it (if all nodes updated) or split it into 
-	 * a new entry */
-	config_iterator = list_iterator_create(config_list);
-	if (config_iterator == NULL)
-		fatal("list_iterator_create malloc failure");
-	while ((config_ptr = (struct config_record *)
-			list_next(config_iterator))) {
-		if (config_ptr == first_new)
-			break;	/* done with all original records */
-
-		tmp_bitmap = bit_copy(node_bitmap);
-		bit_and(tmp_bitmap, config_ptr->node_bitmap);
-		config_cnt = bit_set_count(config_ptr->node_bitmap);
-		tmp_cnt = bit_set_count(tmp_bitmap);
-		if (tmp_cnt == 0) {
-			/* no overlap, leave alone */
-		} else if (tmp_cnt == config_cnt) {
-			/* all nodes changed, update in situ */
-			xfree(config_ptr->feature);
-			if (features[0])
-				config_ptr->feature = xstrdup(features);
-			else
-				config_ptr->feature = NULL;
-		} else {
-			/* partial update, split config_record */
-			new_config_ptr = create_config_record();
-			if (first_new == NULL);
-				first_new = new_config_ptr;
-			memcpy(new_config_ptr, config_ptr, 
-				sizeof(struct config_record));
-			if (features[0])
-				new_config_ptr->feature = xstrdup(features);
-			else
-				config_ptr->feature = NULL;
-			new_config_ptr->node_bitmap = 
-				bit_copy(tmp_bitmap);
-			new_config_ptr->nodes = 
-				bitmap2node_name(tmp_bitmap);
-			_update_config_ptr(tmp_bitmap, new_config_ptr);
-
-			/* Update remaining records */ 
-			bit_not(tmp_bitmap);
-			bit_and(config_ptr->node_bitmap, tmp_bitmap);
-			xfree(config_ptr->nodes);
-			config_ptr->nodes = bitmap2node_name(
-				config_ptr->node_bitmap);
-		}
-		bit_free(tmp_bitmap);
-	}
-	list_iterator_destroy(config_iterator);
-	bit_free(node_bitmap);
- 
-	info("_update_node_features: nodes %s reason set to: %s",
-		node_names, features);
-	return SLURM_SUCCESS;
-}
-
-/* Reset the config pointer for updated jobs */
-static void _update_config_ptr(bitstr_t *bitmap, 
-		struct config_record *config_ptr)
-{
-	int i;
-
-	for (i=0; i<node_record_count; i++) {
-		if (bit_test(bitmap, i) == 0)
-			continue;
-		node_record_table_ptr[i].config_ptr = config_ptr;
-	}
 }
 
 /* 
@@ -1354,9 +1098,6 @@
  *   if not set state to down, in any case update last_response
  * IN node_name - name of the node
  * IN cpus - number of cpus measured
- * IN sockets - number of sockets per cpu measured
- * IN cores - number of cores per socket measured
- * IN threads - number of threads per core measured
  * IN real_memory - mega_bytes of real_memory measured
  * IN tmp_disk - mega_bytes of tmp_disk measured
  * IN job_count - number of jobs allocated to this node
@@ -1366,8 +1107,7 @@
  * NOTE: READ lock_slurmctld config before entry
  */
 extern int 
-validate_node_specs (char *node_name, uint16_t cpus, 
-			uint16_t sockets, uint16_t cores, uint16_t threads,
+validate_node_specs (char *node_name, uint32_t cpus, 
 			uint32_t real_memory, uint32_t tmp_disk, 
 			uint32_t job_count, uint32_t status)
 {
@@ -1385,53 +1125,7 @@
 	config_ptr = node_ptr->config_ptr;
 	error_code = 0;
 
-#if 0
-	/* Testing the socket, core, and thread count here can produce 
-	 * an error if the user did not specify the values on slurm.conf
-	 * for a multi-core system */
-	if ((slurmctld_conf.fast_schedule != 2)
-	&&  (sockets < config_ptr->sockets)) {
-		error("Node %s has low socket count %u", node_name, sockets);
-		error_code  = EINVAL;
-		reason_down = "Low socket count";
-	}
-	node_ptr->sockets = sockets;
-
-	if ((slurmctld_conf.fast_schedule != 2)
-	&&  (cores < config_ptr->cores)) {
-		error("Node %s has low core count %u", node_name, cores);
-		error_code  = EINVAL;
-		reason_down = "Low core count";
-	}
-	node_ptr->cores = cores;
-
-	if ((slurmctld_conf.fast_schedule != 2)
-	&&  (threads < config_ptr->threads)) {
-		error("Node %s has low thread count %u", node_name, threads);
-		error_code  = EINVAL;
-		reason_down = "Low thread count";
-	}
-	node_ptr->threads = threads;
-#else
-	if (slurmctld_conf.fast_schedule != 2) {
-		int tot1, tot2;
-		tot1 = sockets * cores * threads;
-		tot2 = config_ptr->sockets * config_ptr->cores *
-			config_ptr->threads;
-		if (tot1 < tot2) {
-			error("Node %s has low socket*core*thread count %u",
-				node_name, tot1);
-			error_code = EINVAL;
-			reason_down = "Low socket*core*thread count";
-		}
-	}
-	node_ptr->sockets = sockets;
-	node_ptr->cores   = cores;
-	node_ptr->threads = threads;
-#endif
-
-	if ((slurmctld_conf.fast_schedule != 2)
-	&&  (cpus < config_ptr->cpus)) {
+	if (cpus < config_ptr->cpus) {
 		error ("Node %s has low cpu count %u", node_name, cpus);
 		error_code  = EINVAL;
 		reason_down = "Low CPUs";
@@ -1445,8 +1139,7 @@
 	}
 	node_ptr->cpus = cpus;
 
-	if ((slurmctld_conf.fast_schedule != 2) 
-	&&  (real_memory < config_ptr->real_memory)) {
+	if (real_memory < config_ptr->real_memory) {
 		error ("Node %s has low real_memory size %u", 
 		       node_name, real_memory);
 		error_code  = EINVAL;
@@ -1454,8 +1147,7 @@
 	}
 	node_ptr->real_memory = real_memory;
 
-	if ((slurmctld_conf.fast_schedule != 2)
-	&&  (tmp_disk < config_ptr->tmp_disk)) {
+	if (tmp_disk < config_ptr->tmp_disk) {
 		error ("Node %s has low tmp_disk size %u",
 		       node_name, tmp_disk);
 		error_code = EINVAL;
@@ -1513,7 +1205,6 @@
 			info ("node %s returned to service", node_name);
 			xfree(node_ptr->reason);
 			reset_job_priority();
-			trigger_node_up(node_ptr);
 		} else if ((base_state == NODE_STATE_ALLOCATED) &&
 			   (job_count == 0)) {	/* job vanished */
 			last_node_update = time (NULL);
@@ -1600,10 +1291,6 @@
 			/* FIXME: Could possibly recover the job */
 			job_ptr->job_state = JOB_FAILED;
 			job_ptr->exit_code = 1;
-<<<<<<< HEAD
-			job_ptr->state_reason = FAIL_SYSTEM;
-=======
->>>>>>> e77a2066
 			last_job_update    = now;
 			job_ptr->start_time = job_ptr->end_time  = now;
 			kill_job_on_node(job_id_ptr[i], job_ptr, node_ptr);
@@ -1706,7 +1393,6 @@
 					return_hostlist = hostlist_create(
 						node_ptr->name);
 				xfree(node_ptr->reason);
-				trigger_node_up(node_ptr);
 			} else if ((base_state == NODE_STATE_ALLOCATED) &&
 				   (jobs_on_node == 0)) {	/* job vanished */
 				updated_job = true;
@@ -2029,14 +1715,18 @@
  * REQUEST_SHUTDOWN) to every slurmd, no args */
 void msg_to_slurmd (slurm_msg_type_t msg_type)
 {
-	int i;
+	int i, pos;
 	shutdown_msg_t *shutdown_req;
 	agent_arg_t *kill_agent_args;
 	
 	kill_agent_args = xmalloc (sizeof (agent_arg_t));
 	kill_agent_args->msg_type = msg_type;
 	kill_agent_args->retry = 0;
-	kill_agent_args->hostlist = hostlist_create("");
+	kill_agent_args->slurm_addr = xmalloc (
+		sizeof (struct sockaddr_in) *
+		(node_record_count + 1));
+	kill_agent_args->node_names = xmalloc (MAX_SLURM_NAME * 
+		(node_record_count + 1));
 	if (msg_type == REQUEST_SHUTDOWN) {
  		shutdown_req = xmalloc(sizeof(shutdown_msg_t));
 		shutdown_req->core = 0;
@@ -2044,8 +1734,11 @@
 	}
 
 	for (i = 0; i < node_record_count; i++) {
-		hostlist_push(kill_agent_args->hostlist, 
-			      node_record_table_ptr[i].name);
+		kill_agent_args->slurm_addr[kill_agent_args->node_count] = 
+			node_record_table_ptr[i].slurm_addr;
+		pos = MAX_SLURM_NAME * kill_agent_args->node_count;
+		strncpy (&kill_agent_args->node_names[pos],
+			node_record_table_ptr[i].name, MAX_SLURM_NAME);
 		kill_agent_args->node_count++;
 #ifdef HAVE_FRONT_END		/* Operate only on front-end */
 		break;
@@ -2053,7 +1746,8 @@
 	}
 
 	if (kill_agent_args->node_count == 0) {
-		hostlist_destroy(kill_agent_args->hostlist);
+		xfree (kill_agent_args->slurm_addr);
+		xfree (kill_agent_args->node_names);
 		xfree (kill_agent_args);
 	} else {
 		debug ("Spawning agent msg_type=%d", msg_type);
@@ -2155,10 +1849,6 @@
 	bit_set   (share_node_bitmap, inx);
 	bit_clear (up_node_bitmap,    inx);
 	select_g_update_node_state(inx, node_ptr->node_state);	
-<<<<<<< HEAD
-	trigger_node_down(node_ptr);
-=======
->>>>>>> e77a2066
 }
 
 /*
@@ -2251,7 +1941,6 @@
 
 	for (i=0; i< node_record_count; i++) {
 		xfree(node_record_table_ptr[i].part_pptr);
-		xfree(node_record_table_ptr[i].features);
 		xfree(node_record_table_ptr[i].reason);
 	}
 
