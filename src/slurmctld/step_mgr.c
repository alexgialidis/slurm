/*****************************************************************************\
 *  step_mgr.c - manage the job step information of slurm
 *  $Id$
 *****************************************************************************
 *  Copyright (C) 2002-2006 The Regents of the University of California.
 *  Produced at Lawrence Livermore National Laboratory (cf, DISCLAIMER).
 *  Written by Morris Jette <jette1@llnl.gov>, et. al.
 *  UCRL-CODE-226842.
 *  
 *  This file is part of SLURM, a resource management program.
 *  For details, see <http://www.llnl.gov/linux/slurm/>.
 *  
 *  SLURM is free software; you can redistribute it and/or modify it under
 *  the terms of the GNU General Public License as published by the Free
 *  Software Foundation; either version 2 of the License, or (at your option)
 *  any later version.
 *
 *  In addition, as a special exception, the copyright holders give permission 
 *  to link the code of portions of this program with the OpenSSL library under
 *  certain conditions as described in each individual source file, and 
 *  distribute linked combinations including the two. You must obey the GNU 
 *  General Public License in all respects for all of the code used other than 
 *  OpenSSL. If you modify file(s) with this exception, you may extend this 
 *  exception to your version of the file(s), but you are not obligated to do 
 *  so. If you do not wish to do so, delete this exception statement from your
 *  version.  If you delete this exception statement from all source files in 
 *  the program, then also delete it here.
 *  
 *  SLURM is distributed in the hope that it will be useful, but WITHOUT ANY
 *  WARRANTY; without even the implied warranty of MERCHANTABILITY or FITNESS
 *  FOR A PARTICULAR PURPOSE.  See the GNU General Public License for more
 *  details.
 *  
 *  You should have received a copy of the GNU General Public License along
 *  with SLURM; if not, write to the Free Software Foundation, Inc.,
 *  51 Franklin Street, Fifth Floor, Boston, MA 02110-1301  USA.
\*****************************************************************************/

#ifdef HAVE_CONFIG_H
#  include "config.h"
#endif

#include <time.h>
#include <ctype.h>
#include <errno.h>
#include <signal.h>
#include <stdio.h>
#include <stdlib.h>
#include <sys/types.h>
#include <string.h>
#include <strings.h>
#include <unistd.h>

#include <slurm/slurm_errno.h>

#include "src/common/bitstring.h"
#include "src/common/checkpoint.h"
#include "src/common/slurm_protocol_interface.h"
#include "src/common/switch.h"
#include "src/common/xstring.h"
#include "src/common/forward.h"
#include "src/common/slurm_jobacct.h"

#include "src/slurmctld/agent.h"
#include "src/slurmctld/locks.h"
#include "src/slurmctld/node_scheduler.h"
#include "src/slurmctld/slurmctld.h"

#define MAX_RETRIES 10

static void _pack_ctld_job_step_info(struct step_record *step, Buf buffer);
static bitstr_t * _pick_step_nodes (struct job_record  *job_ptr, 
				    job_step_create_request_msg_t *step_spec );
static hostlist_t _step_range_to_hostlist(struct step_record *step_ptr,
				uint32_t range_first, uint32_t range_last);
static int _step_hostname_to_inx(struct step_record *step_ptr,
				char *node_name);

/* 
 * create_step_record - create an empty step_record for the specified job.
 * IN job_ptr - pointer to job table entry to have step record added
 * RET a pointer to the record or NULL if error
 * NOTE: allocates memory that should be xfreed with delete_step_record
 */
struct step_record * 
create_step_record (struct job_record *job_ptr) 
{
	struct step_record *step_ptr;

	xassert(job_ptr);
	step_ptr = (struct step_record *) xmalloc(sizeof (struct step_record));

	last_job_update = time(NULL);
	step_ptr->job_ptr = job_ptr; 
	step_ptr->step_id = (job_ptr->next_step_id)++;
	step_ptr->start_time = time ( NULL ) ;
	step_ptr->jobacct = jobacct_g_alloc(NULL);
	if (list_append (job_ptr->step_list, step_ptr) == NULL)
		fatal ("create_step_record: unable to allocate memory");

	return step_ptr;
}


/* 
 * delete_step_records - delete step record for specified job_ptr
 * IN job_ptr - pointer to job table entry to have step records removed
 * IN filter  - determine which job steps to delete
 *              0: delete all job steps
 *              1: delete only job steps without a switch allocation
 */
extern void 
delete_step_records (struct job_record *job_ptr, int filter) 
{
	ListIterator step_iterator;
	struct step_record *step_ptr;

	xassert(job_ptr);
	step_iterator = list_iterator_create (job_ptr->step_list);

	last_job_update = time(NULL);
	while ((step_ptr = (struct step_record *) list_next (step_iterator))) {
		if ((filter == 1) && (step_ptr->switch_job))
			continue;

		list_remove (step_iterator);
		if (step_ptr->switch_job) {
			switch_g_job_step_complete(
				step_ptr->switch_job,
				step_ptr->step_layout->node_list);
			switch_free_jobinfo(step_ptr->switch_job);
		}
		checkpoint_free_jobinfo(step_ptr->check_job);
		xfree(step_ptr->host);
		xfree(step_ptr->name);
		slurm_step_layout_destroy(step_ptr->step_layout);
		jobacct_g_free(step_ptr->jobacct);
		FREE_NULL_BITMAP(step_ptr->step_node_bitmap);
		FREE_NULL_BITMAP(step_ptr->exit_node_bitmap);
		if (step_ptr->network)
			xfree(step_ptr->network);
		xfree(step_ptr);
	}		

	list_iterator_destroy (step_iterator);
}


/* 
 * delete_step_record - delete record for job step for specified job_ptr 
 *	and step_id
 * IN job_ptr - pointer to job table entry to have step record removed
 * IN step_id - id of the desired job step
 * RET 0 on success, errno otherwise
 */
int 
delete_step_record (struct job_record *job_ptr, uint32_t step_id) 
{
	ListIterator step_iterator;
	struct step_record *step_ptr;
	int error_code;

	xassert(job_ptr);
	error_code = ENOENT;
	step_iterator = list_iterator_create (job_ptr->step_list);
	last_job_update = time(NULL);
	while ((step_ptr = (struct step_record *) list_next (step_iterator))) {
		if (step_ptr->step_id == step_id) {
			list_remove (step_iterator);
/* FIXME: If job step record is preserved after completion, 
 * the switch_g_job_step_complete() must be called upon completion 
 * and not upon record purging. Presently both events occur 
 * simultaneously. */
			if (step_ptr->switch_job) {
				switch_g_job_step_complete(
					step_ptr->switch_job, 
					step_ptr->step_layout->node_list);
				switch_free_jobinfo (step_ptr->switch_job);
			}
			checkpoint_free_jobinfo (step_ptr->check_job);
			xfree(step_ptr->host);
			xfree(step_ptr->name);
			slurm_step_layout_destroy(step_ptr->step_layout);
			jobacct_g_free(step_ptr->jobacct);
			FREE_NULL_BITMAP(step_ptr->step_node_bitmap);
			FREE_NULL_BITMAP(step_ptr->exit_node_bitmap);
			if (step_ptr->network)
				xfree(step_ptr->network);
			xfree(step_ptr);
			error_code = 0;
			break;
		}
	}		

	list_iterator_destroy (step_iterator);
	return error_code;
}


/*
 * dump_step_desc - dump the incoming step initiate request message
 * IN step_spec - job step request specification from RPC
 */
void
dump_step_desc(job_step_create_request_msg_t *step_spec)
{
	if (step_spec == NULL) 
		return;

	debug3("StepDesc: user_id=%u job_id=%u node_count=%u, cpu_count=%u", 
		step_spec->user_id, step_spec->job_id, 
		step_spec->node_count, step_spec->cpu_count);
	debug3("   num_tasks=%u relative=%u task_dist=%u node_list=%s", 
		step_spec->num_tasks, step_spec->relative, 
		step_spec->task_dist, step_spec->node_list);
	debug3("   host=%s port=%u name=%s network=%s", 
		step_spec->host, step_spec->port, step_spec->name,
		step_spec->network);
}


/* 
 * find_step_record - return a pointer to the step record with the given 
 *	job_id and step_id
 * IN job_ptr - pointer to job table entry to have step record added
 * IN step_id - id of the desired job step or NO_VAL for first one
 * RET pointer to the job step's record, NULL on error
 */
struct step_record *
find_step_record(struct job_record *job_ptr, uint16_t step_id) 
{
	ListIterator step_iterator;
	struct step_record *step_ptr;

	if (job_ptr == NULL)
		return NULL;

	step_iterator = list_iterator_create (job_ptr->step_list);
	while ((step_ptr = (struct step_record *) list_next (step_iterator))) {
		if ((step_ptr->step_id == step_id)
		||  ((uint16_t) step_id == (uint16_t) NO_VAL)) {
			break;
		}
	}		
	list_iterator_destroy (step_iterator);

	return step_ptr;
}


/* 
 * job_step_signal - signal the specified job step
 * IN job_id - id of the job to be cancelled
 * IN step_id - id of the job step to be cancelled
 * IN signal - user id of user issuing the RPC
 * IN uid - user id of user issuing the RPC
 * RET 0 on success, otherwise ESLURM error code 
 * global: job_list - pointer global job list
 *	last_job_update - time of last job table update
 */
int job_step_signal(uint32_t job_id, uint32_t step_id, 
		    uint16_t signal, uid_t uid)
{
	struct job_record *job_ptr;
	struct step_record *step_ptr;

	job_ptr = find_job_record(job_id);
	if (job_ptr == NULL) {
		error("job_step_cancel: invalid job id %u", job_id);
		return ESLURM_INVALID_JOB_ID;
	}

	if (IS_JOB_FINISHED(job_ptr))
		return ESLURM_ALREADY_DONE;
	if (job_ptr->job_state != JOB_RUNNING) {
		verbose("job_step_signal: step %u.%u can not be sent signal "
			"%u from state=%s", job_id, step_id, signal,
			job_state_string(job_ptr->job_state));
		return ESLURM_TRANSITION_STATE_NO_UPDATE;
	}

	if ((job_ptr->user_id != uid) && (uid != 0) && (uid != getuid())) {
		error("Security violation, JOB_CANCEL RPC from uid %d",
		      uid);
		return ESLURM_USER_ID_MISSING;
	}

	step_ptr = find_step_record(job_ptr, step_id);
	if (step_ptr == NULL) {
		info("job_step_cancel step %u.%u not found",
		     job_id, step_id);
		return ESLURM_INVALID_JOB_ID;
	}
	
	/* save user ID of the one who requested the job be cancelled */
	if(signal == SIGKILL)
		step_ptr->job_ptr->requid = uid;

	signal_step_tasks(step_ptr, signal);
	return SLURM_SUCCESS;
}

/*
 * signal_step_tasks - send specific signal to specific job step
 * IN step_ptr - step record pointer
 * IN signal - signal to send
 */
void signal_step_tasks(struct step_record *step_ptr, uint16_t signal)
{
	int i;
	kill_tasks_msg_t *kill_tasks_msg;
	agent_arg_t *agent_args = NULL;
	
	xassert(step_ptr);
	agent_args = xmalloc(sizeof(agent_arg_t));
	if (signal == SIGKILL)
		agent_args->msg_type = REQUEST_TERMINATE_TASKS;
	else
		agent_args->msg_type = REQUEST_SIGNAL_TASKS;
	agent_args->retry = 1;
	agent_args->hostlist = hostlist_create("");
	kill_tasks_msg = xmalloc(sizeof(kill_tasks_msg_t));
	kill_tasks_msg->job_id      = step_ptr->job_ptr->job_id;
	kill_tasks_msg->job_step_id = step_ptr->step_id;
	kill_tasks_msg->signal      = signal;
	
	for (i = 0; i < node_record_count; i++) {
		if (bit_test(step_ptr->step_node_bitmap, i) == 0)
			continue;
		hostlist_push(agent_args->hostlist,
			node_record_table_ptr[i].name);
		agent_args->node_count++;
#ifdef HAVE_FRONT_END		/* Operate only on front-end */
		break;
#endif
	}

	if (agent_args->node_count == 0) {
		xfree(kill_tasks_msg);
		hostlist_destroy(agent_args->hostlist);
		xfree(agent_args);
		return;
	}

	agent_args->msg_args = kill_tasks_msg;
	agent_queue_request(agent_args);
	return;
}


/* 
 * job_step_complete - note normal completion the specified job step
 * IN job_id - id of the job to be completed
 * IN step_id - id of the job step to be completed
 * IN uid - user id of user issuing the RPC
 * IN requeue - job should be run again if possible
 * IN job_return_code - job's return code, if set then set state to JOB_FAILED
 * RET 0 on success, otherwise ESLURM error code 
 * global: job_list - pointer global job list
 *	last_job_update - time of last job table update
 */
int job_step_complete(uint32_t job_id, uint32_t step_id, uid_t uid,
		      bool requeue, uint32_t job_return_code)
{
	struct job_record *job_ptr;
	struct step_record *step_ptr;
	int error_code;

	job_ptr = find_job_record(job_id);
	if (job_ptr == NULL) {
		info("job_step_complete: invalid job id %u", job_id);
		return ESLURM_INVALID_JOB_ID;
	}
	
	step_ptr = find_step_record(job_ptr, step_id);
	if (step_ptr == NULL) 
		return ESLURM_INVALID_JOB_ID;
	else 
		jobacct_g_step_complete_slurmctld(step_ptr);
	
	if ((job_ptr->kill_on_step_done)
	    &&  (list_count(job_ptr->step_list) <= 1)
	    &&  (!IS_JOB_FINISHED(job_ptr))) 
		return job_complete(job_id, uid, requeue, job_return_code);
	
	if ((job_ptr->user_id != uid) && (uid != 0) && (uid != getuid())) {
		error("Security violation, JOB_COMPLETE RPC from uid %d",
		      uid);
		return ESLURM_USER_ID_MISSING;
	}

	last_job_update = time(NULL);
	error_code = delete_step_record(job_ptr, step_id);
	if (error_code == ENOENT) {
		info("job_step_complete step %u.%u not found", job_id,
		     step_id);
		return ESLURM_ALREADY_DONE;
	}
	return SLURM_SUCCESS;
}

/* 
 * _pick_step_nodes - select nodes for a job step that satisfy its requirements
 *	we satisfy the super-set of constraints.
 * IN job_ptr - pointer to job to have new step started
 * IN step_spec - job step specification
 * global: node_record_table_ptr - pointer to global node table
 * NOTE: returns all of a job's nodes if step_spec->node_count == INFINITE
 * NOTE: returned bitmap must be freed by the caller using bit_free()
 */
static bitstr_t *
_pick_step_nodes (struct job_record  *job_ptr, 
		  job_step_create_request_msg_t *step_spec)
{

	bitstr_t *nodes_avail = NULL, *nodes_idle = NULL;
	bitstr_t *nodes_picked = NULL, *node_tmp = NULL;
	int error_code, nodes_picked_cnt = 0, cpus_picked_cnt, i;
<<<<<<< HEAD
	//char *temp;
	ListIterator step_iterator;
	struct step_record *step_p;

=======
	ListIterator step_iterator;
	struct step_record *step_p;
/* 	char *temp; */
		
>>>>>>> 5e89edcf
	if (job_ptr->node_bitmap == NULL)
		return NULL;
	
	nodes_avail = bit_copy (job_ptr->node_bitmap);
	if (nodes_avail == NULL)
		fatal("bit_copy malloc failure");
	bit_and (nodes_avail, up_node_bitmap);

	if ( step_spec->node_count == INFINITE)	/* use all nodes */
		return nodes_avail;

	if (step_spec->node_list) {
		bitstr_t *selected_nodes = NULL;
		error_code = node_name2bitmap(step_spec->node_list, false, 
					      &selected_nodes);
		if (error_code) {
			info("_pick_step_nodes: invalid node list %s", 
				step_spec->node_list);
			bit_free(selected_nodes);
			goto cleanup;
		}
		if (!bit_super_set(selected_nodes, job_ptr->node_bitmap)) {
			info ("_pick_step_nodes: requested nodes %s not part "
				"of job %u", 
				step_spec->node_list, job_ptr->job_id);
			bit_free(selected_nodes);
			goto cleanup;
		}
		if(step_spec->task_dist == SLURM_DIST_ARBITRARY) {
			if (!strcmp(slurmctld_conf.switch_type,
				    "switch/elan")) {
				error("Can't do an ARBITRARY task layout with "
				      "switch type elan. Switching DIST type "
				      "to BLOCK");
				xfree(step_spec->node_list);
				step_spec->task_dist = SLURM_DIST_BLOCK;
				FREE_NULL_BITMAP(selected_nodes);
			}
<<<<<<< HEAD
			step_spec->node_count = bit_set_count(nodes_avail);
=======
>>>>>>> 5e89edcf
		}
		if (selected_nodes) {
			/* use selected nodes to run the job and
			 * make them unavailable for future use */
			nodes_picked = bit_copy(selected_nodes);
			bit_not(selected_nodes);
			bit_and(nodes_avail, selected_nodes);
			bit_free(selected_nodes);
		}
	} else {
		nodes_picked = bit_alloc(bit_size(nodes_avail));
		if (nodes_picked == NULL)
			fatal("bit_alloc malloc failure");
	}
	
	if (step_spec->relative != (uint16_t)NO_VAL) {
		/* Remove first (step_spec->relative) nodes from  
		 * available list */
		bitstr_t *relative_nodes = NULL;
		relative_nodes = 
			bit_pick_cnt(nodes_avail, step_spec->relative);
		if (relative_nodes == NULL) {
			info ("_pick_step_nodes: "
			      "Invalid relative value (%u) for job %u",
			      step_spec->relative, job_ptr->job_id);
			goto cleanup;
		}
		bit_not (relative_nodes);
		bit_and (nodes_avail, relative_nodes);
		bit_free (relative_nodes);
	} else {
		nodes_idle = bit_alloc (bit_size (nodes_avail) );
		if (nodes_idle == NULL)
			fatal("bit_alloc malloc failure");
		step_iterator = 
			list_iterator_create(job_ptr->step_list);
		while ((step_p = (struct step_record *)
			list_next(step_iterator))) {
			bit_or(nodes_idle, step_p->step_node_bitmap);
			/* temp = bitmap2node_name(step_p->step_node_bitmap); */
/* 			info("step %d has nodes %s", step_p->step_id, temp); */
/* 			xfree(temp); */
		} 
		list_iterator_destroy (step_iterator);
		bit_not(nodes_idle);
		bit_and(nodes_idle, nodes_avail);
	}
/* 	temp = bitmap2node_name(nodes_avail); */
<<<<<<< HEAD
/* 	info("can pick from %s %d", temp, step_spec->node_count); */
=======
/* 	info("can pick from %s", temp); */
>>>>>>> 5e89edcf
/* 	xfree(temp); */
/* 	temp = bitmap2node_name(nodes_idle); */
/* 	info("can pick from %s", temp); */
/* 	xfree(temp); */
<<<<<<< HEAD
	
=======

>>>>>>> 5e89edcf
	/* if user specifies step needs a specific processor count and 
	 * all nodes have the same processor count, just translate this to
	 * a node count */
	if (step_spec->cpu_count && (job_ptr->num_cpu_groups == 1)
	&&  job_ptr->cpus_per_node[0]) {
		i = (step_spec->cpu_count + (job_ptr->cpus_per_node[0] - 1) ) 
				/ job_ptr->cpus_per_node[0];
		step_spec->node_count = (i > step_spec->node_count) ? 
						i : step_spec->node_count ;
		step_spec->cpu_count = 0;
	}

	if (step_spec->node_count) {
		nodes_picked_cnt = bit_set_count(nodes_picked);
		if (nodes_idle 
		    && (bit_set_count(nodes_idle) >= step_spec->node_count)
<<<<<<< HEAD
		    && (step_spec->node_count > nodes_picked_cnt)) {
=======
		    &&  (step_spec->node_count > nodes_picked_cnt)) {
>>>>>>> 5e89edcf
			node_tmp = bit_pick_cnt(nodes_idle,
						(step_spec->node_count -
						 nodes_picked_cnt));
			if (node_tmp == NULL)
				goto cleanup;
			bit_or  (nodes_picked, node_tmp);
			bit_not (node_tmp);
			bit_and (nodes_idle, node_tmp);
			bit_and (nodes_avail, node_tmp);
			bit_free (node_tmp);
			node_tmp = NULL;
			nodes_picked_cnt = step_spec->node_count;
		}
		if (step_spec->node_count > nodes_picked_cnt) {
			node_tmp = bit_pick_cnt(nodes_avail, 
						(step_spec->node_count - 
						 nodes_picked_cnt));
			if (node_tmp == NULL)
				goto cleanup;
			bit_or  (nodes_picked, node_tmp);
			bit_not (node_tmp);
			bit_and (nodes_avail, node_tmp);
			bit_free (node_tmp);
			node_tmp = NULL;
			nodes_picked_cnt = step_spec->node_count;
		}
	}
	
	if (step_spec->cpu_count) {
		cpus_picked_cnt = count_cpus(nodes_picked);
<<<<<<< HEAD
		/* person is requesting more cpus than we got from the
		   picked nodes we should return with an error */
		if(step_spec->cpu_count > cpus_picked_cnt) {
			debug2("Have %d nodes with %d cpus which is less "
			       "than what the user is asking for (%d cpus) "
			       "aborting.",
			       nodes_picked_cnt, cpus_picked_cnt,
			       step_spec->cpu_count);
			goto cleanup;
=======
		if (nodes_idle
		    &&  (step_spec->cpu_count > cpus_picked_cnt)) {
			int first_bit, last_bit;
			first_bit = bit_ffs(nodes_idle);
			if(first_bit == -1)
				goto no_idle_bits;
			last_bit  = bit_fls(nodes_idle);
			if(last_bit == -1)
				goto no_idle_bits;
			
			for (i = first_bit; i <= last_bit; i++) {
				if (bit_test (nodes_idle, i) != 1)
					continue;
				bit_set (nodes_picked, i);
				bit_clear (nodes_avail, i);
				/* bit_clear (nodes_idle, i);	unused */
				cpus_picked_cnt +=
					node_record_table_ptr[i].cpus;
				if (cpus_picked_cnt >= step_spec->cpu_count)
					break;
			}
			if (step_spec->cpu_count > cpus_picked_cnt)
				goto cleanup;
		}
	no_idle_bits:
		if (step_spec->cpu_count > cpus_picked_cnt) {
			int first_bit, last_bit;
			first_bit = bit_ffs(nodes_avail);
			if(first_bit == -1)
				goto cleanup;
			last_bit  = bit_fls(nodes_avail);
 			if(last_bit == -1)
				goto cleanup;
			for (i = first_bit; i <= last_bit; i++) {
				if (bit_test (nodes_avail, i) != 1)
					continue;
				bit_set (nodes_picked, i);
				cpus_picked_cnt += 
					node_record_table_ptr[i].cpus;
				if (cpus_picked_cnt >= step_spec->cpu_count)
					break;
			}
			if (step_spec->cpu_count > cpus_picked_cnt)
				goto cleanup;
>>>>>>> 5e89edcf
		}
		/* Not sure why the rest of this 'if' is here 
		   since this will only
		   change the number of requested nodes by added nodes
		   to the picked bitmap which isn't what we want to do
		   if the user requests a node count.  If the user
		   doesn't specify one then the entire allocation is
		   already set so we should return an error in either
		   case */
		
/* 		if (nodes_idle */
/* 		    &&  (step_spec->cpu_count > cpus_picked_cnt)) { */
/* 			int first_bit, last_bit; */
/* 			first_bit = bit_ffs(nodes_idle); */
/* 			if(first_bit == -1) */
/* 				goto no_idle_bits; */
/* 			last_bit  = bit_fls(nodes_idle); */
/* 			if(last_bit == -1) */
/* 				goto no_idle_bits; */
			
/* 			for (i = first_bit; i <= last_bit; i++) { */
/* 				if (bit_test (nodes_idle, i) != 1) */
/* 					continue; */
/* 				bit_set (nodes_picked, i); */
/* 				bit_clear (nodes_avail, i); */
/* 				/\* bit_clear (nodes_idle, i);	unused *\/ */
/* 				cpus_picked_cnt += */
/* 					node_record_table_ptr[i].cpus; */
/* 				if (cpus_picked_cnt >= step_spec->cpu_count) */
/* 					break; */
/* 			} */
/* 			if (step_spec->cpu_count > cpus_picked_cnt) */
/* 				goto cleanup; */
/* 		} */
/* 	no_idle_bits: */
/* 		if (step_spec->cpu_count > cpus_picked_cnt) { */
/* 			int first_bit, last_bit; */
/* 			first_bit = bit_ffs(nodes_avail); */
/* 			if(first_bit == -1) */
/* 				goto cleanup; */
/* 			last_bit  = bit_fls(nodes_avail); */
/*  			if(last_bit == -1) */
/* 				goto cleanup; */
/* 			for (i = first_bit; i <= last_bit; i++) { */
/* 				if (bit_test (nodes_avail, i) != 1) */
/* 					continue; */
/* 				bit_set (nodes_picked, i); */
/* 				cpus_picked_cnt +=  */
/* 					node_record_table_ptr[i].cpus; */
/* 				if (cpus_picked_cnt >= step_spec->cpu_count) */
/* 					break; */
/* 			} */
/* 			if (step_spec->cpu_count > cpus_picked_cnt) */
/* 				goto cleanup; */
/* 		} */
	}
	
	FREE_NULL_BITMAP(nodes_avail);
	FREE_NULL_BITMAP(nodes_idle);
	return nodes_picked;

cleanup:
	FREE_NULL_BITMAP(nodes_avail);
	FREE_NULL_BITMAP(nodes_idle);
	FREE_NULL_BITMAP(nodes_picked);
	return NULL;
}


/*
 * step_create - creates a step_record in step_specs->job_id, sets up the
 *	according to the step_specs.
 * IN step_specs - job step specifications
 * OUT new_step_record - pointer to the new step_record (NULL on error)
 * IN kill_job_when_step_done - if set kill the job on step completion
 * IN batch_step - if set then step is a batch script
 * RET - 0 or error code
 * NOTE: don't free the returned step_record because that is managed through
 * 	the job.
 */
extern int
step_create(job_step_create_request_msg_t *step_specs, 
	    struct step_record** new_step_record,
	    bool kill_job_when_step_done, bool batch_step)
{
	struct step_record *step_ptr;
	struct job_record  *job_ptr;
	bitstr_t *nodeset;
	int node_count;
	time_t now = time(NULL);
	char *step_node_list = NULL;

	*new_step_record = NULL;
	job_ptr = find_job_record (step_specs->job_id);
	if (job_ptr == NULL)
		return ESLURM_INVALID_JOB_ID ;

<<<<<<< HEAD
	if (job_ptr->job_state == JOB_SUSPENDED)
		return ESLURM_DISABLED;

=======
>>>>>>> 5e89edcf
	if (batch_step) {
		info("user %u attempting to run batch script within "
			"an existing job", step_specs->user_id);
		/* This seems hazardous to allow, but LSF seems to 
		 * work this way, so don't treat it as an error.
		 * return ESLURM_ACCESS_DENIED ; */
	}

	if ((step_specs->user_id != job_ptr->user_id) &&
	    (step_specs->user_id != 0))
		return ESLURM_ACCESS_DENIED ;

	if (IS_JOB_PENDING(job_ptr))
		return ESLURM_INVALID_JOB_ID ;

	if (IS_JOB_FINISHED(job_ptr) || 
	    (job_ptr->end_time <= time(NULL)))
		return ESLURM_ALREADY_DONE;

	if ((step_specs->task_dist != SLURM_DIST_CYCLIC) &&
	    (step_specs->task_dist != SLURM_DIST_BLOCK) &&
	    (step_specs->task_dist != SLURM_DIST_CYCLIC_CYCLIC) &&
	    (step_specs->task_dist != SLURM_DIST_BLOCK_CYCLIC) &&
	    (step_specs->task_dist != SLURM_DIST_CYCLIC_BLOCK) &&
	    (step_specs->task_dist != SLURM_DIST_BLOCK_BLOCK) &&
	    (step_specs->task_dist != SLURM_DIST_PLANE) &&
	    (step_specs->task_dist != SLURM_DIST_ARBITRARY))
		return ESLURM_BAD_DIST;

	if (step_specs->task_dist == SLURM_DIST_ARBITRARY
	    && (!strcmp(slurmctld_conf.switch_type, "switch/elan"))) {
		return ESLURM_TASKDIST_ARBITRARY_UNSUPPORTED;
	}
	
	/* if the overcommit flag is checked we 0 out the cpu_count
	 * which makes it so we don't check to see the available cpus
	 */	 
	if (step_specs->overcommit)
		step_specs->cpu_count = 0;

	if (job_ptr->kill_on_step_done)
		/* Don't start more steps, job already being cancelled */
		return ESLURM_ALREADY_DONE;
	job_ptr->kill_on_step_done = kill_job_when_step_done;

	job_ptr->time_last_active = now;
	nodeset = _pick_step_nodes(job_ptr, step_specs);
	if (nodeset == NULL)
		return ESLURM_REQUESTED_NODE_CONFIG_UNAVAILABLE ;
	node_count = bit_set_count(nodeset);

	if (step_specs->num_tasks == NO_VAL) {
		if (step_specs->cpu_count != NO_VAL)
			step_specs->num_tasks = step_specs->cpu_count;
		else
			step_specs->num_tasks = node_count;
	}
	
	if ((step_specs->num_tasks < 1)
	||  (step_specs->num_tasks > (node_count*MAX_TASKS_PER_NODE))) {
		error("step has invalid task count: %u", 
		      step_specs->num_tasks);
		bit_free(nodeset);
		return ESLURM_BAD_TASK_COUNT;
	}

	step_ptr = create_step_record (job_ptr);
	if (step_ptr == NULL)
		fatal ("create_step_record failed with no memory");

	/* set the step_record values */
<<<<<<< HEAD

	/* Here is where the node list is set for the step */
	if(step_specs->node_list 
	   && step_specs->task_dist == SLURM_DIST_ARBITRARY) {
		step_node_list = xstrdup(step_specs->node_list);
		xfree(step_specs->node_list);
		step_specs->node_list = bitmap2node_name(nodeset);
	} else {
		step_node_list = bitmap2node_name(nodeset);
		xfree(step_specs->node_list);
		step_specs->node_list = xstrdup(step_node_list);
	}
	
=======
	/* Here is where the node list is set for the job */
	step_ptr->step_node_list = bitmap2node_name(nodeset);
	xfree(step_specs->node_list);
	step_specs->node_list = xstrdup(step_ptr->step_node_list);
>>>>>>> 5e89edcf
	step_ptr->step_node_bitmap = nodeset;
	
	switch(step_specs->task_dist) {
	case SLURM_DIST_CYCLIC: 
	case SLURM_DIST_CYCLIC_CYCLIC: 
	case SLURM_DIST_CYCLIC_BLOCK: 
		step_ptr->cyclic_alloc = 1;
		break;
	default:
		step_ptr->cyclic_alloc = 0;
		break;
	}

	step_ptr->port = step_specs->port;
	step_ptr->host = xstrdup(step_specs->host);
	step_ptr->batch_step = batch_step;
	step_ptr->exit_code = NO_VAL;

	/* step's name and network default to job's values if not 
	 * specified in the step specification */
	if (step_specs->name && step_specs->name[0])
		step_ptr->name = xstrdup(step_specs->name);
	else
		step_ptr->name = xstrdup(job_ptr->name);
	if (step_specs->network && step_specs->network[0])
		step_ptr->network = xstrdup(step_specs->network);
	else
		step_ptr->network = xstrdup(job_ptr->network);

	/* a batch script does not need switch info */
	if (!batch_step) {
		step_ptr->step_layout = 
			step_layout_create(step_ptr,
					   step_node_list,
					   step_specs->node_count,
					   step_specs->num_tasks,
					   step_specs->task_dist,
					   step_specs->plane_size);
		if (!step_ptr->step_layout)
			return SLURM_ERROR;
		if (switch_alloc_jobinfo (&step_ptr->switch_job) < 0)
			fatal ("step_create: switch_alloc_jobinfo error");
		
		if (switch_build_jobinfo(step_ptr->switch_job, 
					 step_ptr->step_layout->node_list,
					 step_ptr->step_layout->tasks, 
					 step_ptr->cyclic_alloc,
					 step_ptr->network) < 0) {
			error("switch_build_jobinfo: %m");
			delete_step_record (job_ptr, step_ptr->step_id);
			return ESLURM_INTERCONNECT_FAILURE;
		}
	}
	if (checkpoint_alloc_jobinfo (&step_ptr->check_job) < 0)
		fatal ("step_create: checkpoint_alloc_jobinfo error");
	xfree(step_node_list);
	*new_step_record = step_ptr;
	jobacct_g_step_start_slurmctld(step_ptr);
	return SLURM_SUCCESS;
}

extern slurm_step_layout_t *step_layout_create(struct step_record *step_ptr,
					       char *step_node_list,
					       uint16_t node_count,
					       uint32_t num_tasks,
					       uint16_t task_dist,
					       uint32_t plane_size)
{
	uint32_t cpus_per_node[node_count];
	uint32_t cpu_count_reps[node_count];
	int cpu_inx = -1;
	int usable_cpus = 0, i;
	int inx = 0;
	int pos = -1;
	struct job_record *job_ptr = step_ptr->job_ptr;
	uint32_t node_cnt = job_ptr->cpu_count_reps[inx];
			
	/* build the cpus-per-node arrays for the subset of nodes
	   used by this job step */
	for (i = 0; i < node_record_count; i++) {
		if (bit_test(step_ptr->step_node_bitmap, i)) {
			/* find out the position in the job */
			pos = bit_get_pos_num(job_ptr->node_bitmap, i);
			if (pos == -1)
				return NULL;
			while(pos >= node_cnt) {
				node_cnt += 
					job_ptr->cpu_count_reps[++inx];
			}
			debug2("%d got inx of %d cpus = %d pos = %d", 
			       i, inx, job_ptr->cpus_per_node[inx], pos);
			usable_cpus = job_ptr->cpus_per_node[inx];
			
			
			//if(cpus_per_node[cpu_inx] != usable_cpus) {
			if ((cpu_inx == -1) ||
			    (cpus_per_node[cpu_inx] != usable_cpus)) {
				cpu_inx++;
				
				cpus_per_node[cpu_inx] = usable_cpus;
				cpu_count_reps[cpu_inx] = 1;
			} else
				cpu_count_reps[cpu_inx]++;
			if(pos == node_count)
				break;
		}
	}
	/* layout the tasks on the nodes */
	return slurm_step_layout_create(step_node_list,
					cpus_per_node, cpu_count_reps, 
					node_count, num_tasks, task_dist,
					plane_size);
}

/* Pack the data for a specific job step record
 * IN step - pointer to a job step record
 * IN/OUT buffer - location to store data, pointers automatically advanced
 */
static void _pack_ctld_job_step_info(struct step_record *step_ptr, Buf buffer)
{
	int task_cnt;
	char *node_list = NULL;
	time_t begin_time, run_time;

	if (step_ptr->step_layout) {
		task_cnt = step_ptr->step_layout->task_cnt;
		node_list = step_ptr->step_layout->node_list;		
	} else {
		task_cnt = step_ptr->job_ptr->num_procs;
		node_list = step_ptr->job_ptr->nodes;	
	}
	pack32(step_ptr->job_ptr->job_id, buffer);
	pack16(step_ptr->step_id, buffer);
	pack32(step_ptr->job_ptr->user_id, buffer);
	pack32(task_cnt, buffer);

	pack_time(step_ptr->start_time, buffer);
	if (step_ptr->job_ptr->job_state == JOB_SUSPENDED) {
		run_time = step_ptr->pre_sus_time;
	} else {
		begin_time = MAX(step_ptr->start_time,
				step_ptr->job_ptr->suspend_time);
		run_time = step_ptr->pre_sus_time +
			difftime(time(NULL), begin_time);
	}
	pack_time(run_time, buffer);
	packstr(step_ptr->job_ptr->partition, buffer);
	packstr(node_list, buffer);
	packstr(step_ptr->name, buffer);
	packstr(step_ptr->network, buffer);
	pack_bit_fmt(step_ptr->step_node_bitmap, buffer);
	
}

/* 
 * pack_ctld_job_step_info_response_msg - packs job step info
 * IN job_id - specific id or zero for all
 * IN step_id - specific id or zero for all
 * IN uid - user issuing request
 * IN show_flags - job step filtering options
 * OUT buffer - location to store data, pointers automatically advanced 
 * RET - 0 or error code
 * NOTE: MUST free_buf buffer
 */
extern int pack_ctld_job_step_info_response_msg(uint32_t job_id, 
			uint32_t step_id, uid_t uid, 
			uint16_t show_flags, Buf buffer)
{
	ListIterator job_iterator;
	ListIterator step_iterator;
	int error_code = 0;
	uint32_t steps_packed = 0, tmp_offset;
	struct step_record *step_ptr;
	struct job_record *job_ptr;
	time_t now = time(NULL);

	pack_time(now, buffer);
	pack32(steps_packed, buffer);	/* steps_packed placeholder */

	part_filter_set(uid);
	if (job_id == 0) {
		/* Return all steps for all jobs */
		job_iterator = list_iterator_create(job_list);
		while ((job_ptr = 
				(struct job_record *) 
				list_next(job_iterator))) {
			if (((show_flags & SHOW_ALL) == 0) && 
			    (job_ptr->part_ptr) && 
			    (job_ptr->part_ptr->hidden))
				continue;
			step_iterator =
			    list_iterator_create(job_ptr->step_list);
			while ((step_ptr =
					(struct step_record *)
					list_next(step_iterator))) {
				_pack_ctld_job_step_info(step_ptr, buffer);
				steps_packed++;
			}
			list_iterator_destroy(step_iterator);
		}
		list_iterator_destroy(job_iterator);

	} else if (step_id == 0) {
		/* Return all steps for specific job_id */
		job_ptr = find_job_record(job_id);
		if (((show_flags & SHOW_ALL) == 0) && 
		    (job_ptr->part_ptr) && 
		    (job_ptr->part_ptr->hidden))
			job_ptr = NULL;
		if (job_ptr) {
			step_iterator = 
				list_iterator_create(job_ptr->step_list);
			while ((step_ptr =
					(struct step_record *)
					list_next(step_iterator))) {
				_pack_ctld_job_step_info(step_ptr, buffer);
				steps_packed++;
			}
			list_iterator_destroy(step_iterator);
		} else
			error_code = ESLURM_INVALID_JOB_ID;
	} else {
		/* Return data for specific job_id.step_id */
		job_ptr = find_job_record(job_id);
		if (((show_flags & SHOW_ALL) == 0) 
		&&  (job_ptr != NULL)
		&&  (job_ptr->part_ptr) 
		&&  (job_ptr->part_ptr->hidden))
			job_ptr = NULL;
		step_ptr = find_step_record(job_ptr, step_id);
		if (step_ptr == NULL)
			error_code = ESLURM_INVALID_JOB_ID;
		else {
			_pack_ctld_job_step_info(step_ptr, buffer);
			steps_packed++;
		}
	}
	part_filter_clear();

	/* put the real record count in the message body header */
	tmp_offset = get_buf_offset(buffer);
	set_buf_offset(buffer, 0);
	pack_time(now, buffer);
	pack32(steps_packed, buffer);
	set_buf_offset(buffer, tmp_offset);

	return error_code;
}

/* 
 * step_on_node - determine if the specified job has any job steps allocated to 
 * 	the specified node 
 * IN job_ptr - pointer to an active job record
 * IN node_ptr - pointer to a node record
 * RET true of job has step on the node, false otherwise 
 */
bool step_on_node(struct job_record  *job_ptr, struct node_record *node_ptr)
{
	ListIterator step_iterator;
	struct step_record *step_ptr;
	bool found = false;
	int bit_position;

	if ((job_ptr == NULL) || (node_ptr == NULL))
		return false;

	bit_position = node_ptr - node_record_table_ptr;
	step_iterator = list_iterator_create (job_ptr->step_list);	
	while ((step_ptr = (struct step_record *) list_next (step_iterator))) {
		if (bit_test(step_ptr->step_node_bitmap, bit_position)) {
			found = true;
			break;
		}
	}		

	list_iterator_destroy (step_iterator);
	return found;
}

/*
 * job_step_checkpoint - perform some checkpoint operation
 * IN ckpt_ptr - checkpoint request message 
 * IN uid - user id of the user issuing the RPC
 * IN conn_fd - file descriptor on which to send reply
 * RET 0 on success, otherwise ESLURM error code
 */
extern int job_step_checkpoint(checkpoint_msg_t *ckpt_ptr,
		uid_t uid, slurm_fd conn_fd)
{
	int rc = SLURM_SUCCESS;
	struct job_record *job_ptr;
	struct step_record *step_ptr;
	checkpoint_resp_msg_t resp_data;
	slurm_msg_t resp_msg;

	slurm_msg_t_init(&resp_msg);
	
	/* find the job */
	job_ptr = find_job_record (ckpt_ptr->job_id);
	if (job_ptr == NULL) {
		rc = ESLURM_INVALID_JOB_ID;
		goto reply;
	}
	if ((uid != job_ptr->user_id) && (uid != 0)) {
		rc = ESLURM_ACCESS_DENIED ;
		goto reply;
	}
	if (job_ptr->job_state == JOB_PENDING) {
		rc = ESLURM_JOB_PENDING;
		goto reply;
	} else if (job_ptr->job_state == JOB_SUSPENDED) {
		/* job can't get cycles for checkpoint 
		 * if it is already suspended */
		rc = ESLURM_DISABLED;
		goto reply;
	} else if (job_ptr->job_state != JOB_RUNNING) {
		rc = ESLURM_ALREADY_DONE;
		goto reply;
	}

	bzero((void *)&resp_data, sizeof(checkpoint_resp_msg_t));
	/* find the individual job step */
	if (ckpt_ptr->step_id != NO_VAL) {
		step_ptr = find_step_record(job_ptr, ckpt_ptr->step_id);
		if (step_ptr == NULL) {
			rc = ESLURM_INVALID_JOB_ID;
			goto reply;
		} else {
			rc = checkpoint_op(ckpt_ptr->op, ckpt_ptr->data, 
				(void *)step_ptr, &resp_data.event_time, 
				&resp_data.error_code, &resp_data.error_msg);
			last_job_update = time(NULL);
		}
	}

	/* operate on all of a job's steps */
	else {
		int update_rc = -2;
		ListIterator step_iterator;

		step_iterator = list_iterator_create (job_ptr->step_list);
		while ((step_ptr = (struct step_record *) 
					list_next (step_iterator))) {
			update_rc = checkpoint_op(ckpt_ptr->op, 
						  ckpt_ptr->data,
						  (void *)step_ptr,
						  &resp_data.event_time,
						  &resp_data.error_code,
						  &resp_data.error_msg);
			rc = MAX(rc, update_rc);
		}
		if (update_rc != -2)	/* some work done */
			last_job_update = time(NULL);
		list_iterator_destroy (step_iterator);
	}

    reply:
	if ((rc == SLURM_SUCCESS) &&
	    ((ckpt_ptr->op == CHECK_ABLE) || (ckpt_ptr->op == CHECK_ERROR))) {
		resp_msg.msg_type = RESPONSE_CHECKPOINT;
		resp_msg.data = &resp_data;
		 (void) slurm_send_node_msg(conn_fd, &resp_msg);
	} else {
		return_code_msg_t rc_msg;
		rc_msg.return_code = rc;
		resp_msg.msg_type  = RESPONSE_SLURM_RC;
		resp_msg.data      = &rc_msg;
		(void) slurm_send_node_msg(conn_fd, &resp_msg);
	}
	return rc;
}

/*
 * job_step_checkpoint_comp - note job step checkpoint completion
 * IN ckpt_ptr - checkpoint complete status message
 * IN uid - user id of the user issuing the RPC
 * IN conn_fd - file descriptor on which to send reply
 * RET 0 on success, otherwise ESLURM error code
 */
extern int job_step_checkpoint_comp(checkpoint_comp_msg_t *ckpt_ptr,
		uid_t uid, slurm_fd conn_fd)
{
	int rc = SLURM_SUCCESS;
	struct job_record *job_ptr;
	struct step_record *step_ptr;
	slurm_msg_t resp_msg;
	return_code_msg_t rc_msg;
	
	slurm_msg_t_init(&resp_msg);
		
	/* find the job */
	job_ptr = find_job_record (ckpt_ptr->job_id);
	if (job_ptr == NULL) {
		rc = ESLURM_INVALID_JOB_ID;
		goto reply;
	}
	if ((uid != job_ptr->user_id) && (uid != 0)) {
		rc = ESLURM_ACCESS_DENIED;
		goto reply;
	}
	if (job_ptr->job_state == JOB_PENDING) {
		rc = ESLURM_JOB_PENDING;
		goto reply;
	} else if ((job_ptr->job_state != JOB_RUNNING)
	&&         (job_ptr->job_state != JOB_SUSPENDED)) {
		rc = ESLURM_ALREADY_DONE;
		goto reply;
	}
 
	step_ptr = find_step_record(job_ptr, ckpt_ptr->step_id);
	if (step_ptr == NULL) {
		rc = ESLURM_INVALID_JOB_ID;
		goto reply;
	} else {
		rc = checkpoint_comp((void *)step_ptr, ckpt_ptr->begin_time, 
			ckpt_ptr->error_code, ckpt_ptr->error_msg);
		last_job_update = time(NULL);
	}

    reply:
	rc_msg.return_code = rc;
	resp_msg.msg_type  = RESPONSE_SLURM_RC;
	resp_msg.data      = &rc_msg;
	(void) slurm_send_node_msg(conn_fd, &resp_msg);
	return rc;
}

/*
 * step_partial_comp - Note the completion of a job step on at least
 *	some of its nodes
 * IN req     - step_completion_msg RPC from slurmstepd
 * OUT rem    - count of nodes for which responses are still pending
 * OUT max_rc - highest return code for any step thus far
 * RET 0 on success, otherwise ESLURM error code
 */
extern int step_partial_comp(step_complete_msg_t *req, int *rem, 
		int *max_rc)
{
	struct job_record *job_ptr;
	struct step_record *step_ptr;
	int nodes, rem_nodes;

	/* find the job, step, and validate input */
	job_ptr = find_job_record (req->job_id);
	if (job_ptr == NULL)
		return ESLURM_INVALID_JOB_ID;
	if (job_ptr->job_state == JOB_PENDING)
		return ESLURM_JOB_PENDING;
	step_ptr = find_step_record(job_ptr, req->job_step_id);
	if (step_ptr == NULL)
		return ESLURM_INVALID_JOB_ID;
	if (step_ptr->batch_step) {
		if(rem)
			*rem = 0;
		step_ptr->exit_code = 0;
		if (max_rc)
			*max_rc = step_ptr->exit_code;
		/* we don't want to delete the step record here since
		   right after we delete this step again if we delete
		   it here we won't find it when we try the second
		   time */
		//delete_step_record(job_ptr, req->job_step_id);
		return SLURM_SUCCESS;
	}
	if (req->range_last < req->range_first) {
		error("step_partial_comp: range: %u-%u", req->range_first, 
			req->range_last);
		return EINVAL;
	}

	jobacct_g_aggregate(step_ptr->jobacct, req->jobacct);

	if (step_ptr->exit_code == NO_VAL) {
		/* initialize the node bitmap for exited nodes */
		nodes = bit_set_count(step_ptr->step_node_bitmap);
		if (req->range_last >= nodes) {	/* range is zero origin */
			error("step_partial_comp: last=%u, nodes=%d",
				req->range_last, nodes);
			return EINVAL;
		}
		xassert(step_ptr->exit_node_bitmap == NULL);
		step_ptr->exit_node_bitmap = bit_alloc(nodes);
		if (step_ptr->exit_node_bitmap == NULL)
			fatal("bit_alloc: %m");
		step_ptr->exit_code = req->step_rc;
	} else {
		xassert(step_ptr->exit_node_bitmap);
		nodes = _bitstr_bits(step_ptr->exit_node_bitmap);
		if (req->range_last >= nodes) {	/* range is zero origin */
			error("step_partial_comp: last=%u, nodes=%d",
				req->range_last, nodes);
			return EINVAL;
		}
		step_ptr->exit_code = MAX(step_ptr->exit_code, req->step_rc);
	}

	bit_nset(step_ptr->exit_node_bitmap, req->range_first,
		req->range_last);
	rem_nodes = bit_clear_count(step_ptr->exit_node_bitmap);
	if (rem)
		*rem = rem_nodes;
	if (rem_nodes == 0) {
		/* release all switch windows */
		if (step_ptr->switch_job) {
			debug2("full switch release for step %u.%u, "
<<<<<<< HEAD
			       "nodes %s", req->job_id, 
			       req->job_step_id, 
			       step_ptr->step_layout->node_list);
			switch_g_job_step_complete(
				step_ptr->switch_job,
				step_ptr->step_layout->node_list);
=======
				"nodes %s", req->job_id, 
				req->job_step_id, 
				step_ptr->step_node_list);
			switch_g_job_step_complete(
				step_ptr->switch_job,
				step_ptr->step_node_list);
>>>>>>> 5e89edcf
			switch_free_jobinfo (step_ptr->switch_job);
			step_ptr->switch_job = NULL;
		}
	} else if (switch_g_part_comp() && step_ptr->switch_job) {
		/* release switch windows on completed nodes,
		 * must translate range numbers to nodelist */
		hostlist_t hl;
		char *node_list;
		int new_size = 8096;

		hl = _step_range_to_hostlist(step_ptr,
			req->range_first, req->range_last);
		node_list = (char *) xmalloc(new_size);
		while (hostlist_ranged_string(hl, new_size,
				node_list) == -1) {
			new_size *= 2;
			xrealloc(node_list, new_size );
		}
		debug2("partitial switch release for step %u.%u, "
			"nodes %s", req->job_id, 
			req->job_step_id, node_list);
		switch_g_job_step_part_comp(
			step_ptr->switch_job, node_list);
		hostlist_destroy(hl);
		xfree(node_list);
	}

	if (max_rc)
		*max_rc = step_ptr->exit_code;

	return SLURM_SUCCESS;
}

/* convert a range of nodes allocated to a step to a hostlist with 
 * names of those nodes */
static hostlist_t _step_range_to_hostlist(struct step_record *step_ptr,
		uint32_t range_first, uint32_t range_last)
{
	int i, node_inx = -1;
	hostlist_t hl = hostlist_create("");

	for (i = 0; i < node_record_count; i++) {
		if (bit_test(step_ptr->step_node_bitmap, i) == 0)
			continue;
		node_inx++;
		if ((node_inx >= range_first)
		&&  (node_inx <= range_last)) {
			hostlist_push(hl, 
				node_record_table_ptr[i].name);
		}
	}

	return hl;
}

/* convert a single node name to it's offset within a step's 
 * nodes allocation. returns -1 on error */
static int _step_hostname_to_inx(struct step_record *step_ptr,
		char *node_name)
{
	struct node_record *node_ptr;
	int i, node_inx, node_offset = 0; 

	node_ptr = find_node_record(node_name);
	if (node_ptr == NULL)
		return -1;
	node_inx = node_ptr - node_record_table_ptr;

	for (i = 0; i < node_inx; i++) {
		if (bit_test(step_ptr->step_node_bitmap, i))
			node_offset++;
	}
	return node_offset;
}

extern int step_epilog_complete(struct job_record  *job_ptr, 
		char *node_name)
{
	int rc = 0, node_inx, step_offset;
	ListIterator step_iterator;
	struct step_record *step_ptr;
	struct node_record *node_ptr;

	if (!switch_g_part_comp()) {
		/* don't bother with partitial completions */
		return 0;
	}
	if ((node_ptr = find_node_record(node_name)) == NULL)
		return 0;
	node_inx = node_ptr - node_record_table_ptr;
	
	step_iterator = list_iterator_create(job_ptr->step_list);
	while ((step_ptr = (struct step_record *) list_next (step_iterator))) {
		if ((!step_ptr->switch_job)
		||  (bit_test(step_ptr->step_node_bitmap, node_inx) == 0))
			continue;
		if (step_ptr->exit_node_bitmap) {
			step_offset = _step_hostname_to_inx(
					step_ptr, node_name);
			if ((step_offset < 0)
			||  bit_test(step_ptr->exit_node_bitmap,
					step_offset))
				continue;
			bit_set(step_ptr->exit_node_bitmap,
				step_offset);
		}
		rc++;
		debug2("partitial switch release for step %u.%u, "
			"epilog on %s", job_ptr->job_id, 
			step_ptr->step_id, node_name);
		switch_g_job_step_part_comp(
			step_ptr->switch_job, node_name);
	}
	list_iterator_destroy (step_iterator);

	return rc;
}
<<<<<<< HEAD

static void 
_suspend_job_step(struct job_record *job_ptr, 
		struct step_record *step_ptr, time_t now)
{
	if ((job_ptr->suspend_time)
	&&  (job_ptr->suspend_time > step_ptr->start_time)) {
		step_ptr->pre_sus_time +=
			difftime(now,
			job_ptr->suspend_time);
	} else {
		step_ptr->pre_sus_time +=
			difftime(now,
			step_ptr->start_time);
	}

}

/* Update time stamps for job step suspend */
extern void
suspend_job_step(struct job_record *job_ptr)
{
	time_t now = time(NULL);
	ListIterator step_iterator;
	struct step_record *step_ptr;

	step_iterator = list_iterator_create (job_ptr->step_list);
	while ((step_ptr = (struct step_record *) list_next (step_iterator))) {
		_suspend_job_step(job_ptr, step_ptr, now);
	}
	list_iterator_destroy (step_iterator);
}



/*
 * dump_job_step_state - dump the state of a specific job step to a buffer,
 *	load with load_step_state
 * IN step_ptr - pointer to job step for which information is to be dumpped
 * IN/OUT buffer - location to store data, pointers automatically advanced
 */
extern void dump_job_step_state(struct step_record *step_ptr, Buf buffer)
{
	pack16(step_ptr->step_id, buffer);
	pack16(step_ptr->cyclic_alloc, buffer);
	pack16(step_ptr->port, buffer);
	pack32(step_ptr->exit_code, buffer);
	if (step_ptr->exit_code != NO_VAL) {
		pack_bit_fmt(step_ptr->exit_node_bitmap, buffer);
		pack16((uint16_t) _bitstr_bits(step_ptr->exit_node_bitmap), 
			buffer);
	}

	pack_time(step_ptr->start_time, buffer);
	pack_time(step_ptr->pre_sus_time, buffer);
	packstr(step_ptr->host,  buffer);
	packstr(step_ptr->name, buffer);
	packstr(step_ptr->network, buffer);
	pack16(step_ptr->batch_step, buffer);
	if (!step_ptr->batch_step) {
		pack_slurm_step_layout(step_ptr->step_layout, buffer);
		switch_pack_jobinfo(step_ptr->switch_job, buffer);
	}
	checkpoint_pack_jobinfo(step_ptr->check_job, buffer);
}

/*
 * Create a new job step from data in a buffer (as created by dump_job_step_state)
 * IN/OUT - job_ptr - point to a job for which the step is to be loaded.
 * IN/OUT buffer - location from which to get data, pointers automatically advanced
 */
extern int load_step_state(struct job_record *job_ptr, Buf buffer)
{
	struct step_record *step_ptr = NULL;
	uint16_t step_id, cyclic_alloc, name_len, port, batch_step, bit_cnt;
	uint32_t exit_code;
	time_t start_time, pre_sus_time;
	char *host = NULL;
	char *name = NULL, *network = NULL, *bit_fmt = NULL;
	switch_jobinfo_t switch_tmp = NULL;
	check_jobinfo_t check_tmp = NULL;
	slurm_step_layout_t *step_layout = NULL;
	
	safe_unpack16(&step_id, buffer);
	safe_unpack16(&cyclic_alloc, buffer);
	safe_unpack16(&port, buffer);
	safe_unpack32(&exit_code, buffer);
	if (exit_code != NO_VAL) {
		safe_unpackstr_xmalloc(&bit_fmt, &name_len, buffer);
		safe_unpack16(&bit_cnt, buffer);
	}
	
	safe_unpack_time(&start_time, buffer);
	safe_unpack_time(&pre_sus_time, buffer);
	safe_unpackstr_xmalloc(&host, &name_len, buffer);
	safe_unpackstr_xmalloc(&name, &name_len, buffer);
	safe_unpackstr_xmalloc(&network, &name_len, buffer);
	safe_unpack16(&batch_step, buffer);
	if (!batch_step) {
		if (unpack_slurm_step_layout(&step_layout, buffer))
			goto unpack_error;
		switch_alloc_jobinfo(&switch_tmp);
        	if (switch_unpack_jobinfo(switch_tmp, buffer))
                	goto unpack_error;
	}
	checkpoint_alloc_jobinfo(&check_tmp);
        if (checkpoint_unpack_jobinfo(check_tmp, buffer))
                goto unpack_error;

	/* validity test as possible */
	if (cyclic_alloc > 1) {
		error("Invalid data for job %u.%u: cyclic_alloc=%u",
		      job_ptr->job_id, step_id, cyclic_alloc);
		goto unpack_error;
	}

	step_ptr = find_step_record(job_ptr, step_id);
	if (step_ptr == NULL)
		step_ptr = create_step_record(job_ptr);
	if (step_ptr == NULL)
		goto unpack_error;

	/* set new values */
	step_ptr->step_id      = step_id;
	step_ptr->cyclic_alloc = cyclic_alloc;
	step_ptr->name         = name;
	step_ptr->network      = network;
	step_ptr->port         = port;
	step_ptr->host         = host;
	step_ptr->batch_step   = batch_step;
	host                   = NULL;  /* re-used, nothing left to free */
	step_ptr->start_time   = start_time;
	step_ptr->pre_sus_time = pre_sus_time;

	slurm_step_layout_destroy(step_ptr->step_layout);
	step_ptr->step_layout = step_layout;
	
	step_ptr->switch_job   = switch_tmp;
	step_ptr->check_job    = check_tmp;

	step_ptr->exit_code    = exit_code;
	if (bit_fmt) {
		/* NOTE: This is only recovered if a job step completion
		 * is actively in progress at step save time. Otherwise
		 * the bitmap is NULL. */ 
		step_ptr->exit_node_bitmap = bit_alloc(bit_cnt);
		if (step_ptr->exit_node_bitmap == NULL)
			fatal("bit_alloc: %m");
		if (bit_unfmt(step_ptr->exit_node_bitmap, bit_fmt)) {
			error("error recovering exit_node_bitmap from %s",
				bit_fmt);
		}
		xfree(bit_fmt);
	}

	if (step_ptr->step_layout && step_ptr->step_layout->node_list) {
		switch_g_job_step_allocated(switch_tmp, 
				    step_ptr->step_layout->node_list);
	} else {
		switch_g_job_step_allocated(switch_tmp, NULL);
	}
	info("recovered job step %u.%u", job_ptr->job_id, step_id);
	return SLURM_SUCCESS;

      unpack_error:
	xfree(host);
	xfree(name);
	xfree(network);
	xfree(bit_fmt);
	if (switch_tmp)
		switch_free_jobinfo(switch_tmp);
	slurm_step_layout_destroy(step_layout);
	return SLURM_FAILURE;
}
=======
>>>>>>> 5e89edcf
<|MERGE_RESOLUTION|>--- conflicted
+++ resolved
@@ -5,7 +5,7 @@
  *  Copyright (C) 2002-2006 The Regents of the University of California.
  *  Produced at Lawrence Livermore National Laboratory (cf, DISCLAIMER).
  *  Written by Morris Jette <jette1@llnl.gov>, et. al.
- *  UCRL-CODE-226842.
+ *  UCRL-CODE-217948.
  *  
  *  This file is part of SLURM, a resource management program.
  *  For details, see <http://www.llnl.gov/linux/slurm/>.
@@ -55,6 +55,7 @@
 
 #include "src/common/bitstring.h"
 #include "src/common/checkpoint.h"
+#include "src/common/dist_tasks.h"
 #include "src/common/slurm_protocol_interface.h"
 #include "src/common/switch.h"
 #include "src/common/xstring.h"
@@ -103,14 +104,11 @@
 
 
 /* 
- * delete_step_records - delete step record for specified job_ptr
- * IN job_ptr - pointer to job table entry to have step records removed
- * IN filter  - determine which job steps to delete
- *              0: delete all job steps
- *              1: delete only job steps without a switch allocation
- */
-extern void 
-delete_step_records (struct job_record *job_ptr, int filter) 
+ * delete_all_step_records - delete all step record for specified job_ptr
+ * IN job_ptr - pointer to job table entry to have step record added
+ */
+void 
+delete_all_step_records (struct job_record *job_ptr) 
 {
 	ListIterator step_iterator;
 	struct step_record *step_ptr;
@@ -120,20 +118,16 @@
 
 	last_job_update = time(NULL);
 	while ((step_ptr = (struct step_record *) list_next (step_iterator))) {
-		if ((filter == 1) && (step_ptr->switch_job))
-			continue;
-
 		list_remove (step_iterator);
 		if (step_ptr->switch_job) {
-			switch_g_job_step_complete(
-				step_ptr->switch_job,
-				step_ptr->step_layout->node_list);
+			switch_g_job_step_complete(step_ptr->switch_job,
+				step_ptr->step_node_list);
 			switch_free_jobinfo(step_ptr->switch_job);
 		}
 		checkpoint_free_jobinfo(step_ptr->check_job);
 		xfree(step_ptr->host);
 		xfree(step_ptr->name);
-		slurm_step_layout_destroy(step_ptr->step_layout);
+		xfree(step_ptr->step_node_list);
 		jobacct_g_free(step_ptr->jobacct);
 		FREE_NULL_BITMAP(step_ptr->step_node_bitmap);
 		FREE_NULL_BITMAP(step_ptr->exit_node_bitmap);
@@ -174,13 +168,13 @@
 			if (step_ptr->switch_job) {
 				switch_g_job_step_complete(
 					step_ptr->switch_job, 
-					step_ptr->step_layout->node_list);
+					step_ptr->step_node_list);
 				switch_free_jobinfo (step_ptr->switch_job);
 			}
 			checkpoint_free_jobinfo (step_ptr->check_job);
 			xfree(step_ptr->host);
 			xfree(step_ptr->name);
-			slurm_step_layout_destroy(step_ptr->step_layout);
+			xfree(step_ptr->step_node_list);
 			jobacct_g_free(step_ptr->jobacct);
 			FREE_NULL_BITMAP(step_ptr->step_node_bitmap);
 			FREE_NULL_BITMAP(step_ptr->exit_node_bitmap);
@@ -291,10 +285,6 @@
 		     job_id, step_id);
 		return ESLURM_INVALID_JOB_ID;
 	}
-	
-	/* save user ID of the one who requested the job be cancelled */
-	if(signal == SIGKILL)
-		step_ptr->job_ptr->requid = uid;
 
 	signal_step_tasks(step_ptr, signal);
 	return SLURM_SUCCESS;
@@ -309,8 +299,9 @@
 {
 	int i;
 	kill_tasks_msg_t *kill_tasks_msg;
-	agent_arg_t *agent_args = NULL;
-	
+	agent_arg_t *agent_args;
+	int buf_rec_size = 0;
+
 	xassert(step_ptr);
 	agent_args = xmalloc(sizeof(agent_arg_t));
 	if (signal == SIGKILL)
@@ -318,17 +309,27 @@
 	else
 		agent_args->msg_type = REQUEST_SIGNAL_TASKS;
 	agent_args->retry = 1;
-	agent_args->hostlist = hostlist_create("");
 	kill_tasks_msg = xmalloc(sizeof(kill_tasks_msg_t));
 	kill_tasks_msg->job_id      = step_ptr->job_ptr->job_id;
 	kill_tasks_msg->job_step_id = step_ptr->step_id;
 	kill_tasks_msg->signal      = signal;
-	
+
 	for (i = 0; i < node_record_count; i++) {
 		if (bit_test(step_ptr->step_node_bitmap, i) == 0)
 			continue;
-		hostlist_push(agent_args->hostlist,
-			node_record_table_ptr[i].name);
+		if ((agent_args->node_count + 1) > buf_rec_size) {
+			buf_rec_size += 128;
+			xrealloc((agent_args->slurm_addr),
+				 (sizeof(struct sockaddr_in) *
+				  buf_rec_size));
+			xrealloc((agent_args->node_names),
+				 (MAX_SLURM_NAME * buf_rec_size));
+		}
+		agent_args->slurm_addr[agent_args->node_count] =
+		    node_record_table_ptr[i].slurm_addr;
+		strncpy(&agent_args->
+			node_names[MAX_SLURM_NAME * agent_args->node_count],
+			node_record_table_ptr[i].name, MAX_SLURM_NAME);
 		agent_args->node_count++;
 #ifdef HAVE_FRONT_END		/* Operate only on front-end */
 		break;
@@ -337,7 +338,6 @@
 
 	if (agent_args->node_count == 0) {
 		xfree(kill_tasks_msg);
-		hostlist_destroy(agent_args->hostlist);
 		xfree(agent_args);
 		return;
 	}
@@ -416,17 +416,10 @@
 	bitstr_t *nodes_avail = NULL, *nodes_idle = NULL;
 	bitstr_t *nodes_picked = NULL, *node_tmp = NULL;
 	int error_code, nodes_picked_cnt = 0, cpus_picked_cnt, i;
-<<<<<<< HEAD
-	//char *temp;
-	ListIterator step_iterator;
-	struct step_record *step_p;
-
-=======
 	ListIterator step_iterator;
 	struct step_record *step_p;
 /* 	char *temp; */
 		
->>>>>>> 5e89edcf
 	if (job_ptr->node_bitmap == NULL)
 		return NULL;
 	
@@ -443,7 +436,7 @@
 		error_code = node_name2bitmap(step_spec->node_list, false, 
 					      &selected_nodes);
 		if (error_code) {
-			info("_pick_step_nodes: invalid node list %s", 
+			info ("_pick_step_nodes: invalid node list %s", 
 				step_spec->node_list);
 			bit_free(selected_nodes);
 			goto cleanup;
@@ -465,10 +458,6 @@
 				step_spec->task_dist = SLURM_DIST_BLOCK;
 				FREE_NULL_BITMAP(selected_nodes);
 			}
-<<<<<<< HEAD
-			step_spec->node_count = bit_set_count(nodes_avail);
-=======
->>>>>>> 5e89edcf
 		}
 		if (selected_nodes) {
 			/* use selected nodes to run the job and
@@ -489,7 +478,7 @@
 		 * available list */
 		bitstr_t *relative_nodes = NULL;
 		relative_nodes = 
-			bit_pick_cnt(nodes_avail, step_spec->relative);
+			bit_pick_cnt (nodes_avail, step_spec->relative);
 		if (relative_nodes == NULL) {
 			info ("_pick_step_nodes: "
 			      "Invalid relative value (%u) for job %u",
@@ -503,34 +492,21 @@
 		nodes_idle = bit_alloc (bit_size (nodes_avail) );
 		if (nodes_idle == NULL)
 			fatal("bit_alloc malloc failure");
-		step_iterator = 
-			list_iterator_create(job_ptr->step_list);
+		step_iterator = list_iterator_create (job_ptr->step_list);
 		while ((step_p = (struct step_record *)
-			list_next(step_iterator))) {
-			bit_or(nodes_idle, step_p->step_node_bitmap);
-			/* temp = bitmap2node_name(step_p->step_node_bitmap); */
-/* 			info("step %d has nodes %s", step_p->step_id, temp); */
-/* 			xfree(temp); */
-		} 
+			list_next(step_iterator)))
+			bit_or (nodes_idle, step_p->step_node_bitmap); 
 		list_iterator_destroy (step_iterator);
 		bit_not(nodes_idle);
 		bit_and(nodes_idle, nodes_avail);
 	}
 /* 	temp = bitmap2node_name(nodes_avail); */
-<<<<<<< HEAD
-/* 	info("can pick from %s %d", temp, step_spec->node_count); */
-=======
 /* 	info("can pick from %s", temp); */
->>>>>>> 5e89edcf
 /* 	xfree(temp); */
 /* 	temp = bitmap2node_name(nodes_idle); */
 /* 	info("can pick from %s", temp); */
 /* 	xfree(temp); */
-<<<<<<< HEAD
-	
-=======
-
->>>>>>> 5e89edcf
+
 	/* if user specifies step needs a specific processor count and 
 	 * all nodes have the same processor count, just translate this to
 	 * a node count */
@@ -547,14 +523,10 @@
 		nodes_picked_cnt = bit_set_count(nodes_picked);
 		if (nodes_idle 
 		    && (bit_set_count(nodes_idle) >= step_spec->node_count)
-<<<<<<< HEAD
-		    && (step_spec->node_count > nodes_picked_cnt)) {
-=======
 		    &&  (step_spec->node_count > nodes_picked_cnt)) {
->>>>>>> 5e89edcf
 			node_tmp = bit_pick_cnt(nodes_idle,
-						(step_spec->node_count -
-						 nodes_picked_cnt));
+					(step_spec->node_count -
+					nodes_picked_cnt));
 			if (node_tmp == NULL)
 				goto cleanup;
 			bit_or  (nodes_picked, node_tmp);
@@ -567,8 +539,8 @@
 		}
 		if (step_spec->node_count > nodes_picked_cnt) {
 			node_tmp = bit_pick_cnt(nodes_avail, 
-						(step_spec->node_count - 
-						 nodes_picked_cnt));
+					(step_spec->node_count - 
+					nodes_picked_cnt));
 			if (node_tmp == NULL)
 				goto cleanup;
 			bit_or  (nodes_picked, node_tmp);
@@ -582,17 +554,6 @@
 	
 	if (step_spec->cpu_count) {
 		cpus_picked_cnt = count_cpus(nodes_picked);
-<<<<<<< HEAD
-		/* person is requesting more cpus than we got from the
-		   picked nodes we should return with an error */
-		if(step_spec->cpu_count > cpus_picked_cnt) {
-			debug2("Have %d nodes with %d cpus which is less "
-			       "than what the user is asking for (%d cpus) "
-			       "aborting.",
-			       nodes_picked_cnt, cpus_picked_cnt,
-			       step_spec->cpu_count);
-			goto cleanup;
-=======
 		if (nodes_idle
 		    &&  (step_spec->cpu_count > cpus_picked_cnt)) {
 			int first_bit, last_bit;
@@ -637,64 +598,9 @@
 			}
 			if (step_spec->cpu_count > cpus_picked_cnt)
 				goto cleanup;
->>>>>>> 5e89edcf
-		}
-		/* Not sure why the rest of this 'if' is here 
-		   since this will only
-		   change the number of requested nodes by added nodes
-		   to the picked bitmap which isn't what we want to do
-		   if the user requests a node count.  If the user
-		   doesn't specify one then the entire allocation is
-		   already set so we should return an error in either
-		   case */
-		
-/* 		if (nodes_idle */
-/* 		    &&  (step_spec->cpu_count > cpus_picked_cnt)) { */
-/* 			int first_bit, last_bit; */
-/* 			first_bit = bit_ffs(nodes_idle); */
-/* 			if(first_bit == -1) */
-/* 				goto no_idle_bits; */
-/* 			last_bit  = bit_fls(nodes_idle); */
-/* 			if(last_bit == -1) */
-/* 				goto no_idle_bits; */
-			
-/* 			for (i = first_bit; i <= last_bit; i++) { */
-/* 				if (bit_test (nodes_idle, i) != 1) */
-/* 					continue; */
-/* 				bit_set (nodes_picked, i); */
-/* 				bit_clear (nodes_avail, i); */
-/* 				/\* bit_clear (nodes_idle, i);	unused *\/ */
-/* 				cpus_picked_cnt += */
-/* 					node_record_table_ptr[i].cpus; */
-/* 				if (cpus_picked_cnt >= step_spec->cpu_count) */
-/* 					break; */
-/* 			} */
-/* 			if (step_spec->cpu_count > cpus_picked_cnt) */
-/* 				goto cleanup; */
-/* 		} */
-/* 	no_idle_bits: */
-/* 		if (step_spec->cpu_count > cpus_picked_cnt) { */
-/* 			int first_bit, last_bit; */
-/* 			first_bit = bit_ffs(nodes_avail); */
-/* 			if(first_bit == -1) */
-/* 				goto cleanup; */
-/* 			last_bit  = bit_fls(nodes_avail); */
-/*  			if(last_bit == -1) */
-/* 				goto cleanup; */
-/* 			for (i = first_bit; i <= last_bit; i++) { */
-/* 				if (bit_test (nodes_avail, i) != 1) */
-/* 					continue; */
-/* 				bit_set (nodes_picked, i); */
-/* 				cpus_picked_cnt +=  */
-/* 					node_record_table_ptr[i].cpus; */
-/* 				if (cpus_picked_cnt >= step_spec->cpu_count) */
-/* 					break; */
-/* 			} */
-/* 			if (step_spec->cpu_count > cpus_picked_cnt) */
-/* 				goto cleanup; */
-/* 		} */
-	}
-	
+		}
+	}
+
 	FREE_NULL_BITMAP(nodes_avail);
 	FREE_NULL_BITMAP(nodes_idle);
 	return nodes_picked;
@@ -728,19 +634,12 @@
 	bitstr_t *nodeset;
 	int node_count;
 	time_t now = time(NULL);
-	char *step_node_list = NULL;
 
 	*new_step_record = NULL;
 	job_ptr = find_job_record (step_specs->job_id);
 	if (job_ptr == NULL)
 		return ESLURM_INVALID_JOB_ID ;
 
-<<<<<<< HEAD
-	if (job_ptr->job_state == JOB_SUSPENDED)
-		return ESLURM_DISABLED;
-
-=======
->>>>>>> 5e89edcf
 	if (batch_step) {
 		info("user %u attempting to run batch script within "
 			"an existing job", step_specs->user_id);
@@ -762,24 +661,8 @@
 
 	if ((step_specs->task_dist != SLURM_DIST_CYCLIC) &&
 	    (step_specs->task_dist != SLURM_DIST_BLOCK) &&
-	    (step_specs->task_dist != SLURM_DIST_CYCLIC_CYCLIC) &&
-	    (step_specs->task_dist != SLURM_DIST_BLOCK_CYCLIC) &&
-	    (step_specs->task_dist != SLURM_DIST_CYCLIC_BLOCK) &&
-	    (step_specs->task_dist != SLURM_DIST_BLOCK_BLOCK) &&
-	    (step_specs->task_dist != SLURM_DIST_PLANE) &&
 	    (step_specs->task_dist != SLURM_DIST_ARBITRARY))
 		return ESLURM_BAD_DIST;
-
-	if (step_specs->task_dist == SLURM_DIST_ARBITRARY
-	    && (!strcmp(slurmctld_conf.switch_type, "switch/elan"))) {
-		return ESLURM_TASKDIST_ARBITRARY_UNSUPPORTED;
-	}
-	
-	/* if the overcommit flag is checked we 0 out the cpu_count
-	 * which makes it so we don't check to see the available cpus
-	 */	 
-	if (step_specs->overcommit)
-		step_specs->cpu_count = 0;
 
 	if (job_ptr->kill_on_step_done)
 		/* Don't start more steps, job already being cancelled */
@@ -787,11 +670,11 @@
 	job_ptr->kill_on_step_done = kill_job_when_step_done;
 
 	job_ptr->time_last_active = now;
-	nodeset = _pick_step_nodes(job_ptr, step_specs);
+	nodeset = _pick_step_nodes (job_ptr, step_specs);
 	if (nodeset == NULL)
 		return ESLURM_REQUESTED_NODE_CONFIG_UNAVAILABLE ;
 	node_count = bit_set_count(nodeset);
-
+	
 	if (step_specs->num_tasks == NO_VAL) {
 		if (step_specs->cpu_count != NO_VAL)
 			step_specs->num_tasks = step_specs->cpu_count;
@@ -812,39 +695,16 @@
 		fatal ("create_step_record failed with no memory");
 
 	/* set the step_record values */
-<<<<<<< HEAD
-
-	/* Here is where the node list is set for the step */
-	if(step_specs->node_list 
-	   && step_specs->task_dist == SLURM_DIST_ARBITRARY) {
-		step_node_list = xstrdup(step_specs->node_list);
-		xfree(step_specs->node_list);
-		step_specs->node_list = bitmap2node_name(nodeset);
-	} else {
-		step_node_list = bitmap2node_name(nodeset);
-		xfree(step_specs->node_list);
-		step_specs->node_list = xstrdup(step_node_list);
-	}
-	
-=======
 	/* Here is where the node list is set for the job */
 	step_ptr->step_node_list = bitmap2node_name(nodeset);
 	xfree(step_specs->node_list);
 	step_specs->node_list = xstrdup(step_ptr->step_node_list);
->>>>>>> 5e89edcf
 	step_ptr->step_node_bitmap = nodeset;
-	
-	switch(step_specs->task_dist) {
-	case SLURM_DIST_CYCLIC: 
-	case SLURM_DIST_CYCLIC_CYCLIC: 
-	case SLURM_DIST_CYCLIC_BLOCK: 
-		step_ptr->cyclic_alloc = 1;
-		break;
-	default:
-		step_ptr->cyclic_alloc = 0;
-		break;
-	}
-
+	step_ptr->cyclic_alloc = 
+		(uint16_t) (step_specs->task_dist == SLURM_DIST_CYCLIC);
+	step_ptr->num_tasks = step_specs->num_tasks;
+	step_ptr->num_cpus = step_specs->cpu_count;
+	step_ptr->time_last_active = now;
 	step_ptr->port = step_specs->port;
 	step_ptr->host = xstrdup(step_specs->host);
 	step_ptr->batch_step = batch_step;
@@ -863,127 +723,51 @@
 
 	/* a batch script does not need switch info */
 	if (!batch_step) {
-		step_ptr->step_layout = 
-			step_layout_create(step_ptr,
-					   step_node_list,
-					   step_specs->node_count,
-					   step_specs->num_tasks,
-					   step_specs->task_dist,
-					   step_specs->plane_size);
-		if (!step_ptr->step_layout)
-			return SLURM_ERROR;
+		uint32_t *tasks_per_node;
+		tasks_per_node = distribute_tasks(job_ptr->nodes,
+						  job_ptr->num_cpu_groups,
+						  job_ptr->cpus_per_node,
+						  job_ptr->cpu_count_reps,
+						  step_ptr->step_node_list,
+						  step_ptr->num_tasks);
+
 		if (switch_alloc_jobinfo (&step_ptr->switch_job) < 0)
 			fatal ("step_create: switch_alloc_jobinfo error");
 		
 		if (switch_build_jobinfo(step_ptr->switch_job, 
-					 step_ptr->step_layout->node_list,
-					 step_ptr->step_layout->tasks, 
+					 step_ptr->step_node_list,
+					 tasks_per_node, 
 					 step_ptr->cyclic_alloc,
 					 step_ptr->network) < 0) {
 			error("switch_build_jobinfo: %m");
+			xfree(tasks_per_node);
 			delete_step_record (job_ptr, step_ptr->step_id);
 			return ESLURM_INTERCONNECT_FAILURE;
 		}
+		xfree(tasks_per_node);
 	}
 	if (checkpoint_alloc_jobinfo (&step_ptr->check_job) < 0)
 		fatal ("step_create: checkpoint_alloc_jobinfo error");
-	xfree(step_node_list);
+
 	*new_step_record = step_ptr;
 	jobacct_g_step_start_slurmctld(step_ptr);
 	return SLURM_SUCCESS;
 }
 
-extern slurm_step_layout_t *step_layout_create(struct step_record *step_ptr,
-					       char *step_node_list,
-					       uint16_t node_count,
-					       uint32_t num_tasks,
-					       uint16_t task_dist,
-					       uint32_t plane_size)
-{
-	uint32_t cpus_per_node[node_count];
-	uint32_t cpu_count_reps[node_count];
-	int cpu_inx = -1;
-	int usable_cpus = 0, i;
-	int inx = 0;
-	int pos = -1;
-	struct job_record *job_ptr = step_ptr->job_ptr;
-	uint32_t node_cnt = job_ptr->cpu_count_reps[inx];
-			
-	/* build the cpus-per-node arrays for the subset of nodes
-	   used by this job step */
-	for (i = 0; i < node_record_count; i++) {
-		if (bit_test(step_ptr->step_node_bitmap, i)) {
-			/* find out the position in the job */
-			pos = bit_get_pos_num(job_ptr->node_bitmap, i);
-			if (pos == -1)
-				return NULL;
-			while(pos >= node_cnt) {
-				node_cnt += 
-					job_ptr->cpu_count_reps[++inx];
-			}
-			debug2("%d got inx of %d cpus = %d pos = %d", 
-			       i, inx, job_ptr->cpus_per_node[inx], pos);
-			usable_cpus = job_ptr->cpus_per_node[inx];
-			
-			
-			//if(cpus_per_node[cpu_inx] != usable_cpus) {
-			if ((cpu_inx == -1) ||
-			    (cpus_per_node[cpu_inx] != usable_cpus)) {
-				cpu_inx++;
-				
-				cpus_per_node[cpu_inx] = usable_cpus;
-				cpu_count_reps[cpu_inx] = 1;
-			} else
-				cpu_count_reps[cpu_inx]++;
-			if(pos == node_count)
-				break;
-		}
-	}
-	/* layout the tasks on the nodes */
-	return slurm_step_layout_create(step_node_list,
-					cpus_per_node, cpu_count_reps, 
-					node_count, num_tasks, task_dist,
-					plane_size);
-}
-
 /* Pack the data for a specific job step record
  * IN step - pointer to a job step record
  * IN/OUT buffer - location to store data, pointers automatically advanced
  */
-static void _pack_ctld_job_step_info(struct step_record *step_ptr, Buf buffer)
-{
-	int task_cnt;
-	char *node_list = NULL;
-	time_t begin_time, run_time;
-
-	if (step_ptr->step_layout) {
-		task_cnt = step_ptr->step_layout->task_cnt;
-		node_list = step_ptr->step_layout->node_list;		
-	} else {
-		task_cnt = step_ptr->job_ptr->num_procs;
-		node_list = step_ptr->job_ptr->nodes;	
-	}
-	pack32(step_ptr->job_ptr->job_id, buffer);
-	pack16(step_ptr->step_id, buffer);
-	pack32(step_ptr->job_ptr->user_id, buffer);
-	pack32(task_cnt, buffer);
-
-	pack_time(step_ptr->start_time, buffer);
-	if (step_ptr->job_ptr->job_state == JOB_SUSPENDED) {
-		run_time = step_ptr->pre_sus_time;
-	} else {
-		begin_time = MAX(step_ptr->start_time,
-				step_ptr->job_ptr->suspend_time);
-		run_time = step_ptr->pre_sus_time +
-			difftime(time(NULL), begin_time);
-	}
-	pack_time(run_time, buffer);
-	packstr(step_ptr->job_ptr->partition, buffer);
-	packstr(node_list, buffer);
-	packstr(step_ptr->name, buffer);
-	packstr(step_ptr->network, buffer);
-	pack_bit_fmt(step_ptr->step_node_bitmap, buffer);
-	
+static void _pack_ctld_job_step_info(struct step_record *step, Buf buffer)
+{
+	pack_job_step_info_members(step->job_ptr->job_id,
+				   step->step_id,
+				   step->job_ptr->user_id,
+				   step->num_tasks,
+				   step->start_time,
+				   step->job_ptr->partition,
+				   step->step_node_list, 
+				   step->name, step->network, buffer);
 }
 
 /* 
@@ -1127,7 +911,9 @@
 	checkpoint_resp_msg_t resp_data;
 	slurm_msg_t resp_msg;
 
-	slurm_msg_t_init(&resp_msg);
+	forward_init(&resp_msg.forward, NULL);
+	resp_msg.ret_list = NULL;
+	resp_msg.forward_struct_init = 0;
 	
 	/* find the job */
 	job_ptr = find_job_record (ckpt_ptr->job_id);
@@ -1220,7 +1006,9 @@
 	slurm_msg_t resp_msg;
 	return_code_msg_t rc_msg;
 	
-	slurm_msg_t_init(&resp_msg);
+	forward_init(&resp_msg.forward, NULL);
+	resp_msg.ret_list = NULL;
+	resp_msg.forward_struct_init = 0;
 		
 	/* find the job */
 	job_ptr = find_job_record (ckpt_ptr->job_id);
@@ -1337,21 +1125,12 @@
 		/* release all switch windows */
 		if (step_ptr->switch_job) {
 			debug2("full switch release for step %u.%u, "
-<<<<<<< HEAD
-			       "nodes %s", req->job_id, 
-			       req->job_step_id, 
-			       step_ptr->step_layout->node_list);
-			switch_g_job_step_complete(
-				step_ptr->switch_job,
-				step_ptr->step_layout->node_list);
-=======
 				"nodes %s", req->job_id, 
 				req->job_step_id, 
 				step_ptr->step_node_list);
 			switch_g_job_step_complete(
 				step_ptr->switch_job,
 				step_ptr->step_node_list);
->>>>>>> 5e89edcf
 			switch_free_jobinfo (step_ptr->switch_job);
 			step_ptr->switch_job = NULL;
 		}
@@ -1469,180 +1248,3 @@
 
 	return rc;
 }
-<<<<<<< HEAD
-
-static void 
-_suspend_job_step(struct job_record *job_ptr, 
-		struct step_record *step_ptr, time_t now)
-{
-	if ((job_ptr->suspend_time)
-	&&  (job_ptr->suspend_time > step_ptr->start_time)) {
-		step_ptr->pre_sus_time +=
-			difftime(now,
-			job_ptr->suspend_time);
-	} else {
-		step_ptr->pre_sus_time +=
-			difftime(now,
-			step_ptr->start_time);
-	}
-
-}
-
-/* Update time stamps for job step suspend */
-extern void
-suspend_job_step(struct job_record *job_ptr)
-{
-	time_t now = time(NULL);
-	ListIterator step_iterator;
-	struct step_record *step_ptr;
-
-	step_iterator = list_iterator_create (job_ptr->step_list);
-	while ((step_ptr = (struct step_record *) list_next (step_iterator))) {
-		_suspend_job_step(job_ptr, step_ptr, now);
-	}
-	list_iterator_destroy (step_iterator);
-}
-
-
-
-/*
- * dump_job_step_state - dump the state of a specific job step to a buffer,
- *	load with load_step_state
- * IN step_ptr - pointer to job step for which information is to be dumpped
- * IN/OUT buffer - location to store data, pointers automatically advanced
- */
-extern void dump_job_step_state(struct step_record *step_ptr, Buf buffer)
-{
-	pack16(step_ptr->step_id, buffer);
-	pack16(step_ptr->cyclic_alloc, buffer);
-	pack16(step_ptr->port, buffer);
-	pack32(step_ptr->exit_code, buffer);
-	if (step_ptr->exit_code != NO_VAL) {
-		pack_bit_fmt(step_ptr->exit_node_bitmap, buffer);
-		pack16((uint16_t) _bitstr_bits(step_ptr->exit_node_bitmap), 
-			buffer);
-	}
-
-	pack_time(step_ptr->start_time, buffer);
-	pack_time(step_ptr->pre_sus_time, buffer);
-	packstr(step_ptr->host,  buffer);
-	packstr(step_ptr->name, buffer);
-	packstr(step_ptr->network, buffer);
-	pack16(step_ptr->batch_step, buffer);
-	if (!step_ptr->batch_step) {
-		pack_slurm_step_layout(step_ptr->step_layout, buffer);
-		switch_pack_jobinfo(step_ptr->switch_job, buffer);
-	}
-	checkpoint_pack_jobinfo(step_ptr->check_job, buffer);
-}
-
-/*
- * Create a new job step from data in a buffer (as created by dump_job_step_state)
- * IN/OUT - job_ptr - point to a job for which the step is to be loaded.
- * IN/OUT buffer - location from which to get data, pointers automatically advanced
- */
-extern int load_step_state(struct job_record *job_ptr, Buf buffer)
-{
-	struct step_record *step_ptr = NULL;
-	uint16_t step_id, cyclic_alloc, name_len, port, batch_step, bit_cnt;
-	uint32_t exit_code;
-	time_t start_time, pre_sus_time;
-	char *host = NULL;
-	char *name = NULL, *network = NULL, *bit_fmt = NULL;
-	switch_jobinfo_t switch_tmp = NULL;
-	check_jobinfo_t check_tmp = NULL;
-	slurm_step_layout_t *step_layout = NULL;
-	
-	safe_unpack16(&step_id, buffer);
-	safe_unpack16(&cyclic_alloc, buffer);
-	safe_unpack16(&port, buffer);
-	safe_unpack32(&exit_code, buffer);
-	if (exit_code != NO_VAL) {
-		safe_unpackstr_xmalloc(&bit_fmt, &name_len, buffer);
-		safe_unpack16(&bit_cnt, buffer);
-	}
-	
-	safe_unpack_time(&start_time, buffer);
-	safe_unpack_time(&pre_sus_time, buffer);
-	safe_unpackstr_xmalloc(&host, &name_len, buffer);
-	safe_unpackstr_xmalloc(&name, &name_len, buffer);
-	safe_unpackstr_xmalloc(&network, &name_len, buffer);
-	safe_unpack16(&batch_step, buffer);
-	if (!batch_step) {
-		if (unpack_slurm_step_layout(&step_layout, buffer))
-			goto unpack_error;
-		switch_alloc_jobinfo(&switch_tmp);
-        	if (switch_unpack_jobinfo(switch_tmp, buffer))
-                	goto unpack_error;
-	}
-	checkpoint_alloc_jobinfo(&check_tmp);
-        if (checkpoint_unpack_jobinfo(check_tmp, buffer))
-                goto unpack_error;
-
-	/* validity test as possible */
-	if (cyclic_alloc > 1) {
-		error("Invalid data for job %u.%u: cyclic_alloc=%u",
-		      job_ptr->job_id, step_id, cyclic_alloc);
-		goto unpack_error;
-	}
-
-	step_ptr = find_step_record(job_ptr, step_id);
-	if (step_ptr == NULL)
-		step_ptr = create_step_record(job_ptr);
-	if (step_ptr == NULL)
-		goto unpack_error;
-
-	/* set new values */
-	step_ptr->step_id      = step_id;
-	step_ptr->cyclic_alloc = cyclic_alloc;
-	step_ptr->name         = name;
-	step_ptr->network      = network;
-	step_ptr->port         = port;
-	step_ptr->host         = host;
-	step_ptr->batch_step   = batch_step;
-	host                   = NULL;  /* re-used, nothing left to free */
-	step_ptr->start_time   = start_time;
-	step_ptr->pre_sus_time = pre_sus_time;
-
-	slurm_step_layout_destroy(step_ptr->step_layout);
-	step_ptr->step_layout = step_layout;
-	
-	step_ptr->switch_job   = switch_tmp;
-	step_ptr->check_job    = check_tmp;
-
-	step_ptr->exit_code    = exit_code;
-	if (bit_fmt) {
-		/* NOTE: This is only recovered if a job step completion
-		 * is actively in progress at step save time. Otherwise
-		 * the bitmap is NULL. */ 
-		step_ptr->exit_node_bitmap = bit_alloc(bit_cnt);
-		if (step_ptr->exit_node_bitmap == NULL)
-			fatal("bit_alloc: %m");
-		if (bit_unfmt(step_ptr->exit_node_bitmap, bit_fmt)) {
-			error("error recovering exit_node_bitmap from %s",
-				bit_fmt);
-		}
-		xfree(bit_fmt);
-	}
-
-	if (step_ptr->step_layout && step_ptr->step_layout->node_list) {
-		switch_g_job_step_allocated(switch_tmp, 
-				    step_ptr->step_layout->node_list);
-	} else {
-		switch_g_job_step_allocated(switch_tmp, NULL);
-	}
-	info("recovered job step %u.%u", job_ptr->job_id, step_id);
-	return SLURM_SUCCESS;
-
-      unpack_error:
-	xfree(host);
-	xfree(name);
-	xfree(network);
-	xfree(bit_fmt);
-	if (switch_tmp)
-		switch_free_jobinfo(switch_tmp);
-	slurm_step_layout_destroy(step_layout);
-	return SLURM_FAILURE;
-}
-=======
->>>>>>> 5e89edcf
