--- conflicted
+++ resolved
@@ -1949,15 +1949,9 @@
 
 	if (max_nodes_limit == INFINITE) {
 		slurmdb_association_rec_t *assoc_ptr = job_ptr->assoc_ptr;
-<<<<<<< HEAD
-		bool parent = 0; /*flag to tell us if we are looking at the
-				 * parent or not
-				 */
-=======
 		bool parent = 0; /* flag to tell us if we are looking at the
 				  * parent or not
 				  */
->>>>>>> 935432ad
 		bool grp_set = 0;
 
 		while (assoc_ptr) {
