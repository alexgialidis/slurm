/*****************************************************************************\
 *  scancel.h - definitions for scancel data structures and functions
 *****************************************************************************
 *  Copyright (C) 2002-2007 The Regents of the University of California.
 *  Copyright (C) 2008-2009 Lawrence Livermore National Security.
 *  Copyright (C) 2010-2015 SchedMD LLC.
 *  Produced at Lawrence Livermore National Laboratory (cf, DISCLAIMER).
 *  Written by Morris Jette<jette1@llnl.gov>, et. al.
 *  CODE-OCEC-09-009. All rights reserved.
 *
 *  This file is part of SLURM, a resource management program.
 *  For details, see <http://slurm.schedmd.com/>.
 *  Please also read the included file: DISCLAIMER.
 *
 *  SLURM is free software; you can redistribute it and/or modify it under
 *  the terms of the GNU General Public License as published by the Free
 *  Software Foundation; either version 2 of the License, or (at your option)
 *  any later version.
 *
 *  In addition, as a special exception, the copyright holders give permission
 *  to link the code of portions of this program with the OpenSSL library under
 *  certain conditions as described in each individual source file, and
 *  distribute linked combinations including the two. You must obey the GNU
 *  General Public License in all respects for all of the code used other than
 *  OpenSSL. If you modify file(s) with this exception, you may extend this
 *  exception to your version of the file(s), but you are not obligated to do
 *  so. If you do not wish to do so, delete this exception statement from your
 *  version.  If you delete this exception statement from all source files in
 *  the program, then also delete it here.
 *
 *  SLURM is distributed in the hope that it will be useful, but WITHOUT ANY
 *  WARRANTY; without even the implied warranty of MERCHANTABILITY or FITNESS
 *  FOR A PARTICULAR PURPOSE.  See the GNU General Public License for more
 *  details.
 *
 *  You should have received a copy of the GNU General Public License along
 *  with SLURM; if not, write to the Free Software Foundation, Inc.,
 *  51 Franklin Street, Fifth Floor, Boston, MA 02110-1301  USA.
\*****************************************************************************/

#ifndef _HAVE_SCANCEL_H
#define _HAVE_SCANCEL_H

#if HAVE_CONFIG_H
#  include "config.h"
#endif

#include "src/common/slurmdb_defs.h"

typedef struct scancel_options {
	char *account;		/* --account=n, -a		*/
	bool batch;		/* --batch, -b			*/
	bool ctld;		/* --ctld			*/
	List clusters;          /* --cluster=cluster_name -Mcluster-name */
	bool interactive;	/* --interactive, -i		*/
	char *job_name;		/* --name=n, -nn		*/
	char *partition;	/* --partition=n, -pn		*/
	char *qos;		/* --qos=n, -qn			*/
	char *reservation;	/* --reservation=n, -Rn		*/
	uint16_t signal;	/* --signal=n, -sn		*/
	uint16_t state;		/* --state=n, -tn		*/
	uid_t user_id;		/* derived from user_name	*/
	char *user_name;	/* --user=n, -un		*/
	int verbose;		/* --verbose, -v		*/

	uint16_t job_cnt;	/* count of job_id's specified	*/
	uint32_t *job_id;	/* list of job ID's		*/
	uint32_t *array_id;	/* list of job array task IDs	*/
	uint32_t *step_id;	/* list of job step ID's	*/
	char *wckey;		/* --wckey			*/
	char *nodelist;		/* --nodelist, -w		*/
	char **job_list;        /* list of job ids as char *    */
} opt_t;

opt_t opt;

/* process options:
 * 1. set defaults
 * 2. update options with env vars
 * 3. update options with commandline args
 * 4. perform some verification that options are reasonable
 */
extern int initialize_and_process_args(int argc, char *argv[]);

<<<<<<< HEAD
/*
 * No job filtering options were specified (e.g. by user or state), only the
 * job ids is on the command line.
 */
=======
>>>>>>> 5cb067fc
extern bool has_default_opt(void);
extern bool has_job_steps(void);
#endif	/* _HAVE_SCANCEL_H */<|MERGE_RESOLUTION|>--- conflicted
+++ resolved
@@ -82,13 +82,10 @@
  */
 extern int initialize_and_process_args(int argc, char *argv[]);
 
-<<<<<<< HEAD
 /*
  * No job filtering options were specified (e.g. by user or state), only the
  * job ids is on the command line.
  */
-=======
->>>>>>> 5cb067fc
 extern bool has_default_opt(void);
 extern bool has_job_steps(void);
 #endif	/* _HAVE_SCANCEL_H */