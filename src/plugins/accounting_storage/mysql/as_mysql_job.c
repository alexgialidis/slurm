/*****************************************************************************\
 *  as_mysql_job.c - functions dealing with jobs and job steps.
 *****************************************************************************
 *
 *  Copyright (C) 2004-2007 The Regents of the University of California.
 *  Copyright (C) 2008-2010 Lawrence Livermore National Security.
 *  Produced at Lawrence Livermore National Laboratory (cf, DISCLAIMER).
 *  Written by Danny Auble <da@llnl.gov>
 *
 *  This file is part of SLURM, a resource management program.
 *  For details, see <http://slurm.schedmd.com/>.
 *  Please also read the included file: DISCLAIMER.
 *
 *  SLURM is free software; you can redistribute it and/or modify it under
 *  the terms of the GNU General Public License as published by the Free
 *  Software Foundation; either version 2 of the License, or (at your option)
 *  any later version.
 *
 *  In addition, as a special exception, the copyright holders give permission
 *  to link the code of portions of this program with the OpenSSL library under
 *  certain conditions as described in each individual source file, and
 *  distribute linked combinations including the two. You must obey the GNU
 *  General Public License in all respects for all of the code used other than
 *  OpenSSL. If you modify file(s) with this exception, you may extend this
 *  exception to your version of the file(s), but you are not obligated to do
 *  so. If you do not wish to do so, delete this exception statement from your
 *  version.  If you delete this exception statement from all source files in
 *  the program, then also delete it here.
 *
 *  SLURM is distributed in the hope that it will be useful, but WITHOUT ANY
 *  WARRANTY; without even the implied warranty of MERCHANTABILITY or FITNESS
 *  FOR A PARTICULAR PURPOSE.  See the GNU General Public License for more
 *  details.
 *
 *  You should have received a copy of the GNU General Public License along
 *  with SLURM; if not, write to the Free Software Foundation, Inc.,
 *  51 Franklin Street, Fifth Floor, Boston, MA 02110-1301  USA.
\*****************************************************************************/

#include "as_mysql_job.h"
#include "as_mysql_usage.h"
#include "as_mysql_wckey.h"

#include "src/common/gres.h"
#include "src/common/node_select.h"
#include "src/common/parse_time.h"
#include "src/common/slurm_jobacct_gather.h"
#include "src/common/slurm_time.h"

#define BUFFER_SIZE 4096

/* Used in job functions for getting the database index based off the
 * submit time, job and assoc id.  0 is returned if none is found
 */
static int _get_db_index(mysql_conn_t *mysql_conn,
			 time_t submit, uint32_t jobid, uint32_t associd)
{
	MYSQL_RES *result = NULL;
	MYSQL_ROW row;
	int db_index = 0;
	char *query = xstrdup_printf("select job_db_inx from \"%s_%s\" where "
				     "time_submit=%d and id_job=%u "
				     "and id_assoc=%u",
				     mysql_conn->cluster_name, job_table,
				     (int)submit, jobid, associd);

	if (!(result = mysql_db_query_ret(mysql_conn, query, 0))) {
		xfree(query);
		return 0;
	}
	xfree(query);

	row = mysql_fetch_row(result);
	if (!row) {
		mysql_free_result(result);
		debug4("We can't get a db_index for this combo, "
		       "time_submit=%d and id_job=%u and id_assoc=%u.  "
		       "We must not have heard about the start yet, "
		       "no big deal, we will get one right after this.",
		       (int)submit, jobid, associd);
		return 0;
	}
	db_index = slurm_atoul(row[0]);
	mysql_free_result(result);

	return db_index;
}

static char *_get_user_from_associd(mysql_conn_t *mysql_conn,
				    char *cluster, uint32_t associd)
{
	char *user = NULL;
	char *query = NULL;
	MYSQL_RES *result = NULL;
	MYSQL_ROW row;

	/* Just so we don't have to keep a
	   cache of the associations around we
	   will just query the db for the user
	   name of the association id.  Since
	   this should sort of be a rare case
	   this isn't too bad.
	*/
	query = xstrdup_printf("select user from \"%s_%s\" where id_assoc=%u",
			       cluster, assoc_table, associd);

	debug4("%d(%s:%d) query\n%s",
	       mysql_conn->conn, THIS_FILE, __LINE__, query);
	if (!(result =
	      mysql_db_query_ret(mysql_conn, query, 0))) {
		xfree(query);
		return NULL;
	}
	xfree(query);

	if ((row = mysql_fetch_row(result)) && row[0][0])
		user = xstrdup(row[0]);

	mysql_free_result(result);

	return user;
}

static uint32_t _get_wckeyid(mysql_conn_t *mysql_conn, char **name,
			     uid_t uid, char *cluster, uint32_t associd)
{
	uint32_t wckeyid = 0;

	if (slurm_get_track_wckey()) {
		/* Here we are looking for the wckeyid if it doesn't
		 * exist we will create one.  We don't need to check
		 * if it is good or not.  Right now this is the only
		 * place things are created. We do this only on a job
		 * start, not on a job submit since we don't want to
		 * slow down getting the db_index back to the
		 * controller.
		 */
		slurmdb_wckey_rec_t wckey_rec;
		char *user = NULL;

		/* since we are unable to rely on uids here (someone could
		   not have there uid in the system yet) we must
		   first get the user name from the associd */
		if (!(user = _get_user_from_associd(
			      mysql_conn, cluster, associd))) {
			error("No user for associd %u", associd);
			goto no_wckeyid;
		}
		/* get the default key */
		if (!*name) {
			slurmdb_user_rec_t user_rec;
			memset(&user_rec, 0, sizeof(slurmdb_user_rec_t));
			user_rec.uid = NO_VAL;
			user_rec.name = user;
			if (assoc_mgr_fill_in_user(mysql_conn, &user_rec,
						   1, NULL) != SLURM_SUCCESS) {
				error("No user by name of %s assoc %u",
				      user, associd);
				xfree(user);
				goto no_wckeyid;
			}

			if (user_rec.default_wckey)
				*name = xstrdup_printf("*%s",
						       user_rec.default_wckey);
			else
				*name = xstrdup_printf("*");
		}

		memset(&wckey_rec, 0, sizeof(slurmdb_wckey_rec_t));
		wckey_rec.name = (*name);
		wckey_rec.uid = NO_VAL;
		wckey_rec.user = user;
		wckey_rec.cluster = cluster;
		if (assoc_mgr_fill_in_wckey(mysql_conn, &wckey_rec,
					    ACCOUNTING_ENFORCE_WCKEYS,
					    NULL) != SLURM_SUCCESS) {
			List wckey_list = NULL;
			slurmdb_wckey_rec_t *wckey_ptr = NULL;
			/* we have already checked to make
			   sure this was the slurm user before
			   calling this */

			wckey_list = list_create(slurmdb_destroy_wckey_rec);

			wckey_ptr = xmalloc(sizeof(slurmdb_wckey_rec_t));
			wckey_ptr->name = xstrdup((*name));
			wckey_ptr->user = xstrdup(user);
			wckey_ptr->cluster = xstrdup(cluster);
			list_append(wckey_list, wckey_ptr);
			/* info("adding wckey '%s' '%s' '%s'", */
			/* 	     wckey_ptr->name, wckey_ptr->user, */
			/* 	     wckey_ptr->cluster); */

			if (*name[0] == '*') {
				/* make sure the non * wckey has been added */
				wckey_rec.name = (*name)+1;
				if (assoc_mgr_fill_in_wckey(
					    mysql_conn, &wckey_rec,
					    ACCOUNTING_ENFORCE_WCKEYS,
					    NULL) != SLURM_SUCCESS) {
					wckey_ptr = xmalloc(
						sizeof(slurmdb_wckey_rec_t));
					wckey_ptr->name =
						xstrdup(wckey_rec.name);
					wckey_ptr->user = xstrdup(user);
					wckey_ptr->cluster = xstrdup(cluster);
					list_prepend(wckey_list, wckey_ptr);
					/* info("adding wckey '%s' '%s' " */
					/*      "'%s'", */
					/*      wckey_ptr->name, */
					/*      wckey_ptr->user, */
					/*      wckey_ptr->cluster); */
				}
				wckey_rec.name = (*name);
			}

			if (as_mysql_add_wckeys(mysql_conn,
						slurm_get_slurm_user_id(),
						wckey_list)
			    == SLURM_SUCCESS)
				acct_storage_p_commit(mysql_conn, 1);
			/* If that worked lets get it */
			assoc_mgr_fill_in_wckey(mysql_conn, &wckey_rec,
						ACCOUNTING_ENFORCE_WCKEYS,
						NULL);

			FREE_NULL_LIST(wckey_list);
		}
		xfree(user);
		/* info("got wckeyid of %d", wckey_rec.id); */
		wckeyid = wckey_rec.id;
	}
no_wckeyid:
	return wckeyid;
}

/* extern functions */

extern int as_mysql_job_start(mysql_conn_t *mysql_conn,
			      struct job_record *job_ptr)
{
	int rc=SLURM_SUCCESS;
	char *nodes = NULL, *jname = NULL, *node_inx = NULL;
	int track_steps = 0;
	char *block_id = NULL, *partition = NULL,
		*gres_req = NULL, *gres_alloc = NULL;
	char *query = NULL;
	int reinit = 0;
	time_t begin_time, check_time, start_time, submit_time;
	uint32_t wckeyid = 0;
<<<<<<< HEAD
	uint32_t job_state;
	int node_cnt = 0;
=======
	uint32_t array_task_id =
		(job_ptr->array_job_id) ? job_ptr->array_task_id : NO_VAL;
	int job_state, node_cnt = 0;
>>>>>>> 75ea13a3
	uint32_t job_db_inx = job_ptr->db_index;
	job_array_struct_t *array_recs = job_ptr->array_recs;

	if ((!job_ptr->details || !job_ptr->details->submit_time)
	    && !job_ptr->resize_time) {
		error("as_mysql_job_start: "
		      "Not inputing this job, it has no submit time.");
		return SLURM_ERROR;
	}

	if (check_connection(mysql_conn) != SLURM_SUCCESS)
		return ESLURM_DB_CONNECTION;

	debug2("as_mysql_slurmdb_job_start() called");

	job_state = job_ptr->job_state;

	if (job_ptr->resize_time) {
		begin_time  = job_ptr->resize_time;
		submit_time = job_ptr->resize_time;
		start_time  = job_ptr->resize_time;
	} else {
		begin_time  = job_ptr->details->begin_time;
		submit_time = job_ptr->details->submit_time;
		start_time  = job_ptr->start_time;
	}

	/* If the reason is WAIT_ARRAY_TASK_LIMIT we don't want to
	 * give the pending jobs an eligible time since it will add
	 * time to accounting where as these jobs aren't able to run
	 * until later so mark it as such.
	 */
	if (job_ptr->state_reason == WAIT_ARRAY_TASK_LIMIT)
		begin_time = INFINITE;

	/* Since we need a new db_inx make sure the old db_inx
	 * removed. This is most likely the only time we are going to
	 * be notified of the change also so make the state without
	 * the resize. */
	if (IS_JOB_RESIZING(job_ptr)) {
		/* If we have a db_index lets end the previous record. */
		if (!job_ptr->db_index) {
			error("We don't have a db_index for job %u, "
			      "this should only happen when resizing "
			      "jobs and the database interface was down.",
			      job_ptr->job_id);
			job_ptr->db_index = _get_db_index(mysql_conn,
							  job_ptr->details->
							  submit_time,
							  job_ptr->job_id,
							  job_ptr->assoc_id);
		}

		if (job_ptr->db_index)
			as_mysql_job_complete(mysql_conn, job_ptr);

		job_state &= (~JOB_RESIZING);
		job_ptr->db_index = 0;
	}

	job_state &= JOB_STATE_BASE;

	/* See what we are hearing about here if no start time. If
	 * this job latest time is before the last roll up we will
	 * need to reset it to look at this job. */
	if (start_time)
		check_time = start_time;
	else if (begin_time)
		check_time = begin_time;
	else
		check_time = submit_time;

	slurm_mutex_lock(&rollup_lock);
	if (check_time < global_last_rollup) {
		MYSQL_RES *result = NULL;
		MYSQL_ROW row;

		/* check to see if we are hearing about this time for the
		 * first time.
		 */
		query = xstrdup_printf("select job_db_inx "
				       "from \"%s_%s\" where id_job=%u and "
				       "time_submit=%ld and time_eligible=%ld "
				       "and time_start=%ld;",
				       mysql_conn->cluster_name,
				       job_table, job_ptr->job_id,
				       submit_time, begin_time, start_time);
		if (debug_flags & DEBUG_FLAG_DB_JOB)
			DB_DEBUG(mysql_conn->conn, "query\n%s", query);
		if (!(result =
		      mysql_db_query_ret(mysql_conn, query, 0))) {
			xfree(query);
			slurm_mutex_unlock(&rollup_lock);
			return SLURM_ERROR;
		}
		xfree(query);
		if ((row = mysql_fetch_row(result))) {
			mysql_free_result(result);
			debug4("revieved an update for a "
			       "job (%u) already known about",
			       job_ptr->job_id);
			slurm_mutex_unlock(&rollup_lock);
			goto no_rollup_change;
		}
		mysql_free_result(result);

		if (job_ptr->start_time)
			debug("Need to reroll usage from %s Job %u "
			      "from %s started then and we are just "
			      "now hearing about it.",
			      slurm_ctime2(&check_time),
			      job_ptr->job_id, mysql_conn->cluster_name);
		else if (begin_time)
			debug("Need to reroll usage from %s Job %u "
			      "from %s became eligible then and we are just "
			      "now hearing about it.",
			      slurm_ctime2(&check_time),
			      job_ptr->job_id, mysql_conn->cluster_name);
		else
			debug("Need to reroll usage from %s Job %u "
			      "from %s was submitted then and we are just "
			      "now hearing about it.",
			      slurm_ctime2(&check_time),
			      job_ptr->job_id, mysql_conn->cluster_name);

		global_last_rollup = check_time;
		slurm_mutex_unlock(&rollup_lock);

		/* If the times here are later than the daily_rollup
		   or monthly rollup it isn't a big deal since they
		   are always shrunk down to the beginning of each
		   time period.
		*/
		query = xstrdup_printf("update \"%s_%s\" set "
				       "hourly_rollup=%ld, "
				       "daily_rollup=%ld, monthly_rollup=%ld",
				       mysql_conn->cluster_name,
				       last_ran_table, check_time,
				       check_time, check_time);
		if (debug_flags & DEBUG_FLAG_DB_JOB)
			DB_DEBUG(mysql_conn->conn, "query\n%s", query);
		rc = mysql_db_query(mysql_conn, query);
		xfree(query);
	} else
		slurm_mutex_unlock(&rollup_lock);

no_rollup_change:

	if (job_ptr->name && job_ptr->name[0])
		jname = slurm_add_slash_to_quotes(job_ptr->name);
	else {
		jname = xstrdup("allocation");
		track_steps = 1;
	}

	if (job_ptr->nodes && job_ptr->nodes[0])
		nodes = job_ptr->nodes;
	else
		nodes = "None assigned";

	if (job_ptr->batch_flag)
		track_steps = 1;

	if (slurmdbd_conf) {
		block_id = xstrdup(job_ptr->comment);
		node_cnt = job_ptr->total_nodes;
		node_inx = job_ptr->network;
	} else {
		char temp_bit[BUF_SIZE];

		if (job_ptr->node_bitmap) {
			node_inx = bit_fmt(temp_bit, sizeof(temp_bit),
					   job_ptr->node_bitmap);
		}
#ifdef HAVE_BG
		select_g_select_jobinfo_get(job_ptr->select_jobinfo,
					    SELECT_JOBDATA_BLOCK_ID,
					    &block_id);
		select_g_select_jobinfo_get(job_ptr->select_jobinfo,
					    SELECT_JOBDATA_NODE_CNT,
					    &node_cnt);
#else
		node_cnt = job_ptr->total_nodes;
#endif
	}

	/* Grab the wckey once to make sure it is placed. */
	if (job_ptr->assoc_id && (!job_ptr->db_index || job_ptr->wckey))
		wckeyid = _get_wckeyid(mysql_conn, &job_ptr->wckey,
				       job_ptr->user_id,
				       mysql_conn->cluster_name,
				       job_ptr->assoc_id);

	if (!IS_JOB_PENDING(job_ptr) && job_ptr->part_ptr)
		partition = slurm_add_slash_to_quotes(job_ptr->part_ptr->name);
	else if (job_ptr->partition)
		partition = slurm_add_slash_to_quotes(job_ptr->partition);

	if (job_ptr->gres_req)
		gres_req = slurm_add_slash_to_quotes(job_ptr->gres_req);

	if (job_ptr->gres_alloc)
		gres_alloc = slurm_add_slash_to_quotes(job_ptr->gres_alloc);

	if (!job_ptr->db_index) {
		if (!begin_time)
			begin_time = submit_time;
		query = xstrdup_printf(
			"insert into \"%s_%s\" "
			"(id_job, mod_time, id_array_job, id_array_task, "
			"id_assoc, id_qos, id_user, "
			"id_group, nodelist, id_resv, timelimit, "
			"time_eligible, time_submit, time_start, "
			"job_name, track_steps, state, priority, cpus_req, "
			"nodes_alloc, mem_req",
			mysql_conn->cluster_name, job_table);

		if (wckeyid)
			xstrcat(query, ", id_wckey");
		if (job_ptr->account)
			xstrcat(query, ", account");
		if (partition)
			xstrcat(query, ", `partition`");
		if (block_id)
			xstrcat(query, ", id_block");
		if (job_ptr->wckey)
			xstrcat(query, ", wckey");
		if (node_inx)
			xstrcat(query, ", node_inx");
		if (gres_req)
			xstrcat(query, ", gres_req");
		if (gres_alloc)
			xstrcat(query, ", gres_alloc");
		if (array_recs && array_recs->task_id_str)
			xstrcat(query, ", array_task_str, array_max_tasks, "
				"array_task_pending");
		else
			xstrcat(query, ", array_task_str, array_task_pending");

		if (job_ptr->tres_alloc_str)
			xstrcat(query, ", tres_alloc");
		if (job_ptr->tres_req_str)
			xstrcat(query, ", tres_req");

		xstrfmtcat(query,
			   ") values (%u, UNIX_TIMESTAMP(), "
			   "%u, %u, %u, %u, %u, %u, "
			   "'%s', %u, %u, %ld, %ld, %ld, "
			   "'%s', %u, %u, %u, %u, %u, %u",
			   job_ptr->job_id, job_ptr->array_job_id,
			   array_task_id, job_ptr->assoc_id,
			   job_ptr->qos_id,
			   job_ptr->user_id, job_ptr->group_id, nodes,
			   job_ptr->resv_id, job_ptr->time_limit,
			   begin_time, submit_time, start_time,
			   jname, track_steps, job_state,
			   job_ptr->priority, job_ptr->details->min_cpus,
			   node_cnt,
			   job_ptr->details->pn_min_memory);

		if (wckeyid)
			xstrfmtcat(query, ", %u", wckeyid);
		if (job_ptr->account)
			xstrfmtcat(query, ", '%s'", job_ptr->account);
		if (partition)
			xstrfmtcat(query, ", '%s'", partition);
		if (block_id)
			xstrfmtcat(query, ", '%s'", block_id);
		if (job_ptr->wckey)
			xstrfmtcat(query, ", '%s'", job_ptr->wckey);
		if (node_inx)
			xstrfmtcat(query, ", '%s'", node_inx);
		if (gres_req)
			xstrfmtcat(query, ", '%s'", gres_req);
		if (gres_alloc)
			xstrfmtcat(query, ", '%s'", gres_alloc);
		if (array_recs && array_recs->task_id_str)
			xstrfmtcat(query, ", '%s', %u, %u",
				   array_recs->task_id_str,
				   array_recs->max_run_tasks,
				   array_recs->task_cnt);
		else
			xstrcat(query, ", NULL, 0");

		if (job_ptr->tres_alloc_str)
			xstrfmtcat(query, ", '%s'", job_ptr->tres_alloc_str);
		if (job_ptr->tres_req_str)
			xstrfmtcat(query, ", '%s'", job_ptr->tres_req_str);

		xstrfmtcat(query,
			   ") on duplicate key update "
			   "job_db_inx=LAST_INSERT_ID(job_db_inx), "
			   "id_user=%u, id_group=%u, "
			   "nodelist='%s', id_resv=%u, timelimit=%u, "
			   "time_submit=%ld, time_eligible=%ld, "
			   "time_start=%ld, mod_time=UNIX_TIMESTAMP(), "
			   "job_name='%s', track_steps=%u, id_qos=%u, "
			   "state=greatest(state, %u), priority=%u, "
			   "cpus_req=%u, nodes_alloc=%u, "
			   "mem_req=%u, id_array_job=%u, id_array_task=%u",
			   job_ptr->user_id, job_ptr->group_id, nodes,
			   job_ptr->resv_id, job_ptr->time_limit,
			   submit_time, begin_time, start_time,
			   jname, track_steps, job_ptr->qos_id, job_state,
			   job_ptr->priority, job_ptr->details->min_cpus,
			   node_cnt,
			   job_ptr->details->pn_min_memory,
			   job_ptr->array_job_id,
			   array_task_id);

		if (wckeyid)
			xstrfmtcat(query, ", id_wckey=%u", wckeyid);
		if (job_ptr->account)
			xstrfmtcat(query, ", account='%s'", job_ptr->account);
		if (partition)
			xstrfmtcat(query, ", `partition`='%s'", partition);
		if (block_id)
			xstrfmtcat(query, ", id_block='%s'", block_id);
		if (job_ptr->wckey)
			xstrfmtcat(query, ", wckey='%s'", job_ptr->wckey);
		if (node_inx)
			xstrfmtcat(query, ", node_inx='%s'", node_inx);
		if (gres_req)
			xstrfmtcat(query, ", gres_req='%s'", gres_req);
		if (gres_alloc)
			xstrfmtcat(query, ", gres_alloc='%s'", gres_alloc);
		if (array_recs && array_recs->task_id_str)
			xstrfmtcat(query, ", array_task_str='%s', "
				   "array_max_tasks=%u, array_task_pending=%u",
				   array_recs->task_id_str,
				   array_recs->max_run_tasks,
				   array_recs->task_cnt);
		else
			xstrfmtcat(query, ", array_task_str=NULL, "
				   "array_task_pending=0");

		if (job_ptr->tres_alloc_str)
			xstrfmtcat(query, ", tres_alloc='%s'",
				   job_ptr->tres_alloc_str);
		if (job_ptr->tres_req_str)
			xstrfmtcat(query, ", tres_req='%s'",
				   job_ptr->tres_req_str);

		if (debug_flags & DEBUG_FLAG_DB_JOB)
			DB_DEBUG(mysql_conn->conn, "query\n%s", query);
	try_again:
		if (!(job_ptr->db_index = mysql_db_insert_ret_id(
			      mysql_conn, query))) {
			if (!reinit) {
				error("It looks like the storage has gone "
				      "away trying to reconnect");
				/* reconnect */
				check_connection(mysql_conn);
				reinit = 1;
				goto try_again;
			} else
				rc = SLURM_ERROR;
		}
	} else {
		query = xstrdup_printf("update \"%s_%s\" set nodelist='%s', ",
				       mysql_conn->cluster_name,
				       job_table, nodes);

		if (wckeyid)
			xstrfmtcat(query, "id_wckey=%u, ", wckeyid);
		if (job_ptr->account)
			xstrfmtcat(query, "account='%s', ", job_ptr->account);
		if (partition)
			xstrfmtcat(query, "`partition`='%s', ", partition);
		if (block_id)
			xstrfmtcat(query, "id_block='%s', ", block_id);
		if (job_ptr->wckey)
			xstrfmtcat(query, "wckey='%s', ", job_ptr->wckey);
		if (node_inx)
			xstrfmtcat(query, "node_inx='%s', ", node_inx);
		if (gres_req)
			xstrfmtcat(query, "gres_req='%s', ", gres_req);
		if (gres_alloc)
			xstrfmtcat(query, "gres_alloc='%s', ", gres_alloc);
		if (array_recs && array_recs->task_id_str)
			xstrfmtcat(query, "array_task_str='%s', "
				   "array_max_tasks=%u, "
				   "array_task_pending=%u, ",
				   array_recs->task_id_str,
				   array_recs->max_run_tasks,
				   array_recs->task_cnt);
		else
			xstrfmtcat(query, "array_task_str=NULL, "
				   "array_task_pending=0, ");

		if (job_ptr->tres_alloc_str)
			xstrfmtcat(query, "tres_alloc='%s', ",
				   job_ptr->tres_alloc_str);
		if (job_ptr->tres_req_str)
			xstrfmtcat(query, "tres_req='%s', ",
				   job_ptr->tres_req_str);

		xstrfmtcat(query, "time_start=%ld, job_name='%s', state=%u, "
			   "nodes_alloc=%u, id_qos=%u, "
			   "id_assoc=%u, id_resv=%u, "
			   "timelimit=%u, mem_req=%u, "
			   "id_array_job=%u, id_array_task=%u, "
			   "time_eligible=%ld, mod_time=UNIX_TIMESTAMP() "
			   "where job_db_inx=%d",
			   start_time, jname, job_state,
			   node_cnt, job_ptr->qos_id,
			   job_ptr->assoc_id,
			   job_ptr->resv_id, job_ptr->time_limit,
			   job_ptr->details->pn_min_memory,
			   job_ptr->array_job_id,
			   array_task_id,
			   begin_time, job_ptr->db_index);

		if (debug_flags & DEBUG_FLAG_DB_JOB)
			DB_DEBUG(mysql_conn->conn, "query\n%s", query);
		rc = mysql_db_query(mysql_conn, query);
	}

	xfree(block_id);
	xfree(partition);
	xfree(gres_req);
	xfree(gres_alloc);
	xfree(jname);
	xfree(query);

	/* now we will reset all the steps */
	if (IS_JOB_RESIZING(job_ptr)) {
		/* FIXME : Verify this is still needed */
		if (IS_JOB_SUSPENDED(job_ptr))
			as_mysql_suspend(mysql_conn, job_db_inx, job_ptr);
	}

	return rc;
}

extern List as_mysql_modify_job(mysql_conn_t *mysql_conn, uint32_t uid,
				slurmdb_job_modify_cond_t *job_cond,
				slurmdb_job_rec_t *job)
{
	List ret_list = NULL;
	int rc = SLURM_SUCCESS;
	char *object = NULL;
	char *vals = NULL, *query = NULL, *cond_char = NULL;
	time_t now = time(NULL);
	char *user_name = NULL;
	MYSQL_RES *result = NULL;
	MYSQL_ROW row;

	if (!job_cond || !job) {
		error("we need something to change");
		return NULL;
	} else if (job_cond->job_id == NO_VAL) {
		errno = SLURM_NO_CHANGE_IN_DATA;
		error("Job ID was not specified for job modification\n");
		return NULL;
	} else if (!job_cond->cluster) {
		errno = SLURM_NO_CHANGE_IN_DATA;
		error("Cluster was not specified for job modification\n");
		return NULL;
	} else if (check_connection(mysql_conn) != SLURM_SUCCESS)
		return NULL;

	if (job->derived_ec != NO_VAL)
		xstrfmtcat(vals, ", derived_ec=%u", job->derived_ec);

	if (job->derived_es) {
		char *derived_es = slurm_add_slash_to_quotes(job->derived_es);
		xstrfmtcat(vals, ", derived_es='%s'", derived_es);
		xfree(derived_es);
	}
	if (!vals) {
		errno = SLURM_NO_CHANGE_IN_DATA;
		error("No change specified for job modification");
		return NULL;
	}

	/* Here we want to get the last job submitted here */
	query = xstrdup_printf("select job_db_inx, id_job, time_submit, "
			       "id_user "
			       "from \"%s_%s\" where deleted=0 "
			       "&& id_job=%u "
			       "order by time_submit desc limit 1;",
			       job_cond->cluster, job_table,
			       job_cond->job_id);

	if (debug_flags & DEBUG_FLAG_DB_JOB)
		DB_DEBUG(mysql_conn->conn, "query\n%s", query);
	if (!(result = mysql_db_query_ret(mysql_conn, query, 0))) {
		xfree(vals);
		xfree(query);
		return NULL;
	}

	if ((row = mysql_fetch_row(result))) {
		char tmp_char[25];
		time_t time_submit = atol(row[2]);

		if ((uid != atoi(row[3])) &&
		    !is_user_min_admin_level(mysql_conn, uid,
					     SLURMDB_ADMIN_OPERATOR)) {
			errno = ESLURM_ACCESS_DENIED;
			xfree(vals);
			xfree(query);
			mysql_free_result(result);
			return NULL;
		}

		slurm_make_time_str(&time_submit, tmp_char, sizeof(tmp_char));

		xstrfmtcat(cond_char, "job_db_inx=%s", row[0]);
		object = xstrdup_printf("%s submitted at %s", row[1], tmp_char);

		ret_list = list_create(slurm_destroy_char);
		list_append(ret_list, object);
		mysql_free_result(result);
	} else {
		errno = ESLURM_INVALID_JOB_ID;
		if (debug_flags & DEBUG_FLAG_DB_JOB)
			DB_DEBUG(mysql_conn->conn,
				 "as_mysql_modify_job: Job not found\n%s",
				 query);
		xfree(vals);
		xfree(query);
		mysql_free_result(result);
		return NULL;
	}
	xfree(query);

	user_name = uid_to_string((uid_t) uid);
	rc = modify_common(mysql_conn, DBD_MODIFY_JOB, now, user_name,
			   job_table, cond_char, vals, job_cond->cluster);
	xfree(user_name);
	xfree(cond_char);
	xfree(vals);
	if (rc == SLURM_ERROR) {
		error("Couldn't modify job");
		FREE_NULL_LIST(ret_list);
		ret_list = NULL;
	}

	return ret_list;
}

extern int as_mysql_job_complete(mysql_conn_t *mysql_conn,
				 struct job_record *job_ptr)
{
	char *query = NULL;
	int rc = SLURM_SUCCESS, job_state;
	time_t submit_time, end_time;
	uint32_t exit_code = 0;

	if (!job_ptr->db_index
	    && ((!job_ptr->details || !job_ptr->details->submit_time)
		&& !job_ptr->resize_time)) {
		error("as_mysql_job_complete: "
		      "Not inputing this job, it has no submit time.");
		return SLURM_ERROR;
	}

	if (check_connection(mysql_conn) != SLURM_SUCCESS)
		return ESLURM_DB_CONNECTION;

	debug2("as_mysql_slurmdb_job_complete() called");

	if (job_ptr->resize_time)
		submit_time = job_ptr->resize_time;
	else
		submit_time = job_ptr->details->submit_time;

	if (IS_JOB_RESIZING(job_ptr)) {
		end_time = job_ptr->resize_time;
		job_state = JOB_RESIZING;
	} else {
		/* If we get an error with this just fall through to avoid an
		 * infinite loop */
		if (job_ptr->end_time == 0) {
			debug("as_mysql_jobacct: job %u never started",
			      job_ptr->job_id);
			return SLURM_SUCCESS;
		}
		end_time = job_ptr->end_time;

		if (IS_JOB_REQUEUED(job_ptr))
			job_state = JOB_REQUEUE;
		else
			job_state = job_ptr->job_state & JOB_STATE_BASE;
	}

	slurm_mutex_lock(&rollup_lock);
	if (end_time < global_last_rollup) {
		global_last_rollup = job_ptr->end_time;
		slurm_mutex_unlock(&rollup_lock);

		query = xstrdup_printf("update \"%s_%s\" set "
				       "hourly_rollup=%ld, "
				       "daily_rollup=%ld, monthly_rollup=%ld",
				       mysql_conn->cluster_name,
				       last_ran_table, end_time,
				       end_time, end_time);
		if (debug_flags & DEBUG_FLAG_DB_JOB)
			DB_DEBUG(mysql_conn->conn, "query\n%s", query);
		(void) mysql_db_query(mysql_conn, query);
		xfree(query);
	} else
		slurm_mutex_unlock(&rollup_lock);

	if (!job_ptr->db_index) {
		if (!(job_ptr->db_index =
		      _get_db_index(mysql_conn,
				    submit_time,
				    job_ptr->job_id,
				    job_ptr->assoc_id))) {
			/* Comment is overloaded in job_start to be
			   the block_id, so we will need to store this
			   for later.
			*/
			char *comment = job_ptr->comment;
			job_ptr->comment = NULL;
			/* If we get an error with this just fall
			 * through to avoid an infinite loop
			 */
			if (as_mysql_job_start(
				    mysql_conn, job_ptr) == SLURM_ERROR) {
				job_ptr->comment = comment;
				error("couldn't add job %u at job completion",
				      job_ptr->job_id);
				return SLURM_SUCCESS;
			}
			job_ptr->comment = comment;
		}
	}

	/*
	 * make sure we handle any quotes that may be in the comment
	 */

	query = xstrdup_printf("update \"%s_%s\" set "
			       "mod_time=UNIX_TIMESTAMP(), "
			       "time_end=%ld, state=%d",
			       mysql_conn->cluster_name, job_table,
			       end_time, job_state);

	if (job_ptr->derived_ec != NO_VAL)
		xstrfmtcat(query, ", derived_ec=%u", job_ptr->derived_ec);

	if (job_ptr->comment) {
		char *comment = slurm_add_slash_to_quotes(job_ptr->comment);
		xstrfmtcat(query, ", derived_es='%s'", comment);
		xfree(comment);
	}

	exit_code = job_ptr->exit_code;
	if (exit_code == 1) {
		/* This wasn't signalled, it was set by Slurm so don't
		 * treat it like a signal.
		 */
		exit_code = 256;
	}

	xstrfmtcat(query,
		   ", exit_code=%d, kill_requid=%d where job_db_inx=%d;",
		   exit_code, job_ptr->requid,
		   job_ptr->db_index);

	if (debug_flags & DEBUG_FLAG_DB_JOB)
		DB_DEBUG(mysql_conn->conn, "query\n%s", query);
	rc = mysql_db_query(mysql_conn, query);
	xfree(query);

	return rc;
}

extern int as_mysql_step_start(mysql_conn_t *mysql_conn,
			       struct step_record *step_ptr)
{
	int tasks = 0, nodes = 0, task_dist = 0;
	int rc=SLURM_SUCCESS;
	char node_list[BUFFER_SIZE];
	char *node_inx = NULL, *step_name = NULL;
	time_t start_time, submit_time;
	char *query = NULL;

	if (!step_ptr->job_ptr->db_index
	    && ((!step_ptr->job_ptr->details
		 || !step_ptr->job_ptr->details->submit_time)
		&& !step_ptr->job_ptr->resize_time)) {
		error("as_mysql_step_start: "
		      "Not inputing this job, it has no submit time.");
		return SLURM_ERROR;
	}

	if (step_ptr->job_ptr->resize_time) {
		submit_time = start_time = step_ptr->job_ptr->resize_time;
		if (step_ptr->start_time > submit_time)
			start_time = step_ptr->start_time;
	} else {
		start_time = step_ptr->start_time;
		submit_time = step_ptr->job_ptr->details->submit_time;
	}

	if (check_connection(mysql_conn) != SLURM_SUCCESS)
		return ESLURM_DB_CONNECTION;
	if (slurmdbd_conf) {
		if (step_ptr->job_ptr->details)
			tasks = step_ptr->job_ptr->details->num_tasks;
		else
			tasks = step_ptr->cpu_count;
		snprintf(node_list, BUFFER_SIZE, "%s",
			 step_ptr->job_ptr->nodes);
		nodes = step_ptr->step_layout->node_cnt;
		task_dist = step_ptr->step_layout->task_dist;
		node_inx = step_ptr->network;
	} else if (step_ptr->step_id == SLURM_BATCH_SCRIPT) {
		char temp_bit[BUF_SIZE];

		if (step_ptr->step_node_bitmap) {
			node_inx = bit_fmt(temp_bit, sizeof(temp_bit),
					   step_ptr->step_node_bitmap);
		}
		/* We overload gres with the node name of where the
		   script was running.
		*/
		snprintf(node_list, BUFFER_SIZE, "%s", step_ptr->gres);
		nodes = tasks = 1;
	} else {
		char *ionodes = NULL, *temp_nodes = NULL;
		char temp_bit[BUF_SIZE];

		if (step_ptr->step_node_bitmap) {
			node_inx = bit_fmt(temp_bit, sizeof(temp_bit),
					   step_ptr->step_node_bitmap);
		}
#ifdef HAVE_BG_L_P
		/* Only L and P use this code */
		if (step_ptr->job_ptr->details)
			tasks = step_ptr->job_ptr->details->min_cpus;
		else
			tasks = step_ptr->job_ptr->cpu_cnt;
		select_g_select_jobinfo_get(step_ptr->job_ptr->select_jobinfo,
					    SELECT_JOBDATA_NODE_CNT,
					    &nodes);
		temp_nodes = step_ptr->job_ptr->nodes;
#else
		if (!step_ptr->step_layout
		    || !step_ptr->step_layout->task_cnt) {
			if (step_ptr->cpu_count)
				tasks = step_ptr->cpu_count;
			else {
				if (!(tasks = slurmdb_find_tres_count_in_string(
					      step_ptr->tres_alloc_str,
					      TRES_CPU))) {
					if (!(tasks =
					      slurmdb_find_tres_count_in_string(
						      step_ptr->job_ptr->
						      tres_alloc_str,
						      TRES_CPU)))
						tasks = step_ptr->job_ptr->
							total_nodes;
				}
			}

			nodes = step_ptr->job_ptr->total_nodes;
			temp_nodes = step_ptr->job_ptr->nodes;
		} else {
			tasks = step_ptr->step_layout->task_cnt;
#ifdef HAVE_BGQ
			select_g_select_jobinfo_get(step_ptr->select_jobinfo,
						    SELECT_JOBDATA_NODE_CNT,
						    &nodes);
#else
			nodes = step_ptr->step_layout->node_cnt;
#endif
			task_dist = step_ptr->step_layout->task_dist;
			temp_nodes = step_ptr->step_layout->node_list;
		}
#endif
		select_g_select_jobinfo_get(step_ptr->select_jobinfo,
					    SELECT_JOBDATA_IONODES,
					    &ionodes);
		if (ionodes) {
			snprintf(node_list, BUFFER_SIZE, "%s[%s]",
				 temp_nodes, ionodes);
			xfree(ionodes);
		} else
			snprintf(node_list, BUFFER_SIZE, "%s", temp_nodes);
	}

	if (!step_ptr->job_ptr->db_index) {
		if (!(step_ptr->job_ptr->db_index =
		      _get_db_index(mysql_conn,
				    submit_time,
				    step_ptr->job_ptr->job_id,
				    step_ptr->job_ptr->assoc_id))) {
			/* If we get an error with this just fall
			 * through to avoid an infinite loop
			 */
			if (as_mysql_job_start(mysql_conn, step_ptr->job_ptr)
			    == SLURM_ERROR) {
				error("couldn't add job %u at step start",
				      step_ptr->job_ptr->job_id);
				return SLURM_SUCCESS;
			}
		}
	}

	step_name = slurm_add_slash_to_quotes(step_ptr->name);

	/* we want to print a -1 for the requid so leave it a
	   %d */
	/* The stepid could be -2 so use %d not %u */
	query = xstrdup_printf(
		"insert into \"%s_%s\" (job_db_inx, id_step, time_start, "
		"step_name, state, tres_alloc, "
		"nodes_alloc, task_cnt, nodelist, node_inx, "
		"task_dist, req_cpufreq, req_cpufreq_min, req_cpufreq_gov) "
		"values (%d, %d, %d, '%s', %d, '%s', %d, %d, "
		"'%s', '%s', %d, %u, %u, %u) "
		"on duplicate key update "
		"nodes_alloc=%d, task_cnt=%d, time_end=0, state=%d, "
		"nodelist='%s', node_inx='%s', task_dist=%d, "
		"req_cpufreq=%u, req_cpufreq_min=%u, req_cpufreq_gov=%u,"
		"tres_alloc='%s';",
		mysql_conn->cluster_name, step_table,
		step_ptr->job_ptr->db_index,
		step_ptr->step_id,
		(int)start_time, step_name,
		JOB_RUNNING, step_ptr->tres_alloc_str,
		nodes, tasks, node_list, node_inx, task_dist,
		step_ptr->cpu_freq_max, step_ptr->cpu_freq_min,
		step_ptr->cpu_freq_gov, nodes, tasks, JOB_RUNNING,
		node_list, node_inx, task_dist, step_ptr->cpu_freq_max,
		step_ptr->cpu_freq_min, step_ptr->cpu_freq_gov,
		step_ptr->tres_alloc_str);
	if (debug_flags & DEBUG_FLAG_DB_STEP)
		DB_DEBUG(mysql_conn->conn, "query\n%s", query);
	rc = mysql_db_query(mysql_conn, query);
	xfree(query);
	xfree(step_name);

	return rc;
}

extern int as_mysql_step_complete(mysql_conn_t *mysql_conn,
				  struct step_record *step_ptr)
{
	time_t now;
	uint16_t comp_status;
	int tasks = 0;
	struct jobacctinfo *jobacct = (struct jobacctinfo *)step_ptr->jobacct;
	char *query = NULL;
	int rc = SLURM_SUCCESS;
	uint32_t exit_code = 0;
	time_t submit_time;

	if (!step_ptr->job_ptr->db_index
	    && ((!step_ptr->job_ptr->details
		 || !step_ptr->job_ptr->details->submit_time)
		&& !step_ptr->job_ptr->resize_time)) {
		error("as_mysql_step_complete: "
		      "Not inputing this job, it has no submit time.");
		return SLURM_ERROR;
	}

	if (step_ptr->job_ptr->resize_time)
		submit_time = step_ptr->job_ptr->resize_time;
	else
		submit_time = step_ptr->job_ptr->details->submit_time;

	if (check_connection(mysql_conn) != SLURM_SUCCESS)
		return ESLURM_DB_CONNECTION;

	if (slurmdbd_conf) {
		now = step_ptr->job_ptr->end_time;
		if (step_ptr->job_ptr->details)
			tasks = step_ptr->job_ptr->details->num_tasks;
		else
			tasks = step_ptr->cpu_count;
	} else if (step_ptr->step_id == SLURM_BATCH_SCRIPT) {
		now = time(NULL);
		tasks = 1;
	} else {
		now = time(NULL);
#ifdef HAVE_BG_L_P
		/* Only L and P use this code */
		tasks = step_ptr->job_ptr->details->min_cpus;
#else
		if (!step_ptr->step_layout
		    || !step_ptr->step_layout->task_cnt) {
			if (step_ptr->cpu_count)
				tasks = step_ptr->cpu_count;
			else {
				if (!(tasks = slurmdb_find_tres_count_in_string(
					      step_ptr->tres_alloc_str,
					      TRES_CPU))) {
					if (!(tasks =
					      slurmdb_find_tres_count_in_string(
						      step_ptr->job_ptr->
						      tres_alloc_str,
						      TRES_CPU)))
						tasks = step_ptr->job_ptr->
							total_nodes;
				}
			}
		} else
			tasks = step_ptr->step_layout->task_cnt;
#endif
	}

	exit_code = step_ptr->exit_code;
	comp_status = step_ptr->state;
	if (comp_status < JOB_COMPLETE) {
		if (WIFSIGNALED(exit_code)) {
			comp_status = JOB_CANCELLED;
		} else if (exit_code)
			comp_status = JOB_FAILED;
		else {
			step_ptr->requid = -1;
			comp_status = JOB_COMPLETE;
		}
	}

	if (!step_ptr->job_ptr->db_index) {
		if (!(step_ptr->job_ptr->db_index =
		      _get_db_index(mysql_conn,
				    submit_time,
				    step_ptr->job_ptr->job_id,
				    step_ptr->job_ptr->assoc_id))) {
			/* If we get an error with this just fall
			 * through to avoid an infinite loop
			 */
			if (as_mysql_job_start(mysql_conn, step_ptr->job_ptr)
			    == SLURM_ERROR) {
				error("couldn't add job %u "
				      "at step completion",
				      step_ptr->job_ptr->job_id);
				return SLURM_SUCCESS;
			}
		}
	}

	/* The stepid could be -2 so use %d not %u */
	query = xstrdup_printf(
		"update \"%s_%s\" set time_end=%d, state=%u, "
		"kill_requid=%d, exit_code=%d",
		mysql_conn->cluster_name, step_table, (int)now,
		comp_status,
		step_ptr->requid,
		exit_code);


	if (jobacct) {
		double ave_vsize = NO_VAL, ave_rss = NO_VAL, ave_pages = NO_VAL;
		double ave_disk_read =  (double)NO_VAL;
		double ave_disk_write = (double)NO_VAL;
		double ave_cpu = (double)NO_VAL;
		/* figure out the ave of the totals sent */
		if (tasks > 0) {
			ave_vsize = (double)jobacct->tot_vsize;
			ave_vsize /= (double)tasks;
			ave_rss = (double)jobacct->tot_rss;
			ave_rss /= (double)tasks;
			ave_pages = (double)jobacct->tot_pages;
			ave_pages /= (double)tasks;
			ave_cpu = (double)jobacct->tot_cpu;
			ave_cpu /= (double)tasks;
			ave_disk_read = (double)jobacct->tot_disk_read;
			ave_disk_read /= (double)tasks;
			ave_disk_write = (double)jobacct->tot_disk_write;
			ave_disk_write /= (double)tasks;
		}

		xstrfmtcat(query,
			   ", user_sec=%u, user_usec=%u, "
			   "sys_sec=%u, sys_usec=%u, "
			   "max_disk_read=%f, max_disk_read_task=%u, "
			   "max_disk_read_node=%u, ave_disk_read=%f, "
			   "max_disk_write=%f, max_disk_write_task=%u, "
			   "max_disk_write_node=%u, ave_disk_write=%f, "
			   "max_vsize=%"PRIu64", max_vsize_task=%u, "
			   "max_vsize_node=%u, ave_vsize=%f, "
			   "max_rss=%"PRIu64", max_rss_task=%u, "
			   "max_rss_node=%u, ave_rss=%f, "
			   "max_pages=%"PRIu64", max_pages_task=%u, "
			   "max_pages_node=%u, ave_pages=%f, "
			   "min_cpu=%u, min_cpu_task=%u, "
			   "min_cpu_node=%u, ave_cpu=%f, "
			   "act_cpufreq=%u, consumed_energy=%"PRIu64"",
			   /* user seconds */
			   jobacct->user_cpu_sec,
			   /* user microseconds */
			   jobacct->user_cpu_usec,
			   /* system seconds */
			   jobacct->sys_cpu_sec,
			   /* system microsecs */
			   jobacct->sys_cpu_usec,
			   /* max disk_read */
			   jobacct->max_disk_read,
			   /* max disk_read task */
			   jobacct->max_disk_read_id.taskid,
			   /* max disk_read node */
			   jobacct->max_disk_read_id.nodeid,
			   /* ave disk_read */
			   ave_disk_read,
			   /* max disk_write */
			   jobacct->max_disk_write,
			   /* max disk_write task */
			   jobacct->max_disk_write_id.taskid,
			   /* max disk_write node */
			   jobacct->max_disk_write_id.nodeid,
			   /* ave disk_write */
			   ave_disk_write,
			   jobacct->max_vsize,	/* max vsize */
			   jobacct->max_vsize_id.taskid, /* max vsize task */
			   jobacct->max_vsize_id.nodeid, /* max vsize node */
			   ave_vsize,	/* ave vsize */
			   jobacct->max_rss,	/* max vsize */
			   jobacct->max_rss_id.taskid,	/* max rss task */
			   jobacct->max_rss_id.nodeid,	/* max rss node */
			   ave_rss,	/* ave rss */
			   jobacct->max_pages,	/* max pages */
			   jobacct->max_pages_id.taskid, /* max pages task */
			   jobacct->max_pages_id.nodeid, /* max pages node */
			   ave_pages,	/* ave pages */
			   jobacct->min_cpu,	/* min cpu */
			   jobacct->min_cpu_id.taskid,	/* min cpu task */
			   jobacct->min_cpu_id.nodeid,	/* min cpu node */
			   ave_cpu,	/* ave cpu */
			   jobacct->act_cpufreq,
			   jobacct->energy.consumed_energy);
	}

	xstrfmtcat(query,
		   " where job_db_inx=%d and id_step=%d",
		   step_ptr->job_ptr->db_index, step_ptr->step_id);
	if (debug_flags & DEBUG_FLAG_DB_STEP)
		DB_DEBUG(mysql_conn->conn, "query\n%s", query);
	rc = mysql_db_query(mysql_conn, query);
	xfree(query);

	return rc;
}

extern int as_mysql_suspend(mysql_conn_t *mysql_conn,
			    uint32_t old_db_inx,
			    struct job_record *job_ptr)
{
	char *query = NULL;
	int rc = SLURM_SUCCESS;
	time_t submit_time;
	uint32_t job_db_inx;

	if (check_connection(mysql_conn) != SLURM_SUCCESS)
		return ESLURM_DB_CONNECTION;

	if (job_ptr->resize_time)
		submit_time = job_ptr->resize_time;
	else
		submit_time = job_ptr->details->submit_time;

	if (!job_ptr->db_index) {
		if (!(job_ptr->db_index =
		      _get_db_index(mysql_conn,
				    submit_time,
				    job_ptr->job_id,
				    job_ptr->assoc_id))) {
			/* If we get an error with this just fall
			 * through to avoid an infinite loop
			 */
			if (as_mysql_job_start(
				    mysql_conn, job_ptr) == SLURM_ERROR) {
				error("couldn't suspend job %u",
				      job_ptr->job_id);
				return SLURM_SUCCESS;
			}
		}
	}

	if (IS_JOB_RESIZING(job_ptr)) {
		if (!old_db_inx) {
			error("No old db inx given for job %u cluster %s, "
			      "can't update suspend table.",
			      job_ptr->job_id, mysql_conn->cluster_name);
			return SLURM_ERROR;
		}
		job_db_inx = old_db_inx;
		xstrfmtcat(query,
			   "update \"%s_%s\" set time_end=%d where "
			   "job_db_inx=%u && time_end=0;",
			   mysql_conn->cluster_name, suspend_table,
			   (int)job_ptr->suspend_time, job_db_inx);

	} else
		job_db_inx = job_ptr->db_index;

	/* use job_db_inx for this one since we want to update the
	   supend time of the job before it was resized.
	*/
	xstrfmtcat(query,
		   "update \"%s_%s\" set time_suspended=%d-time_suspended, "
		   "state=%d where job_db_inx=%d;",
		   mysql_conn->cluster_name, job_table,
		   (int)job_ptr->suspend_time,
		   job_ptr->job_state & JOB_STATE_BASE,
		   job_db_inx);
	if (IS_JOB_SUSPENDED(job_ptr))
		xstrfmtcat(query,
			   "insert into \"%s_%s\" (job_db_inx, id_assoc, "
			   "time_start, time_end) values (%u, %u, %d, 0);",
			   mysql_conn->cluster_name, suspend_table,
			   job_ptr->db_index, job_ptr->assoc_id,
			   (int)job_ptr->suspend_time);
	else
		xstrfmtcat(query,
			   "update \"%s_%s\" set time_end=%d where "
			   "job_db_inx=%u && time_end=0;",
			   mysql_conn->cluster_name, suspend_table,
			   (int)job_ptr->suspend_time, job_ptr->db_index);
	if (debug_flags & DEBUG_FLAG_DB_JOB)
		DB_DEBUG(mysql_conn->conn, "query\n%s", query);

	rc = mysql_db_query(mysql_conn, query);

	xfree(query);
	if (rc != SLURM_ERROR) {
		xstrfmtcat(query,
			   "update \"%s_%s\" set "
			   "time_suspended=%u-time_suspended, "
			   "state=%d where job_db_inx=%u and time_end=0",
			   mysql_conn->cluster_name, step_table,
			   (int)job_ptr->suspend_time,
			   job_ptr->job_state, job_ptr->db_index);
		rc = mysql_db_query(mysql_conn, query);
		xfree(query);
	}

	return rc;
}

extern int as_mysql_flush_jobs_on_cluster(
	mysql_conn_t *mysql_conn, time_t event_time)
{
	int rc = SLURM_SUCCESS;
	/* put end times for a clean start */
	MYSQL_RES *result = NULL;
	MYSQL_ROW row;
	char *query = NULL;
	char *id_char = NULL;
	char *suspended_char = NULL;

	if (check_connection(mysql_conn) != SLURM_SUCCESS)
		return ESLURM_DB_CONNECTION;

	/* First we need to get the job_db_inx's and states so we can clean up
	 * the suspend table and the step table
	 */
	query = xstrdup_printf(
		"select distinct t1.job_db_inx, t1.state from \"%s_%s\" "
		"as t1 where t1.time_end=0;",
		mysql_conn->cluster_name, job_table);
	if (debug_flags & DEBUG_FLAG_DB_JOB)
		DB_DEBUG(mysql_conn->conn, "query\n%s", query);
	if (!(result =
	      mysql_db_query_ret(mysql_conn, query, 0))) {
		xfree(query);
		return SLURM_ERROR;
	}
	xfree(query);

	while ((row = mysql_fetch_row(result))) {
		int state = slurm_atoul(row[1]);
		if (state == JOB_SUSPENDED) {
			if (suspended_char)
				xstrfmtcat(suspended_char,
					   " || job_db_inx=%s", row[0]);
			else
				xstrfmtcat(suspended_char, "job_db_inx=%s",
					   row[0]);
		}

		if (id_char)
			xstrfmtcat(id_char, " || job_db_inx=%s", row[0]);
		else
			xstrfmtcat(id_char, "job_db_inx=%s", row[0]);
	}
	mysql_free_result(result);

	if (suspended_char) {
		xstrfmtcat(query,
			   "update \"%s_%s\" set "
			   "time_suspended=%ld-time_suspended "
			   "where %s;",
			   mysql_conn->cluster_name, job_table,
			   event_time, suspended_char);
		xstrfmtcat(query,
			   "update \"%s_%s\" set "
			   "time_suspended=%ld-time_suspended "
			   "where %s;",
			   mysql_conn->cluster_name, step_table,
			   event_time, suspended_char);
		xstrfmtcat(query,
			   "update \"%s_%s\" set time_end=%ld where (%s) "
			   "&& time_end=0;",
			   mysql_conn->cluster_name, suspend_table,
			   event_time, suspended_char);
		xfree(suspended_char);
	}
	if (id_char) {
		xstrfmtcat(query,
			   "update \"%s_%s\" set state=%d, "
			   "time_end=%ld where %s;",
			   mysql_conn->cluster_name, job_table,
			   JOB_CANCELLED, event_time, id_char);
		xstrfmtcat(query,
			   "update \"%s_%s\" set state=%d, "
			   "time_end=%ld where %s;",
			   mysql_conn->cluster_name, step_table,
			   JOB_CANCELLED, event_time, id_char);
		xfree(id_char);
	}

	if (query) {
		if (debug_flags & DEBUG_FLAG_DB_JOB)
			DB_DEBUG(mysql_conn->conn, "query\n%s", query);

		rc = mysql_db_query(mysql_conn, query);
		xfree(query);
	}

	return rc;
}<|MERGE_RESOLUTION|>--- conflicted
+++ resolved
@@ -249,14 +249,10 @@
 	int reinit = 0;
 	time_t begin_time, check_time, start_time, submit_time;
 	uint32_t wckeyid = 0;
-<<<<<<< HEAD
 	uint32_t job_state;
 	int node_cnt = 0;
-=======
 	uint32_t array_task_id =
 		(job_ptr->array_job_id) ? job_ptr->array_task_id : NO_VAL;
-	int job_state, node_cnt = 0;
->>>>>>> 75ea13a3
 	uint32_t job_db_inx = job_ptr->db_index;
 	job_array_struct_t *array_recs = job_ptr->array_recs;
 
