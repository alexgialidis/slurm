--- conflicted
+++ resolved
@@ -3256,13 +3256,8 @@
 		}
 
 		for (p_ptr = cr_part_ptr; p_ptr; p_ptr = p_ptr->next) {
-<<<<<<< HEAD
-			if ((p_ptr->part_ptr->priority_tier <
+			if ((p_ptr->part_ptr->priority_tier <=
 			     jp_ptr->part_ptr->priority_tier) &&
-=======
-			if ((p_ptr->part_ptr->priority <=
-			     jp_ptr->part_ptr->priority) &&
->>>>>>> 5f1e78f6
 			    (p_ptr->part_ptr->preempt_mode !=
 			     PREEMPT_MODE_OFF)) {
 				if (select_debug_flags &
