/*****************************************************************************\
 *  fair_tree.c - Fair Tree fairshare algorithm for Slurm
 *****************************************************************************
 *
 *  Copyright (C) 2014 Brigham Young University
 *  Authors: Ryan Cox <ryan_cox@byu.edu>, Levi Morrison <levi_morrison@byu.edu>
 *
 *  This file is part of SLURM, a resource management program.
 *  For details, see <http://slurm.schedmd.com/>.
 *  Please also read the included file: DISCLAIMER.
 *
 *  SLURM is free software; you can redistribute it and/or modify it under
 *  the terms of the GNU General Public License as published by the Free
 *  Software Foundation; either version 2 of the License, or (at your option)
 *  any later version.
 *
 *  In addition, as a special exception, the copyright holders give permission
 *  to link the code of portions of this program with the OpenSSL library under
 *  certain conditions as described in each individual source file, and
 *  distribute linked combinations including the two. You must obey the GNU
 *  General Public License in all respects for all of the code used other than
 *  OpenSSL. If you modify file(s) with this exception, you may extend this
 *  exception to your version of the file(s), but you are not obligated to do
 *  so. If you do not wish to do so, delete this exception statement from your
 *  version.  If you delete this exception statement from all source files in
 *  the program, then also delete it here.
 *
 *  SLURM is distributed in the hope that it will be useful, but WITHOUT ANY
 *  WARRANTY; without even the implied warranty of MERCHANTABILITY or FITNESS
 *  FOR A PARTICULAR PURPOSE.  See the GNU General Public License for more
 *  details.
 *
 *  You should have received a copy of the GNU General Public License along
 *  with SLURM; if not, write to the Free Software Foundation, Inc.,
 *  51 Franklin Street, Fifth Floor, Boston, MA 02110-1301  USA.
\*****************************************************************************/

#ifndef   _ISOC99_SOURCE
#  define _ISOC99_SOURCE /* INFINITY */
#endif

#include <math.h>
#include <stdlib.h>

#include "fair_tree.h"

static void _ft_decay_apply_new_usage(struct job_record *job, time_t *start);
static void _apply_priority_fs(void);

/* Fair Tree code called from the decay thread loop */
extern void fair_tree_decay(List jobs, time_t start)
{
	slurmctld_lock_t job_write_lock =
		{ NO_LOCK, WRITE_LOCK, READ_LOCK, READ_LOCK };
	assoc_mgr_lock_t locks =
		{ WRITE_LOCK, NO_LOCK, NO_LOCK, NO_LOCK, NO_LOCK };

	/* apply decayed usage */
	lock_slurmctld(job_write_lock);
	list_for_each(jobs, (ListForF) _ft_decay_apply_new_usage, &start);
	unlock_slurmctld(job_write_lock);

	/* calculate fs factor for associations */
	assoc_mgr_lock(&locks);
	_apply_priority_fs();
	assoc_mgr_unlock(&locks);

	/* assign job priorities */
	lock_slurmctld(job_write_lock);
	list_for_each(jobs, (ListForF) decay_apply_weighted_factors, &start);
	unlock_slurmctld(job_write_lock);
}


/* In Fair Tree, usage_efctv is the normalized usage within the account */
static void _ft_set_assoc_usage_efctv(slurmdb_assoc_rec_t *assoc)
{
	slurmdb_assoc_rec_t *parent = assoc->usage->fs_assoc_ptr;

	if (!parent || !parent->usage->usage_raw) {
		assoc->usage->usage_efctv = 0L;
		return;
	}

	assoc->usage->usage_efctv =
		assoc->usage->usage_raw / parent->usage->usage_raw;
}


/* Apply usage with decay factor. Call standard functions */
static void _ft_decay_apply_new_usage(struct job_record *job, time_t *start)
{
	if (!decay_apply_new_usage(job, start))
		return;

	/* Priority 0 is reserved for held jobs. Also skip priority
	 * calculation for non-pending jobs. */
	if ((job->priority == 0) || !IS_JOB_PENDING(job))
		return;

	set_priority_factors(*start, job);
	last_job_update = time(NULL);
}


static void _ft_debug(slurmdb_assoc_rec_t *assoc,
		      uint16_t assoc_level, bool tied)
{
	int spaces;
	char *name;
	int tie_char_count = tied ? 1 : 0;

	spaces = (assoc_level + 1) * 4;
	name = assoc->user ? assoc->user : assoc->acct;

	if (assoc->shares_raw == SLURMDB_FS_USE_PARENT) {
		info("%*s%.*s%s (%s):  parent",
		     spaces,
		     "",
		     tie_char_count,
		     "=",
		     name,
		     assoc->acct);
	} else {
		info("%*s%.*s%s (%s):  %.20Lf",
		     spaces,
		     "",
		     tie_char_count,
		     "=",
		     name,
		     assoc->acct,
		     assoc->usage->level_fs);
	}

}


/* Sort so that higher level_fs values are first in the list */
static int _cmp_level_fs(const void *x,
			 const void *y)
{
	/* We sort based on the following critereon:
	 *  1. level_fs value
	 *  2. Prioritize users over accounts (required for tie breakers when
	 *     comparing users and accounts)
	 */
	slurmdb_assoc_rec_t **a = (slurmdb_assoc_rec_t **)x;
	slurmdb_assoc_rec_t **b = (slurmdb_assoc_rec_t **)y;

	/* 1. level_fs value */
	if ((*a)->usage->level_fs != (*b)->usage->level_fs)
		return (*a)->usage->level_fs < (*b)->usage->level_fs ? 1 : -1;

	/* 2. Prioritize users over accounts */

	/* a and b are both users or both accounts */
	if (!(*a)->user == !(*b)->user)
		return 0;

	/* -1 if a is user, 1 if b is user */
	return (*a)->user ? -1 : 1;
}


/* Calculate LF = S / U for an association.
 *
 * U is usage_raw / parent's usage_raw.
 * S is shares_raw / level_shares
 *
 * The range of values is 0.0 .. INFINITY.
 * If LF > 1.0, the association is under-served.
 * If LF < 1.0, the association is over-served.
 */
static void _calc_assoc_fs(slurmdb_assoc_rec_t *assoc)
{
	long double U; /* long double U != long W */
	long double S;

	_ft_set_assoc_usage_efctv(assoc);

	/* Fair Tree doesn't use usage_norm but we will set it anyway */
	set_assoc_usage_norm(assoc);

	U = assoc->usage->usage_efctv;
	S = assoc->usage->shares_norm;

	/* Users marked as USE_PARENT are assigned the maximum level_fs so they
	 * rank highest in their account, subject to ties.
	 * Accounts marked as USE_PARENT do not use level_fs */
	if (assoc->shares_raw == SLURMDB_FS_USE_PARENT) {
		if (assoc->user)
			assoc->usage->level_fs = INFINITY;
		else
			assoc->usage->level_fs = (long double) NO_VAL;
		return;
	}

	/* If S is 0, the assoc is assigned the lowest possible LF value. If
	 * U==0 && S!=0, assoc is assigned the highest possible value, infinity.
	 * Checking for U==0 then setting level_fs=INFINITY is not the same
	 * since you would still have to check for S==0 then set level_fs=0.
	 *
	 * NOT A BUG: U can be 0. The result is infinity, a valid value. */
	if (S == 0L)
		assoc->usage->level_fs = 0L;
	else
		assoc->usage->level_fs = S / U;
}


<<<<<<< HEAD
static slurmdb_assoc_rec_t** _append_children_to_array(
	List list, slurmdb_assoc_rec_t** merged,
	size_t *child_count)
{
	ListIterator itr;
	slurmdb_assoc_rec_t *next;
	size_t i = *child_count;
	*child_count += list_count(list);

	merged = xrealloc(merged, sizeof(slurmdb_assoc_rec_t*)
			  * (*child_count + 1));
=======
/* Append list of associations to array
 * IN list - list of associations
 * IN merged - array of associations to append to
 * IN/OUT merged_size - number of associations in merged array
 * RET - New array. Must be freed.
 */
static slurmdb_association_rec_t** _append_list_to_array(
	List list, slurmdb_association_rec_t** merged,
	size_t *merged_size)
{
	ListIterator itr;
	slurmdb_association_rec_t *next;
	size_t bytes;
	size_t i = *merged_size;
	*merged_size += list_count(list);

	/* must be null-terminated, so add one extra slot */
	bytes = sizeof(slurmdb_association_rec_t*) * (*merged_size + 1);
	merged = xrealloc(merged, bytes);
>>>>>>> 5b61a0dd

	itr = list_iterator_create(list);
	while ((next = list_next(itr)))
		merged[i++] = next;
	list_iterator_destroy(itr);

	/* null terminate the array */
	merged[*merged_size] = NULL;
	return merged;
}


<<<<<<< HEAD
static size_t _count_tied_accounts(slurmdb_assoc_rec_t** assocs,
				   size_t i)
{
	slurmdb_assoc_rec_t* next_assoc;
	slurmdb_assoc_rec_t* assoc = assocs[i];
=======
/* Returns number of tied sibling accounts.
 * IN assocs - array of siblings, sorted by level_fs
 * IN begin_ndx - begin looking for ties at this index
 * RET - number of sibling accounts with equal level_fs values
 */
static size_t _count_tied_accounts(slurmdb_association_rec_t** assocs,
				   size_t begin_ndx)
{
	slurmdb_association_rec_t* next_assoc;
	slurmdb_association_rec_t* assoc = assocs[begin_ndx];
	size_t i = begin_ndx;
>>>>>>> 5b61a0dd
	size_t tied_accounts = 0;
	while ((next_assoc = assocs[++i])) {
		/* Users are sorted to the left of accounts, so no user we
		 * encounter here will be equal to this account */
		if (!next_assoc->user)
			break;
		if (assoc->usage->level_fs != next_assoc->usage->level_fs)
			break;
		tied_accounts++;
	}
	return tied_accounts;
}


<<<<<<< HEAD
static slurmdb_assoc_rec_t** _merge_accounts(
	slurmdb_assoc_rec_t** siblings,
=======
/* Copy the children of accounts [begin, end] into a single array.
 * IN siblings - array of siblings, sorted by level_fs
 * IN begin - index of first account to merge
 * IN end - index of last account to merge
 * IN assoc_level - depth in the tree (root is 0)
 * RET - Array of the children. Must be freed.
 */
static slurmdb_association_rec_t** _merge_accounts(
	slurmdb_association_rec_t** siblings,
>>>>>>> 5b61a0dd
	size_t begin, size_t end, uint16_t assoc_level)
{
	size_t i;
	/* number of associations in merged array */
	size_t merged_size = 0;
	/* merged is a null terminated array */
	slurmdb_assoc_rec_t** merged = (slurmdb_assoc_rec_t **)
		xmalloc(sizeof(slurmdb_assoc_rec_t *));
	merged[0] = NULL;

	for (i = begin; i <= end; i++) {
		List children = siblings[i]->usage->children_list;

		/* the first account's debug was already printed */
		if (priority_debug && i > begin)
			_ft_debug(siblings[i], assoc_level, true);

		if (!children || list_is_empty(children)) {
			continue;
		}

		merged = _append_list_to_array(children, merged, &merged_size);
	}
	return merged;
}


/* Calculate fairshare for each child then sort children by fairshare value
 * (level_fs). Once they are sorted, operate on each child in sorted order.
 * This portion of the tree is now sorted and users are given a fairshare value
 * based on the order they are operated on. The basic equation is
 * (rank / g_user_assoc_count), though ties are allowed. The rank is decremented
 * for each user that is encountered except when ties occur.
 *
 * Tie Handling Rules:
 * 	1) Sibling users with the same level_fs receive the same rank
 *	2) Sibling accounts with the same level_fs have their children lists
 *	   merged before sorting
 *	3) A user with the same level_fs as a sibling account will receive
 *	   the same rank as the account's highest ranked user
 *
 * IN siblings - array of siblings
 * IN assoc_level - depth in the tree (root is 0)
 * IN/OUT rank - current user ranking, starting at g_user_assoc_count
 * IN/OUT rnt - rank, no ties (what rank would be if no tie exists)
 * IN account_tied - is this account tied with the previous user
 */
<<<<<<< HEAD
static void _calc_tree_fs(slurmdb_assoc_rec_t** siblings,
			  uint16_t assoc_level, uint32_t *rank, uint32_t *i,
			  bool account_tied)
=======
static void _calc_tree_fs(slurmdb_association_rec_t** siblings,
			  uint16_t assoc_level, uint32_t *rank,
			  uint32_t *rnt, bool account_tied)
>>>>>>> 5b61a0dd
{
	slurmdb_assoc_rec_t *assoc = NULL;
	long double prev_level_fs = (long double) NO_VAL;
	bool tied = false;
	size_t i;

	/* Calculate level_fs for each child */
	for (i = 0; (assoc = siblings[i]); i++)
		_calc_assoc_fs(assoc);

	/* Sort children by level_fs */
<<<<<<< HEAD
	qsort(siblings, ndx, sizeof(slurmdb_assoc_rec_t *),
	      _cmp_level_fs);
=======
	qsort(siblings, i, sizeof(slurmdb_association_rec_t *), _cmp_level_fs);
>>>>>>> 5b61a0dd

	/* Iterate through children in sorted order. If it's a user, calculate
	 * fs_factor, otherwise recurse. */
	for (i = 0; (assoc = siblings[i]); i++) {
		/* tied is used while iterating across siblings.
		 * account_tied preserves ties while recursing */
		if (i == 0 && account_tied) {
			/* The parent was tied so this level starts out tied */
			tied = true;
		} else {
			tied = prev_level_fs == assoc->usage->level_fs;
		}

		if (priority_debug)
			_ft_debug(assoc, assoc_level, tied);

		/* If user, set their final fairshare factor and handle ranking.
		 * If account, merge any tied accounts then recurse with the
		 * merged children array. */
		if (assoc->user) {
			if (!tied)
				*rank = *rnt;

			assoc->usage->fs_factor =
				*rank / (double) g_user_assoc_count;

			(*rnt)--;
		} else {
<<<<<<< HEAD
			slurmdb_assoc_rec_t** children;
			size_t merge_count =
				_count_tied_accounts(siblings, ndx);
=======
			slurmdb_association_rec_t** children;
			size_t merge_count = _count_tied_accounts(siblings, i);
>>>>>>> 5b61a0dd

			/* Merging does not affect child level_fs calculations
			 * since the necessary information is stored on each
			 * assoc's usage struct */
			children = _merge_accounts(siblings, i, i + merge_count,
						   assoc_level);

			_calc_tree_fs(children, assoc_level+1, rank, rnt, tied);

			/* Skip over any merged accounts */
			i += merge_count;

			xfree(children);
		}
		prev_level_fs = assoc->usage->level_fs;
	}

}


/* Start fairshare calculations at root. Call assoc_mgr_lock before this. */
static void _apply_priority_fs(void)
{
	slurmdb_assoc_rec_t** children = NULL;
	uint32_t rank = g_user_assoc_count;
	uint32_t rnt = rank;
	size_t child_count = 0;

	if (priority_debug)
		info("Fair Tree fairshare algorithm, starting at root:");

	assoc_mgr_root_assoc->usage->level_fs = (long double) NO_VAL;

	/* _calc_tree_fs requires an array instead of List */
	children = _append_list_to_array(
		assoc_mgr_root_assoc->usage->children_list,
		children,
		&child_count);

	_calc_tree_fs(children, 0, &rank, &rnt, false);

	xfree(children);
}<|MERGE_RESOLUTION|>--- conflicted
+++ resolved
@@ -196,7 +196,8 @@
 	}
 
 	/* If S is 0, the assoc is assigned the lowest possible LF value. If
-	 * U==0 && S!=0, assoc is assigned the highest possible value, infinity.
+	 * U==0 && S!=0, assoc is assigned the highest possible value,
+	 * infinity.
 	 * Checking for U==0 then setting level_fs=INFINITY is not the same
 	 * since you would still have to check for S==0 then set level_fs=0.
 	 *
@@ -207,40 +208,25 @@
 		assoc->usage->level_fs = S / U;
 }
 
-
-<<<<<<< HEAD
-static slurmdb_assoc_rec_t** _append_children_to_array(
-	List list, slurmdb_assoc_rec_t** merged,
-	size_t *child_count)
-{
-	ListIterator itr;
-	slurmdb_assoc_rec_t *next;
-	size_t i = *child_count;
-	*child_count += list_count(list);
-
-	merged = xrealloc(merged, sizeof(slurmdb_assoc_rec_t*)
-			  * (*child_count + 1));
-=======
 /* Append list of associations to array
  * IN list - list of associations
  * IN merged - array of associations to append to
  * IN/OUT merged_size - number of associations in merged array
  * RET - New array. Must be freed.
  */
-static slurmdb_association_rec_t** _append_list_to_array(
-	List list, slurmdb_association_rec_t** merged,
+static slurmdb_assoc_rec_t** _append_list_to_array(
+	List list, slurmdb_assoc_rec_t** merged,
 	size_t *merged_size)
 {
 	ListIterator itr;
-	slurmdb_association_rec_t *next;
+	slurmdb_assoc_rec_t *next;
 	size_t bytes;
 	size_t i = *merged_size;
 	*merged_size += list_count(list);
 
 	/* must be null-terminated, so add one extra slot */
-	bytes = sizeof(slurmdb_association_rec_t*) * (*merged_size + 1);
+	bytes = sizeof(slurmdb_assoc_rec_t*) * (*merged_size + 1);
 	merged = xrealloc(merged, bytes);
->>>>>>> 5b61a0dd
 
 	itr = list_iterator_create(list);
 	while ((next = list_next(itr)))
@@ -252,26 +238,17 @@
 	return merged;
 }
 
-
-<<<<<<< HEAD
-static size_t _count_tied_accounts(slurmdb_assoc_rec_t** assocs,
-				   size_t i)
-{
-	slurmdb_assoc_rec_t* next_assoc;
-	slurmdb_assoc_rec_t* assoc = assocs[i];
-=======
 /* Returns number of tied sibling accounts.
  * IN assocs - array of siblings, sorted by level_fs
  * IN begin_ndx - begin looking for ties at this index
  * RET - number of sibling accounts with equal level_fs values
  */
-static size_t _count_tied_accounts(slurmdb_association_rec_t** assocs,
+static size_t _count_tied_accounts(slurmdb_assoc_rec_t** assocs,
 				   size_t begin_ndx)
 {
-	slurmdb_association_rec_t* next_assoc;
-	slurmdb_association_rec_t* assoc = assocs[begin_ndx];
+	slurmdb_assoc_rec_t* next_assoc;
+	slurmdb_assoc_rec_t* assoc = assocs[begin_ndx];
 	size_t i = begin_ndx;
->>>>>>> 5b61a0dd
 	size_t tied_accounts = 0;
 	while ((next_assoc = assocs[++i])) {
 		/* Users are sorted to the left of accounts, so no user we
@@ -286,10 +263,6 @@
 }
 
 
-<<<<<<< HEAD
-static slurmdb_assoc_rec_t** _merge_accounts(
-	slurmdb_assoc_rec_t** siblings,
-=======
 /* Copy the children of accounts [begin, end] into a single array.
  * IN siblings - array of siblings, sorted by level_fs
  * IN begin - index of first account to merge
@@ -297,9 +270,8 @@
  * IN assoc_level - depth in the tree (root is 0)
  * RET - Array of the children. Must be freed.
  */
-static slurmdb_association_rec_t** _merge_accounts(
-	slurmdb_association_rec_t** siblings,
->>>>>>> 5b61a0dd
+static slurmdb_assoc_rec_t** _merge_accounts(
+	slurmdb_assoc_rec_t** siblings,
 	size_t begin, size_t end, uint16_t assoc_level)
 {
 	size_t i;
@@ -331,8 +303,8 @@
  * (level_fs). Once they are sorted, operate on each child in sorted order.
  * This portion of the tree is now sorted and users are given a fairshare value
  * based on the order they are operated on. The basic equation is
- * (rank / g_user_assoc_count), though ties are allowed. The rank is decremented
- * for each user that is encountered except when ties occur.
+ * (rank / g_user_assoc_count), though ties are allowed. The rank is
+ * decremented for each user that is encountered except when ties occur.
  *
  * Tie Handling Rules:
  * 	1) Sibling users with the same level_fs receive the same rank
@@ -347,15 +319,9 @@
  * IN/OUT rnt - rank, no ties (what rank would be if no tie exists)
  * IN account_tied - is this account tied with the previous user
  */
-<<<<<<< HEAD
 static void _calc_tree_fs(slurmdb_assoc_rec_t** siblings,
-			  uint16_t assoc_level, uint32_t *rank, uint32_t *i,
-			  bool account_tied)
-=======
-static void _calc_tree_fs(slurmdb_association_rec_t** siblings,
 			  uint16_t assoc_level, uint32_t *rank,
 			  uint32_t *rnt, bool account_tied)
->>>>>>> 5b61a0dd
 {
 	slurmdb_assoc_rec_t *assoc = NULL;
 	long double prev_level_fs = (long double) NO_VAL;
@@ -367,12 +333,7 @@
 		_calc_assoc_fs(assoc);
 
 	/* Sort children by level_fs */
-<<<<<<< HEAD
-	qsort(siblings, ndx, sizeof(slurmdb_assoc_rec_t *),
-	      _cmp_level_fs);
-=======
-	qsort(siblings, i, sizeof(slurmdb_association_rec_t *), _cmp_level_fs);
->>>>>>> 5b61a0dd
+	qsort(siblings, i, sizeof(slurmdb_assoc_rec_t *), _cmp_level_fs);
 
 	/* Iterate through children in sorted order. If it's a user, calculate
 	 * fs_factor, otherwise recurse. */
@@ -389,7 +350,8 @@
 		if (priority_debug)
 			_ft_debug(assoc, assoc_level, tied);
 
-		/* If user, set their final fairshare factor and handle ranking.
+		/* If user, set their final fairshare factor and
+		 * handle ranking.
 		 * If account, merge any tied accounts then recurse with the
 		 * merged children array. */
 		if (assoc->user) {
@@ -401,22 +363,18 @@
 
 			(*rnt)--;
 		} else {
-<<<<<<< HEAD
 			slurmdb_assoc_rec_t** children;
-			size_t merge_count =
-				_count_tied_accounts(siblings, ndx);
-=======
-			slurmdb_association_rec_t** children;
 			size_t merge_count = _count_tied_accounts(siblings, i);
->>>>>>> 5b61a0dd
 
 			/* Merging does not affect child level_fs calculations
 			 * since the necessary information is stored on each
 			 * assoc's usage struct */
-			children = _merge_accounts(siblings, i, i + merge_count,
+			children = _merge_accounts(siblings, i,
+						   i + merge_count,
 						   assoc_level);
 
-			_calc_tree_fs(children, assoc_level+1, rank, rnt, tied);
+			_calc_tree_fs(children, assoc_level+1,
+				      rank, rnt, tied);
 
 			/* Skip over any merged accounts */
 			i += merge_count;
