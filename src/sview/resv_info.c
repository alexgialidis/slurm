/*****************************************************************************\
 *  resv_info.c - Functions related to advanced reservation display
 *  mode of sview.
 *****************************************************************************
 *  Copyright (C) 2009-2011 Lawrence Livermore National Security.
 *  Produced at Lawrence Livermore National Laboratory (cf, DISCLAIMER).
 *  Written by Morris Jette <jette@llnl.gov>
 *  CODE-OCEC-09-009. All rights reserved.
 *
 *  This file is part of SLURM, a resource management program.
 *  For details, see <https://computing.llnl.gov/linux/slurm/>.
 *  Please also read the included file: DISCLAIMER.
 *
 *  SLURM is free software; you can redistribute it and/or modify it under
 *  the terms of the GNU General Public License as published by the Free
 *  Software Foundation; either version 2 of the License, or (at your option)
 *  any later version.
 *
 *  SLURM is distributed in the hope that it will be useful, but WITHOUT ANY
 *  WARRANTY; without even the implied warranty of MERCHANTABILITY or FITNESS
 *  FOR A PARTICULAR PURPOSE.  See the GNU General Public License for more
 *  details.
 *
 *  You should have received a copy of the GNU General Public License along
 *  with SLURM; if not, write to the Free Software Foundation, Inc.,
 *  59 Temple Place, Suite 330, Boston, MA  02111-1307  USA.
\*****************************************************************************/

#include "src/common/uid.h"
#include "src/sview/sview.h"
#include "src/common/parse_time.h"

#define _DEBUG 0

/* Collection of data for printing reports. Like data is combined here */
typedef struct {
	int color_inx;
	reserve_info_t *resv_ptr;
} sview_resv_info_t;

enum {
	EDIT_REMOVE = 1,
	EDIT_EDIT
};

/* These need to be in alpha order (except POS and CNT) */
enum {
	SORTID_POS = POS_LOC,
	SORTID_ACCOUNTS,
	SORTID_ACTION,
	SORTID_COLOR,
	SORTID_COLOR_INX,
	SORTID_DURATION,
	SORTID_FEATURES,
	SORTID_FLAGS,
	SORTID_LICENSES,
	SORTID_NAME,
	SORTID_NODE_CNT,
	SORTID_NODELIST,
	SORTID_NODE_INX,
	SORTID_PARTITION,
	SORTID_TIME_END,
	SORTID_TIME_START,
	SORTID_UPDATED,
	SORTID_USERS,
	SORTID_CNT
};

/* extra field here is for choosing the type of edit you that will
 * take place.  If you choose EDIT_MODEL (means only display a set of
 * known options) create it in function create_model_*.
 */

/*these are the settings to apply for the user
 * on the first startup after a fresh slurm install.
 * s/b a const probably*/
static char *_initial_page_opts = "Name,Node_Count,NodeList,"
	"Time_Start,Time_End";

static display_data_t display_data_resv[] = {
	{G_TYPE_INT, SORTID_POS, NULL, FALSE, EDIT_NONE,
	 refresh_resv, create_model_resv, admin_edit_resv},
	{G_TYPE_STRING, SORTID_NAME,       "Name", FALSE, EDIT_NONE,
	 refresh_resv, create_model_resv, admin_edit_resv},
	{G_TYPE_STRING, SORTID_COLOR,      NULL, TRUE, EDIT_COLOR,
	 refresh_resv, create_model_resv, admin_edit_resv},
	{G_TYPE_STRING, SORTID_ACTION,     "Action", FALSE, EDIT_MODEL,
	 refresh_resv, create_model_resv, admin_edit_resv},
	{G_TYPE_STRING, SORTID_NODE_CNT,   "Node Count", FALSE, EDIT_TEXTBOX,
	 refresh_resv, create_model_resv, admin_edit_resv},
	{G_TYPE_STRING, SORTID_NODELIST,
#ifdef HAVE_BG
	 "BP List",
#else
	 "Node List",
#endif
	 FALSE, EDIT_TEXTBOX, refresh_resv, create_model_resv, admin_edit_resv},
	{G_TYPE_STRING, SORTID_TIME_START, "Time Start", FALSE, EDIT_TEXTBOX,
	 refresh_resv, create_model_resv, admin_edit_resv},
	{G_TYPE_STRING, SORTID_TIME_END,   "Time End", FALSE, EDIT_TEXTBOX,
	 refresh_resv, create_model_resv, admin_edit_resv},
	{G_TYPE_STRING, SORTID_DURATION,   "Duration", FALSE, EDIT_TEXTBOX,
	 refresh_resv, create_model_resv, admin_edit_resv},
	{G_TYPE_STRING, SORTID_ACCOUNTS,   "Accounts", FALSE, EDIT_TEXTBOX,
	 refresh_resv, create_model_resv, admin_edit_resv},
	{G_TYPE_STRING, SORTID_LICENSES,   "Licenses", TRUE, EDIT_TEXTBOX,
	 refresh_resv, create_model_resv, admin_edit_resv},
	{G_TYPE_STRING, SORTID_USERS,      "Users", FALSE, EDIT_TEXTBOX,
	 refresh_resv, create_model_resv, admin_edit_resv},
	{G_TYPE_STRING, SORTID_PARTITION,  "Partition", FALSE, EDIT_TEXTBOX,
	 refresh_resv, create_model_resv, admin_edit_resv},
	{G_TYPE_STRING, SORTID_FEATURES,   "Features", FALSE, EDIT_TEXTBOX,
	 refresh_resv, create_model_resv, admin_edit_resv},
	{G_TYPE_STRING, SORTID_FLAGS,      "Flags", FALSE, EDIT_NONE,
	 refresh_resv, create_model_resv, admin_edit_resv},
	{G_TYPE_POINTER, SORTID_NODE_INX,  NULL, FALSE, EDIT_NONE,
	 refresh_resv, create_model_resv, admin_edit_resv},
	{G_TYPE_INT, SORTID_COLOR_INX,  NULL, FALSE, EDIT_NONE,
	 refresh_resv, create_model_resv, admin_edit_resv},
	{G_TYPE_INT,    SORTID_UPDATED,    NULL, FALSE, EDIT_NONE,
	 refresh_resv, create_model_resv, admin_edit_resv},
	{G_TYPE_NONE, -1, NULL, FALSE, EDIT_NONE}
};

static display_data_t create_data_resv[] = {
	{G_TYPE_INT, SORTID_POS, NULL, FALSE, EDIT_NONE,
	 refresh_resv, create_model_resv, admin_edit_resv},
	{G_TYPE_STRING, SORTID_NAME,  "Name", FALSE, EDIT_TEXTBOX,
	 refresh_resv, create_model_resv, admin_edit_resv},
	{G_TYPE_STRING, SORTID_NODE_CNT,   "Node_Count", FALSE, EDIT_TEXTBOX,
	 refresh_resv, create_model_resv, admin_edit_resv},
	{G_TYPE_STRING, SORTID_NODELIST,
#ifdef HAVE_BG
	 "BP_List",
#else
	 "Node_List",
#endif
	 FALSE, EDIT_TEXTBOX,
	 refresh_resv, create_model_resv, admin_edit_resv},
	{G_TYPE_STRING, SORTID_TIME_START, "Time_Start",
	 FALSE, EDIT_TEXTBOX,
	 refresh_resv, create_model_resv, admin_edit_resv},
	{G_TYPE_STRING, SORTID_TIME_END,   "Time_End", FALSE, EDIT_TEXTBOX,
	 refresh_resv, create_model_resv, admin_edit_resv},
	{G_TYPE_STRING, SORTID_DURATION,   "Duration", FALSE, EDIT_TEXTBOX,
	 refresh_resv, create_model_resv, admin_edit_resv},
	{G_TYPE_STRING, SORTID_ACCOUNTS,   "Accounts", FALSE, EDIT_TEXTBOX,
	 refresh_resv, create_model_resv, admin_edit_resv},
	{G_TYPE_STRING, SORTID_USERS,      "Users", FALSE, EDIT_TEXTBOX,
	 refresh_resv, create_model_resv, admin_edit_resv},
	{G_TYPE_STRING, SORTID_PARTITION,  "Partition", FALSE, EDIT_TEXTBOX,
	 refresh_resv, create_model_resv, admin_edit_resv},
	{G_TYPE_STRING, SORTID_FEATURES,   "Features", FALSE, EDIT_TEXTBOX,
	 refresh_resv, create_model_resv, admin_edit_resv},
	{G_TYPE_STRING, SORTID_FLAGS, "Flags", FALSE, EDIT_TEXTBOX,
	 refresh_resv, create_model_resv, admin_edit_resv},
	{G_TYPE_NONE, -1, NULL, FALSE, EDIT_NONE}
};

static display_data_t options_data_resv[] = {
	{G_TYPE_INT, SORTID_POS, NULL, FALSE, EDIT_NONE},
	{G_TYPE_STRING, INFO_PAGE, "Full Info", TRUE, RESV_PAGE},
	{G_TYPE_STRING, RESV_PAGE, "Remove Reservation", TRUE, ADMIN_PAGE},
	{G_TYPE_STRING, RESV_PAGE, "Edit Reservation", TRUE, ADMIN_PAGE},
	{G_TYPE_STRING, JOB_PAGE, "Jobs", TRUE, RESV_PAGE},
	{G_TYPE_STRING, PART_PAGE, "Partitions", TRUE, RESV_PAGE},
#ifdef HAVE_BG
	{G_TYPE_STRING, BLOCK_PAGE, "Blocks", TRUE, RESV_PAGE},
	{G_TYPE_STRING, NODE_PAGE, "Base Partitions", TRUE, RESV_PAGE},
#else
	{G_TYPE_STRING, BLOCK_PAGE, NULL, TRUE, RESV_PAGE},
	{G_TYPE_STRING, NODE_PAGE, "Nodes", TRUE, RESV_PAGE},
#endif
	{G_TYPE_NONE, -1, NULL, FALSE, EDIT_NONE}
};


static display_data_t *local_display_data = NULL;

static char *got_edit_signal = NULL;

static void _admin_resv(GtkTreeModel *model, GtkTreeIter *iter, char *type);
static void _process_each_resv(GtkTreeModel *model, GtkTreePath *path,
			       GtkTreeIter*iter, gpointer userdata);

/*
 *  _parse_flags  is used to parse the Flags= option.  It handles
 *  daily, weekly, and maint, optionally preceded by + or -,
 *  separated by a comma but no spaces.
 */
static uint32_t _parse_flags(const char *flagstr)
{
	int flip;
	uint32_t outflags = 0;
	const char *curr = flagstr;
	int taglen = 0;

	while (*curr != '\0') {
		flip = 0;
		if (*curr == '+') {
			curr++;
		} else if (*curr == '-') {
			flip = 1;
			curr++;
		}
		taglen = 0;
		while (curr[taglen] != ',' && curr[taglen] != '\0')
			taglen++;

		if (strncasecmp(curr, "Maintenance", MAX(taglen,1)) == 0) {
			curr += taglen;
			if (flip)
				outflags |= RESERVE_FLAG_NO_MAINT;
			else
				outflags |= RESERVE_FLAG_MAINT;
		} else if ((strncasecmp(curr, "Overlap",MAX(taglen,1))
			    == 0) && (!flip)) {
			curr += taglen;
			outflags |= RESERVE_FLAG_OVERLAP;
		} else if (strncasecmp(curr, "Ignore_Jobs", MAX(taglen,1))
			   == 0) {
			curr += taglen;
			if (flip)
				outflags |= RESERVE_FLAG_NO_IGN_JOB;
			else
				outflags |= RESERVE_FLAG_IGN_JOBS;
		} else if (strncasecmp(curr, "Daily", MAX(taglen,1)) == 0) {
			curr += taglen;
			if (flip)
				outflags |= RESERVE_FLAG_NO_DAILY;
			else
				outflags |= RESERVE_FLAG_DAILY;
		} else if (strncasecmp(curr, "Weekly", MAX(taglen,1)) == 0) {
			curr += taglen;
			if (flip)
				outflags |= RESERVE_FLAG_NO_WEEKLY;
			else
				outflags |= RESERVE_FLAG_WEEKLY;
		} else {
			char *temp = g_strdup_printf("Error parsing flags %s.",
						     flagstr);
			display_edit_note(temp);
			g_free(temp);
			outflags = (uint32_t)NO_VAL;
			break;
		}

		if (*curr == ',')
			curr++;
	}
	return outflags;
}

static void _set_active_combo_resv(GtkComboBox *combo,
				   GtkTreeModel *model, GtkTreeIter *iter,
				   int type)
{
	char *temp_char = NULL;
	int action = 0;

	gtk_tree_model_get(model, iter, type, &temp_char, -1);
	if (!temp_char)
		goto end_it;
	switch(type) {
	case SORTID_ACTION:
		if (!strcmp(temp_char, "none"))
			action = 0;
		else if (!strcmp(temp_char, "remove"))
			action = 1;
		else
			action = 0;

		break;
	default:
		break;
	}
	g_free(temp_char);
end_it:
	gtk_combo_box_set_active(combo, action);

}

/* don't free this char */
static const char *_set_resv_msg(resv_desc_msg_t *resv_msg,
				 const char *new_text,
				 int column)
{
	char *type = "", *temp_str;
	int temp_int = 0;
	uint32_t f;

	/* need to clear global_edit_error here (just in case) */
	global_edit_error = 0;

	if (!resv_msg)
		return NULL;

	switch(column) {
	case SORTID_ACCOUNTS:
		resv_msg->accounts = xstrdup(new_text);
		type = "accounts";
		break;
	case SORTID_ACTION:
		xfree(got_edit_signal);
		if (!strcasecmp(new_text, "None"))
			got_edit_signal = NULL;
		else
			got_edit_signal = xstrdup(new_text);
		break;
	case SORTID_DURATION:
		temp_int = time_str2mins((char *)new_text);
		if (temp_int <= 0)
			goto return_error;
		resv_msg->duration = temp_int;
		type = "duration";
		break;
	case SORTID_TIME_END:
		resv_msg->end_time = parse_time((char *)new_text, 0);
		type = "end time";
		break;
	case SORTID_FEATURES:
		resv_msg->features = xstrdup(new_text);
		type = "features";
		break;
	case SORTID_FLAGS:
		f = _parse_flags(new_text);
		type = "flags";
		if (f == (uint32_t)NO_VAL)
			goto return_error;
		resv_msg->flags = f;
		break;
	case SORTID_LICENSES:
		resv_msg->licenses = xstrdup(new_text);
		type = "licenses";
		break;
	case SORTID_NAME:
		resv_msg->name = xstrdup(new_text);
		type = "name";
		break;
	case SORTID_NODE_CNT:
		temp_int = strtol(new_text, &temp_str, 10);
		if ((temp_str[0] == 'k') || (temp_str[0] == 'k'))
			temp_int *= 1024;
		if ((temp_str[0] == 'm') || (temp_str[0] == 'm'))
			temp_int *= (1024 * 1024);

		type = "Node Count";
		if (temp_int <= 0)
			goto return_error;
		resv_msg->node_cnt = temp_int;
		break;
	case SORTID_NODELIST:
		resv_msg->node_list = xstrdup(new_text);
		type = "node list";
		break;
	case SORTID_PARTITION:
		resv_msg->partition = xstrdup(new_text);
		type = "partition";
		break;
	case SORTID_TIME_START:
		resv_msg->start_time = parse_time((char *)new_text, 0);
		type = "start time";
		break;
	case SORTID_USERS:
		resv_msg->users = xstrdup(new_text);
		type = "users";
		break;
	default:
		type = "unknown";
		break;
	}

	if (strcmp(type, "unknown"))
		global_send_update_msg = 1;

	return type;

return_error:
	global_edit_error = 1;
	return type;
}

static void _resv_info_list_del(void *object)
{
	sview_resv_info_t *sview_resv_info = (sview_resv_info_t *)object;

	if (sview_resv_info) {
		xfree(sview_resv_info);
	}
}

static void _admin_edit_combo_box_resv(GtkComboBox *combo,
				       resv_desc_msg_t *resv_msg)
{
	GtkTreeModel *model = NULL;
	GtkTreeIter iter;
	int column = 0;
	char *name = NULL;

	if (!resv_msg)
		return;

	if (!gtk_combo_box_get_active_iter(combo, &iter)) {
		g_print("nothing selected\n");
		return;
	}
	model = gtk_combo_box_get_model(combo);
	if (!model) {
		g_print("nothing selected\n");
		return;
	}

	gtk_tree_model_get(model, &iter, 0, &name, -1);
	gtk_tree_model_get(model, &iter, 1, &column, -1);

	_set_resv_msg(resv_msg, name, column);

	g_free(name);
}



static gboolean _admin_focus_out_resv(GtkEntry *entry,
				      GdkEventFocus *event,
				      resv_desc_msg_t *resv_msg)
{
	if (global_entry_changed) {
		const char *col_name = NULL;
		int type = gtk_entry_get_max_length(entry);
		const char *name = gtk_entry_get_text(entry);
		type -= DEFAULT_ENTRY_LENGTH;
		col_name = _set_resv_msg(resv_msg, name, type);
		if (global_edit_error) {
			if (global_edit_error_msg)
				g_free(global_edit_error_msg);
			global_edit_error_msg = g_strdup_printf(
				"Reservation %s %s can't be set to %s",
				resv_msg->name,
				col_name,
				name);
		}
		global_entry_changed = 0;
	}
	return false;
}

static GtkWidget *_admin_full_edit_resv(resv_desc_msg_t *resv_msg,
					GtkTreeModel *model, GtkTreeIter *iter)
{
	GtkScrolledWindow *window = create_scrolled_window();
	GtkBin *bin = NULL;
	GtkViewport *view = NULL;
	GtkTable *table = NULL;
	int i = 0, row = 0;
	display_data_t *display_data = display_data_resv;

	gtk_scrolled_window_set_policy(window,
				       GTK_POLICY_NEVER,
				       GTK_POLICY_AUTOMATIC);
	bin = GTK_BIN(&window->container);
	view = GTK_VIEWPORT(bin->child);
	bin = GTK_BIN(&view->bin);
	table = GTK_TABLE(bin->child);
	gtk_table_resize(table, SORTID_CNT, 2);

	gtk_table_set_homogeneous(table, FALSE);

	for(i = 0; i < SORTID_CNT; i++) {
		while (display_data++) {
			if (display_data->id == -1)
				break;
			if (!display_data->name)
				continue;
			if (display_data->id != i)
				continue;
			display_admin_edit(
				table, resv_msg, &row, model, iter,
				display_data,
				G_CALLBACK(_admin_edit_combo_box_resv),
				G_CALLBACK(_admin_focus_out_resv),
				_set_active_combo_resv);
			break;
		}
		display_data = display_data_resv;
	}
	gtk_table_resize(table, row, 2);

	return GTK_WIDGET(window);
}

static void _layout_resv_record(GtkTreeView *treeview,
				sview_resv_info_t *sview_resv_info,
				int update)
{
	GtkTreeIter iter;
	char time_buf[20];
	reserve_info_t *resv_ptr = sview_resv_info->resv_ptr;
	char *temp_char = NULL;

	GtkTreeStore *treestore =
		GTK_TREE_STORE(gtk_tree_view_get_model(treeview));

	add_display_treestore_line(update, treestore, &iter,
				   find_col_name(display_data_resv,
						 SORTID_ACCOUNTS),
				   resv_ptr->accounts);

	secs2time_str((uint32_t)difftime(resv_ptr->end_time,
					 resv_ptr->start_time),
		      time_buf, sizeof(time_buf));
	add_display_treestore_line(update, treestore, &iter,
				   find_col_name(display_data_resv,
						 SORTID_DURATION),
				   time_buf);

	add_display_treestore_line(update, treestore, &iter,
				   find_col_name(display_data_resv,
						 SORTID_FEATURES),
				   resv_ptr->features);

	temp_char = reservation_flags_string(resv_ptr->flags);
	add_display_treestore_line(update, treestore, &iter,
				   find_col_name(display_data_resv,
						 SORTID_FLAGS),
				   temp_char);
	xfree(temp_char);

	add_display_treestore_line(update, treestore, &iter,
				   find_col_name(display_data_resv,
						 SORTID_LICENSES),
				   resv_ptr->licenses);

	convert_num_unit((float)resv_ptr->node_cnt,
			 time_buf, sizeof(time_buf), UNIT_NONE);
	add_display_treestore_line(update, treestore, &iter,
				   find_col_name(display_data_resv,
						 SORTID_NODE_CNT),
				   time_buf);

	add_display_treestore_line(update, treestore, &iter,
				   find_col_name(display_data_resv,
						 SORTID_NODELIST),
				   resv_ptr->node_list);

	add_display_treestore_line(update, treestore, &iter,
				   find_col_name(display_data_resv,
						 SORTID_PARTITION),
				   resv_ptr->partition);

	slurm_make_time_str((time_t *)&resv_ptr->end_time, time_buf,
			    sizeof(time_buf));
	add_display_treestore_line(update, treestore, &iter,
				   find_col_name(display_data_resv,
						 SORTID_TIME_END),
				   time_buf);
	slurm_make_time_str((time_t *)&resv_ptr->start_time, time_buf,
			    sizeof(time_buf));
	add_display_treestore_line(update, treestore, &iter,
				   find_col_name(display_data_resv,
						 SORTID_TIME_START),
				   time_buf);

	add_display_treestore_line(update, treestore, &iter,
				   find_col_name(display_data_resv,
						 SORTID_USERS),
				   resv_ptr->users);
}

static void _update_resv_record(sview_resv_info_t *sview_resv_info_ptr,
				GtkTreeStore *treestore,
				GtkTreeIter *iter)
{
	char tmp_duration[40], tmp_end[40], tmp_nodes[40], tmp_start[40];
	char *tmp_flags;
	reserve_info_t *resv_ptr = sview_resv_info_ptr->resv_ptr;

	secs2time_str((uint32_t)difftime(resv_ptr->end_time,
					 resv_ptr->start_time),
		      tmp_duration, sizeof(tmp_duration));

	slurm_make_time_str((time_t *)&resv_ptr->end_time, tmp_end,
			    sizeof(tmp_end));

<<<<<<< HEAD
	tmp_flags = reservation_flags_string(resv_ptr->flags);
=======
	gtk_tree_store_set(treestore, iter,
			   SORTID_LICENSES, resv_ptr->licenses, -1);

	gtk_tree_store_set(treestore, iter, SORTID_NAME, resv_ptr->name, -1);
>>>>>>> e5cb7944

	convert_num_unit((float)resv_ptr->node_cnt,
			 tmp_nodes, sizeof(tmp_nodes), UNIT_NONE);

	slurm_make_time_str((time_t *)&resv_ptr->start_time, tmp_start,
			    sizeof(tmp_start));

	/* Combining these records provides a slight performance improvement */
	gtk_tree_store_set(treestore, iter,
			   SORTID_ACCOUNTS,   resv_ptr->accounts,
			   SORTID_COLOR,
				sview_colors[sview_resv_info_ptr->color_inx],
			   SORTID_COLOR_INX,  sview_resv_info_ptr->color_inx,
			   SORTID_DURATION,   tmp_duration,
			   SORTID_FEATURES,   resv_ptr->features,
			   SORTID_FLAGS,      tmp_flags,
			   SORTID_NAME,       resv_ptr->name,
			   SORTID_NODE_CNT,   tmp_nodes,
			   SORTID_NODE_INX,   resv_ptr->node_inx,
			   SORTID_NODELIST,   resv_ptr->node_list,
			   SORTID_PARTITION,  resv_ptr->partition,
			   SORTID_TIME_START, tmp_start,
			   SORTID_TIME_END,   tmp_end,
			   SORTID_UPDATED,    1,
			   SORTID_USERS,      resv_ptr->users, 
			   -1);

	xfree(tmp_flags);

	return;
}

static void _append_resv_record(sview_resv_info_t *sview_resv_info_ptr,
				GtkTreeStore *treestore, GtkTreeIter *iter,
				int line)
{
	gtk_tree_store_append(treestore, iter, NULL);
	gtk_tree_store_set(treestore, iter, SORTID_POS, line, -1);
	_update_resv_record(sview_resv_info_ptr, treestore, iter);
}

static void _update_info_resv(List info_list,
			      GtkTreeView *tree_view)
{
	GtkTreePath *path = gtk_tree_path_new_first();
	GtkTreeModel *model = gtk_tree_view_get_model(tree_view);
	GtkTreeIter iter;
	reserve_info_t *resv_ptr = NULL;
	int line = 0;
	char *host = NULL, *resv_name = NULL;
	ListIterator itr = NULL;
	sview_resv_info_t *sview_resv_info = NULL;

	/* get the iter, or find out the list is empty goto add */
	if (gtk_tree_model_get_iter(model, &iter, path)) {
		/* make sure all the reserves are still here */
		while (1) {
			gtk_tree_store_set(GTK_TREE_STORE(model), &iter,
					   SORTID_UPDATED, 0, -1);
			if (!gtk_tree_model_iter_next(model, &iter)) {
				break;
			}
		}
	}

	itr = list_iterator_create(info_list);
	while ((sview_resv_info = (sview_resv_info_t*) list_next(itr))) {
		resv_ptr = sview_resv_info->resv_ptr;
		/* get the iter, or find out the list is empty goto add */
		if (!gtk_tree_model_get_iter(model, &iter, path)) {
			goto adding;
		}
		line = 0;
		while (1) {
			/* search for the jobid and check to see if
			   it is in the list */
			gtk_tree_model_get(model, &iter, SORTID_NAME,
					   &resv_name, -1);
			if (!strcmp(resv_name, resv_ptr->name)) {
				/* update with new info */
				g_free(resv_name);
				_update_resv_record(sview_resv_info,
						    GTK_TREE_STORE(model),
						    &iter);
				goto found;
			}
			g_free(resv_name);

			line++;
			if (!gtk_tree_model_iter_next(model, &iter)) {
				break;
			}
		}
	adding:
		_append_resv_record(sview_resv_info, GTK_TREE_STORE(model),
				    &iter, line);
	found:
		;
	}
	list_iterator_destroy(itr);
	if (host)
		free(host);

	gtk_tree_path_free(path);
	/* remove all old reservations */
	remove_old(model, SORTID_UPDATED);
	return;
}

static int _sview_resv_sort_aval_dec(sview_resv_info_t* rec_a,
				     sview_resv_info_t* rec_b)
{
	int size_a = rec_a->resv_ptr->node_cnt;
	int size_b = rec_b->resv_ptr->node_cnt;

	if (size_a < size_b)
		return -1;
	else if (size_a > size_b)
		return 1;

	if (rec_a->resv_ptr->node_list && rec_b->resv_ptr->node_list) {
		size_a = strcmp(rec_a->resv_ptr->node_list,
				rec_b->resv_ptr->node_list);
		if (size_a < 0)
			return -1;
		else if (size_a > 0)
			return 1;
	}
	return 0;
}

static List _create_resv_info_list(reserve_info_msg_t *resv_info_ptr,
				   int changed)
{
	static List info_list = NULL;
	int i = 0;
	sview_resv_info_t *sview_resv_info_ptr = NULL;
	reserve_info_t *resv_ptr = NULL;

	if (!changed && info_list)
		goto update_color;

	if (info_list)
		list_flush(info_list);
	else
		info_list = list_create(_resv_info_list_del);

	if (!info_list) {
		g_print("malloc error\n");
		return NULL;
	}

	for(i=0; i<resv_info_ptr->record_count; i++) {
		resv_ptr = &(resv_info_ptr->reservation_array[i]);
		sview_resv_info_ptr = xmalloc(sizeof(sview_resv_info_t));
		sview_resv_info_ptr->resv_ptr = resv_ptr;
		sview_resv_info_ptr->color_inx = i % sview_colors_cnt;
		list_append(info_list, sview_resv_info_ptr);
	}

	list_sort(info_list,
		  (ListCmpF)_sview_resv_sort_aval_dec);

update_color:
	return info_list;
}

static void _display_info_resv(List info_list, popup_info_t *popup_win)
{
	specific_info_t *spec_info = popup_win->spec_info;
	char *name = (char *)spec_info->search_info->gchar_data;
	int found = 0;
	reserve_info_t *resv_ptr = NULL;
	GtkTreeView *treeview = NULL;
	ListIterator itr = NULL;
	sview_resv_info_t *sview_resv_info = NULL;
	int update = 0;
	int j = 0;

	if (!spec_info->search_info->gchar_data) {
		//info = xstrdup("No pointer given!");
		goto finished;
	}

need_refresh:
	if (!spec_info->display_widget) {
		treeview = create_treeview_2cols_attach_to_table(
			popup_win->table);
		spec_info->display_widget =
			gtk_widget_ref(GTK_WIDGET(treeview));
	} else {
		treeview = GTK_TREE_VIEW(spec_info->display_widget);
		update = 1;
	}

	itr = list_iterator_create(info_list);
	while ((sview_resv_info = (sview_resv_info_t*) list_next(itr))) {
		resv_ptr = sview_resv_info->resv_ptr;
		if (!strcmp(resv_ptr->name, name)) {
			j=0;
			while (resv_ptr->node_inx[j] >= 0) {
				change_grid_color(
					popup_win->grid_button_list,
					resv_ptr->node_inx[j],
					resv_ptr->node_inx[j+1],
					sview_resv_info->color_inx,
					true, 0);
				j += 2;
			}
			_layout_resv_record(treeview, sview_resv_info, update);
			found = 1;
			break;
		}
	}
	list_iterator_destroy(itr);
	post_setup_popup_grid_list(popup_win);

	if (!found) {
		if (!popup_win->not_found) {
			char *temp = "RESERVATION DOESN'T EXSIST\n";
			GtkTreeIter iter;
			GtkTreeModel *model = NULL;

			/* only time this will be run so no update */
			model = gtk_tree_view_get_model(treeview);
			add_display_treestore_line(0,
						   GTK_TREE_STORE(model),
						   &iter,
						   temp, "");
		}
		popup_win->not_found = true;
	} else {
		if (popup_win->not_found) {
			popup_win->not_found = false;
			gtk_widget_destroy(spec_info->display_widget);

			goto need_refresh;
		}
	}
	gtk_widget_show(spec_info->display_widget);

finished:

	return;
}

extern GtkWidget *create_resv_entry(resv_desc_msg_t *resv_msg,
				    GtkTreeModel *model, GtkTreeIter *iter)
{
	GtkScrolledWindow *window = create_scrolled_window();
	GtkBin *bin = NULL;
	GtkViewport *view = NULL;
	GtkTable *table = NULL;
	int i = 0, row = 0;
	display_data_t *display_data = create_data_resv;

	gtk_scrolled_window_set_policy(window,
				       GTK_POLICY_NEVER,
				       GTK_POLICY_AUTOMATIC);
	bin = GTK_BIN(&window->container);
	view = GTK_VIEWPORT(bin->child);
	bin = GTK_BIN(&view->bin);
	table = GTK_TABLE(bin->child);
	gtk_table_resize(table, SORTID_CNT, 2);

	gtk_table_set_homogeneous(table, FALSE);

	for (i = 0; i < SORTID_CNT; i++) {
		while (display_data++) {
			if (display_data->id == -1)
				break;
			if (!display_data->name)
				continue;
			if (display_data->id != i)
				continue;
			display_admin_edit(
				table, resv_msg, &row, model, iter,
				display_data,
				G_CALLBACK(_admin_edit_combo_box_resv),
				G_CALLBACK(_admin_focus_out_resv),
				_set_active_combo_resv);
			break;
		}
		display_data = create_data_resv;
	}
	gtk_table_resize(table, row, 2);

	return GTK_WIDGET(window);
}

extern void refresh_resv(GtkAction *action, gpointer user_data)
{
	popup_info_t *popup_win = (popup_info_t *)user_data;
	xassert(popup_win);
	xassert(popup_win->spec_info);
	xassert(popup_win->spec_info->title);
	popup_win->force_refresh = 1;
	specific_info_resv(popup_win);
}

extern int get_new_info_resv(reserve_info_msg_t **info_ptr,
			     int force)
{
	static reserve_info_msg_t *new_resv_ptr = NULL;
	int error_code = SLURM_NO_CHANGE_IN_DATA;
	time_t now = time(NULL);
	static time_t last;
	static bool changed = 0;

	if (g_resv_info_ptr && !force
	    && ((now - last) < working_sview_config.refresh_delay)) {
		if (*info_ptr != g_resv_info_ptr)
			error_code = SLURM_SUCCESS;
		*info_ptr = g_resv_info_ptr;
		if (changed)
			error_code = SLURM_SUCCESS;
		goto end_it;
	}
	last = now;
	if (g_resv_info_ptr) {
		error_code = slurm_load_reservations(
			g_resv_info_ptr->last_update, &new_resv_ptr);
		if (error_code == SLURM_SUCCESS) {
			slurm_free_reservation_info_msg(g_resv_info_ptr);
			changed = 1;
		} else if (slurm_get_errno() == SLURM_NO_CHANGE_IN_DATA) {
			error_code = SLURM_NO_CHANGE_IN_DATA;
			new_resv_ptr = g_resv_info_ptr;
			changed = 0;
		}
	} else {
		new_resv_ptr = NULL;
		error_code = slurm_load_reservations((time_t) NULL,
						     &new_resv_ptr);
		changed = 1;
	}

	g_resv_info_ptr = new_resv_ptr;

	if (g_resv_info_ptr && (*info_ptr != g_resv_info_ptr))
		error_code = SLURM_SUCCESS;

	*info_ptr = g_resv_info_ptr;
end_it:
	return error_code;
}

extern GtkListStore *create_model_resv(int type)
{
	GtkListStore *model = NULL;
	GtkTreeIter iter;

	switch(type) {
	case SORTID_ACTION:
		model = gtk_list_store_new(2, G_TYPE_STRING, G_TYPE_INT);
		gtk_list_store_append(model, &iter);
		gtk_list_store_set(model, &iter,
				   1, SORTID_ACTION,
				   0, "None",
				   -1);
		gtk_list_store_append(model, &iter);
		gtk_list_store_set(model, &iter,
				   1, SORTID_ACTION,
				   0, "Remove Reservation",
				   -1);
		break;
	default:
		break;
	}
	return model;
}

extern void admin_edit_resv(GtkCellRendererText *cell,
			    const char *path_string,
			    const char *new_text,
			    gpointer data)
{
	GtkTreeStore *treestore = GTK_TREE_STORE(data);
	GtkTreePath *path = gtk_tree_path_new_from_string(path_string);
	GtkTreeIter iter;
	resv_desc_msg_t *resv_msg = xmalloc(sizeof(resv_desc_msg_t));

	char *temp = NULL;
	char *old_text = NULL;
	const char *type = NULL;

	int column = GPOINTER_TO_INT(g_object_get_data(G_OBJECT(cell),
						       "column"));

	if (!new_text || !strcmp(new_text, ""))
		goto no_input;

	gtk_tree_model_get_iter(GTK_TREE_MODEL(treestore), &iter, path);

	slurm_init_resv_desc_msg(resv_msg);
	gtk_tree_model_get(GTK_TREE_MODEL(treestore), &iter,
			   SORTID_NAME, &temp,
			   column, &old_text,
			   -1);
	resv_msg->name = xstrdup(temp);
	g_free(temp);

	type = _set_resv_msg(resv_msg, new_text, column);
	if (global_edit_error)
		goto print_error;

	if (got_edit_signal) {
		temp = got_edit_signal;
		got_edit_signal = NULL;
		_admin_resv(GTK_TREE_MODEL(treestore), &iter, temp);
		xfree(temp);
		goto no_input;
	}

	if (old_text && !strcmp(old_text, new_text)) {
		temp = g_strdup_printf("No change in value.");
	} else if (slurm_update_reservation(resv_msg)
		   == SLURM_SUCCESS) {
		gtk_tree_store_set(treestore, &iter, column, new_text, -1);
		temp = g_strdup_printf("Reservation %s %s changed to %s",
				       resv_msg->name,
				       type,
				       new_text);
	} else if (errno == ESLURM_DISABLED) {
		temp = g_strdup_printf(
			"Can only edit %s on reservations not yet started.",
			type);
	} else {
	print_error:
		temp = g_strdup_printf("Reservation %s %s can't be "
				       "set to %s",
				       resv_msg->name,
				       type,
				       new_text);
	}

	display_edit_note(temp);
	g_free(temp);

no_input:
	slurm_free_resv_desc_msg(resv_msg);

	gtk_tree_path_free (path);
	g_free(old_text);
	g_static_mutex_unlock(&sview_mutex);
}

extern void get_info_resv(GtkTable *table, display_data_t *display_data)
{
	int error_code = SLURM_SUCCESS;
	List info_list = NULL;
	static int view = -1;
	static reserve_info_msg_t *resv_info_ptr = NULL;
	char error_char[100];
	GtkWidget *label = NULL;
	GtkTreeView *tree_view = NULL;
	static GtkWidget *display_widget = NULL;
	int j=0;
	int changed = 1;
	ListIterator itr = NULL;
	sview_resv_info_t *sview_resv_info_ptr = NULL;
	reserve_info_t *resv_ptr = NULL;
	time_t now = time(NULL);
	GtkTreePath *path = NULL;
	static bool set_opts = FALSE;

	if (!set_opts)
		set_page_opts(RESV_PAGE, display_data_resv,
			      SORTID_CNT, _initial_page_opts);
	set_opts = TRUE;

	/* reset */
	if (!table && !display_data) {
		if (display_widget)
			gtk_widget_destroy(display_widget);
		display_widget = NULL;
		resv_info_ptr = NULL;
		goto reset_curs;
	}

	if (display_data)
		local_display_data = display_data;
	if (!table) {
		display_data_resv->set_menu = local_display_data->set_menu;
		goto reset_curs;
	}
	if (display_widget && toggled) {
		gtk_widget_destroy(display_widget);
		display_widget = NULL;
		goto display_it;
	}

	error_code = get_new_info_resv(&resv_info_ptr, force_refresh);
	if (error_code == SLURM_NO_CHANGE_IN_DATA) {
		changed = 0;
	} else if (error_code != SLURM_SUCCESS) {
		if (view == ERROR_VIEW)
			goto end_it;
		if (display_widget)
			gtk_widget_destroy(display_widget);
		view = ERROR_VIEW;
		sprintf(error_char, "slurm_load_reservations: %s",
			slurm_strerror(slurm_get_errno()));
		label = gtk_label_new(error_char);
		gtk_table_attach_defaults(table, label, 0, 1, 0, 1);
		gtk_widget_show(label);
		display_widget = gtk_widget_ref(GTK_WIDGET(label));
		goto end_it;
	}

display_it:
	info_list = _create_resv_info_list(resv_info_ptr, changed);
	if (!info_list)
		goto reset_curs;
	/* set up the grid */
	if (display_widget && GTK_IS_TREE_VIEW(display_widget)
	    && gtk_tree_selection_count_selected_rows(
		    gtk_tree_view_get_selection(
			    GTK_TREE_VIEW(display_widget)))) {
		GtkTreeViewColumn *focus_column = NULL;
		/* highlight the correct nodes from the last selection */
		gtk_tree_view_get_cursor(GTK_TREE_VIEW(display_widget),
					 &path, &focus_column);
	}
	if (!path) {
		itr = list_iterator_create(info_list);
		while ((sview_resv_info_ptr = list_next(itr))) {
			resv_ptr = sview_resv_info_ptr->resv_ptr;
			if ((resv_ptr->start_time > now) ||
			    (resv_ptr->end_time   < now))
				continue;/* only map current reservations */
			j=0;
			while (resv_ptr->node_inx[j] >= 0) {
				change_grid_color(grid_button_list,
						  resv_ptr->node_inx[j],
						  resv_ptr->node_inx[j+1],
						  sview_resv_info_ptr->
						  color_inx,
						  true, 0);
				j += 2;
			}
		}
		list_iterator_destroy(itr);
		change_grid_color(grid_button_list, -1, -1,
				  MAKE_WHITE, true, 0);
	} else
		highlight_grid(GTK_TREE_VIEW(display_widget),
			       SORTID_NODE_INX, SORTID_COLOR_INX,
			       grid_button_list);

	if (view == ERROR_VIEW && display_widget) {
		gtk_widget_destroy(display_widget);
		display_widget = NULL;
	}
	if (!display_widget) {
		tree_view = create_treeview(local_display_data,
					    &grid_button_list);
		gtk_tree_selection_set_mode(
			gtk_tree_view_get_selection(tree_view),
			GTK_SELECTION_MULTIPLE);
		display_widget = gtk_widget_ref(GTK_WIDGET(tree_view));
		gtk_table_attach_defaults(table,
					  GTK_WIDGET(tree_view),
					  0, 1, 0, 1);
		/* since this function sets the model of the tree_view
		   to the treestore we don't really care about
		   the return value */
		create_treestore(tree_view, display_data_resv,
				 SORTID_CNT, SORTID_TIME_START, SORTID_COLOR);
	}

	view = INFO_VIEW;
	_update_info_resv(info_list, GTK_TREE_VIEW(display_widget));
end_it:
	toggled = FALSE;
	force_refresh = FALSE;
reset_curs:
	if (main_window && main_window->window)
		gdk_window_set_cursor(main_window->window, NULL);
	return;
}

extern void specific_info_resv(popup_info_t *popup_win)
{
	int resv_error_code = SLURM_SUCCESS;
	static reserve_info_msg_t *resv_info_ptr = NULL;
	static reserve_info_t *resv_ptr = NULL;
	specific_info_t *spec_info = popup_win->spec_info;
	sview_search_info_t *search_info = spec_info->search_info;
	char error_char[100];
	GtkWidget *label = NULL;
	GtkTreeView *tree_view = NULL;
	List resv_list = NULL;
	List send_resv_list = NULL;
	int changed = 1;
	sview_resv_info_t *sview_resv_info_ptr = NULL;
	int j=0, i=-1;
	hostset_t hostset = NULL;
	ListIterator itr = NULL;

	if (!spec_info->display_widget) {
		setup_popup_info(popup_win, display_data_resv, SORTID_CNT);
	}

	if (spec_info->display_widget && popup_win->toggled) {
		gtk_widget_destroy(spec_info->display_widget);
		spec_info->display_widget = NULL;
		goto display_it;
	}

	if ((resv_error_code =
	     get_new_info_resv(&resv_info_ptr, popup_win->force_refresh))
	    == SLURM_NO_CHANGE_IN_DATA) {
		if (!spec_info->display_widget || spec_info->view == ERROR_VIEW)
			goto display_it;
		changed = 0;
	} else if (resv_error_code != SLURM_SUCCESS) {
		if (spec_info->view == ERROR_VIEW)
			goto end_it;
		spec_info->view = ERROR_VIEW;
		if (spec_info->display_widget)
			gtk_widget_destroy(spec_info->display_widget);
		sprintf(error_char, "get_new_info_resv: %s",
			slurm_strerror(slurm_get_errno()));
		label = gtk_label_new(error_char);
		gtk_table_attach_defaults(popup_win->table,
					  label,
					  0, 1, 0, 1);
		gtk_widget_show(label);
		spec_info->display_widget = gtk_widget_ref(label);
		goto end_it;
	}

display_it:

	resv_list = _create_resv_info_list(resv_info_ptr, changed);

	if (!resv_list)
		return;

	if (spec_info->view == ERROR_VIEW && spec_info->display_widget) {
		gtk_widget_destroy(spec_info->display_widget);
		spec_info->display_widget = NULL;
	}
	if (spec_info->type != INFO_PAGE && !spec_info->display_widget) {
		tree_view = create_treeview(local_display_data,
					    &popup_win->grid_button_list);
		gtk_tree_selection_set_mode(
			gtk_tree_view_get_selection(tree_view),
			GTK_SELECTION_MULTIPLE);
		spec_info->display_widget =
			gtk_widget_ref(GTK_WIDGET(tree_view));
		gtk_table_attach_defaults(popup_win->table,
					  GTK_WIDGET(tree_view),
					  0, 1, 0, 1);
		/* since this function sets the model of the tree_view
		   to the treestore we don't really care about
		   the return value */
		create_treestore(tree_view, popup_win->display_data,
				 SORTID_CNT, SORTID_TIME_START, SORTID_COLOR);
	}

	setup_popup_grid_list(popup_win);

	spec_info->view = INFO_VIEW;
	if (spec_info->type == INFO_PAGE) {
		_display_info_resv(resv_list, popup_win);
		goto end_it;
	}

	/* just linking to another list, don't free the inside, just
	   the list */
	send_resv_list = list_create(NULL);
	itr = list_iterator_create(resv_list);
	i = -1;
	while ((sview_resv_info_ptr = list_next(itr))) {
		i++;
		resv_ptr = sview_resv_info_ptr->resv_ptr;
		switch(spec_info->type) {
		case PART_PAGE:
		case BLOCK_PAGE:
		case NODE_PAGE:
			if (!resv_ptr->node_list)
				continue;

			if (!(hostset = hostset_create(
				      search_info->gchar_data)))
				continue;
			if (!hostset_intersects(hostset, resv_ptr->node_list)) {
				hostset_destroy(hostset);
				continue;
			}
			hostset_destroy(hostset);
			break;
		case JOB_PAGE:
			if (strcmp(resv_ptr->name,
				   search_info->gchar_data))
				continue;
			break;
		case RESV_PAGE:
			switch(search_info->search_type) {
			case SEARCH_RESERVATION_NAME:
				if (!search_info->gchar_data)
					continue;

				if (strcmp(resv_ptr->name,
					   search_info->gchar_data))
					continue;
				break;
			default:
				continue;
			}
			break;
		default:
			g_print("Unknown type %d\n", spec_info->type);
			continue;
		}
		list_push(send_resv_list, sview_resv_info_ptr);
		j=0;
		while (resv_ptr->node_inx[j] >= 0) {
			change_grid_color(
				popup_win->grid_button_list,
				resv_ptr->node_inx[j],
				resv_ptr->node_inx[j+1],
				sview_resv_info_ptr->color_inx,
				true, 0);
			j += 2;
		}
	}
	list_iterator_destroy(itr);
	post_setup_popup_grid_list(popup_win);

	_update_info_resv(send_resv_list,
			  GTK_TREE_VIEW(spec_info->display_widget));
	list_destroy(send_resv_list);
end_it:
	popup_win->toggled = 0;
	popup_win->force_refresh = 0;

	return;
}

extern void set_menus_resv(void *arg, void *arg2, GtkTreePath *path, int type)
{
	GtkTreeView *tree_view = (GtkTreeView *)arg;
	popup_info_t *popup_win = (popup_info_t *)arg;
	GtkMenu *menu = (GtkMenu *)arg2;
	List button_list = (List)arg2;

	switch(type) {
	case TAB_CLICKED:
		make_fields_menu(NULL, menu, display_data_resv, SORTID_CNT);
		break;
	case ROW_CLICKED:
		make_options_menu(tree_view, path, menu, options_data_resv);
		break;
	case ROW_LEFT_CLICKED:
		highlight_grid(tree_view, SORTID_NODE_INX,
			       SORTID_COLOR_INX, button_list);
		break;
	case FULL_CLICKED:
	{
		GtkTreeModel *model = gtk_tree_view_get_model(tree_view);
		GtkTreeIter iter;
		if (!gtk_tree_model_get_iter(model, &iter, path)) {
			g_error("error getting iter from model\n");
			break;
		}

		popup_all_resv(model, &iter, INFO_PAGE);

		break;
	}
	case POPUP_CLICKED:
		make_fields_menu(popup_win, menu,
				 popup_win->display_data, SORTID_CNT);
		break;
	default:
		g_error("UNKNOWN type %d given to set_fields\n", type);
	}
}

extern void popup_all_resv(GtkTreeModel *model, GtkTreeIter *iter, int id)
{
	char *name = NULL;
	char title[100];
	ListIterator itr = NULL;
	popup_info_t *popup_win = NULL;
	GError *error = NULL;

	gtk_tree_model_get(model, iter, SORTID_NAME, &name, -1);

	switch(id) {
	case PART_PAGE:
		snprintf(title, 100, "Partition(s) with reservation %s", name);
		break;
	case JOB_PAGE:
		snprintf(title, 100, "Job(s) in reservation %s", name);
		break;
	case NODE_PAGE:
		if (cluster_flags & CLUSTER_FLAG_BG)
			snprintf(title, 100,
				 "Base partitions(s) in reservation %s",
				 name);
		else
			snprintf(title, 100, "Node(s) in reservation %s ",
				 name);
		break;
	case BLOCK_PAGE:
		snprintf(title, 100, "Block(s) in reservation %s", name);
		break;
	case SUBMIT_PAGE:
		snprintf(title, 100, "Submit job in reservation %s", name);
		break;
	case INFO_PAGE:
		snprintf(title, 100, "Full info for reservation %s", name);
		break;
	default:
		g_print("resv got %d\n", id);
	}

	itr = list_iterator_create(popup_list);
	while ((popup_win = list_next(itr))) {
		if (popup_win->spec_info)
			if (!strcmp(popup_win->spec_info->title, title)) {
				break;
			}
	}
	list_iterator_destroy(itr);

	if (!popup_win) {
		if (id == INFO_PAGE)
			popup_win = create_popup_info(id, RESV_PAGE, title);
		else
			popup_win = create_popup_info(RESV_PAGE, id, title);
	} else {
		g_free(name);
		gtk_window_present(GTK_WINDOW(popup_win->popup));
		return;
	}

	/* Pass the model and the structs from the iter so we can always get
	   the current node_inx.
	*/
	popup_win->model = model;
	popup_win->iter = *iter;
	popup_win->node_inx_id = SORTID_NODE_INX;

	switch(id) {
	case JOB_PAGE:
	case INFO_PAGE:
		popup_win->spec_info->search_info->gchar_data = name;
		//specific_info_job(popup_win);
		break;
	case BLOCK_PAGE:
	case NODE_PAGE:
	case PART_PAGE:
		g_free(name);
		gtk_tree_model_get(model, iter, SORTID_NODELIST, &name, -1);
		popup_win->spec_info->search_info->gchar_data = name;
		popup_win->spec_info->search_info->search_type =
			SEARCH_NODE_NAME;
		//specific_info_node(popup_win);
		break;
	case SUBMIT_PAGE:
		break;
	default:
		g_print("resv got unknown type %d\n", id);
	}
	if (!g_thread_create((gpointer)popup_thr, popup_win, FALSE, &error))
	{
		g_printerr ("Failed to create resv popup thread: %s\n",
			    error->message);
		return;
	}
}

static void _process_each_resv(GtkTreeModel *model, GtkTreePath *path,
			       GtkTreeIter*iter, gpointer userdata)
{
	char *type = userdata;
	if (_DEBUG)
		g_print("process_each_resv: global_multi_error = %d\n",
			global_multi_error);

	if (!global_multi_error) {
		_admin_resv(model, iter, type);
	}
}

extern void select_admin_resv(GtkTreeModel *model, GtkTreeIter *iter,
			      display_data_t *display_data,
			      GtkTreeView *treeview)
{
	if (treeview) {
		if (display_data->extra & EXTRA_NODES) {
			select_admin_nodes(model, iter, display_data,
					   SORTID_NODELIST, treeview);
			return;
		}
		global_multi_error = FALSE;
		gtk_tree_selection_selected_foreach(
			gtk_tree_view_get_selection(treeview),
			_process_each_resv, display_data->name);
	}
}

static void _admin_resv(GtkTreeModel *model, GtkTreeIter *iter, char *type)
{
	resv_desc_msg_t *resv_msg = xmalloc(sizeof(resv_desc_msg_t));
	reservation_name_msg_t resv_name_msg;
	char *resvid = NULL;
	char tmp_char[100];
	char *temp = NULL;
	int edit_type = 0;
	int response = 0;
	GtkWidget *label = NULL;
	GtkWidget *entry = NULL;
	GtkWidget *popup = gtk_dialog_new_with_buttons(
		type,
		GTK_WINDOW(main_window),
		GTK_DIALOG_MODAL | GTK_DIALOG_DESTROY_WITH_PARENT,
		NULL);
	gtk_window_set_transient_for(GTK_WINDOW(popup), NULL);

	gtk_tree_model_get(model, iter, SORTID_NAME, &resvid, -1);

	slurm_init_resv_desc_msg(resv_msg);
	memset(&resv_name_msg, 0, sizeof(reservation_name_msg_t));

	resv_msg->name = xstrdup(resvid);

	if (!strcasecmp("Remove Reservation", type)) {
		resv_name_msg.name = resvid;

		label = gtk_dialog_add_button(GTK_DIALOG(popup),
					      GTK_STOCK_YES, GTK_RESPONSE_OK);
		gtk_window_set_default(GTK_WINDOW(popup), label);
		gtk_dialog_add_button(GTK_DIALOG(popup),
				      GTK_STOCK_CANCEL, GTK_RESPONSE_CANCEL);

		snprintf(tmp_char, sizeof(tmp_char),
			 "Are you sure you want to remove "
			 "reservation %s?",
			 resvid);
		label = gtk_label_new(tmp_char);
		edit_type = EDIT_REMOVE;
	} else {
		label = gtk_dialog_add_button(GTK_DIALOG(popup),
					      GTK_STOCK_OK, GTK_RESPONSE_OK);
		gtk_window_set_default(GTK_WINDOW(popup), label);
		gtk_dialog_add_button(GTK_DIALOG(popup),
				      GTK_STOCK_CANCEL, GTK_RESPONSE_CANCEL);

		gtk_window_set_default_size(GTK_WINDOW(popup), 200, 400);
		snprintf(tmp_char, sizeof(tmp_char),
			 "Editing reservation %s think before you type",
			 resvid);
		label = gtk_label_new(tmp_char);
		edit_type = EDIT_EDIT;
		entry = _admin_full_edit_resv(resv_msg, model, iter);
	}

	gtk_box_pack_start(GTK_BOX(GTK_DIALOG(popup)->vbox),
			   label, FALSE, FALSE, 0);
	if (entry)
		gtk_box_pack_start(GTK_BOX(GTK_DIALOG(popup)->vbox),
				   entry, TRUE, TRUE, 0);
	gtk_widget_show_all(popup);
	response = gtk_dialog_run (GTK_DIALOG(popup));

	if (response == GTK_RESPONSE_OK) {
		switch(edit_type) {
		case EDIT_REMOVE:
			if (slurm_delete_reservation(&resv_name_msg)
			    == SLURM_SUCCESS) {
				temp = g_strdup_printf(
					"Reservation %s removed successfully",
					resvid);
			} else {
				temp = g_strdup_printf(
					"Problem removing reservation %s.",
					resvid);
			}
			display_edit_note(temp);
			g_free(temp);
			break;
		case EDIT_EDIT:
			if (got_edit_signal)
				goto end_it;

			if (!global_send_update_msg) {
				temp = g_strdup_printf("No change detected.");
			} else if (slurm_update_reservation(resv_msg)
				   == SLURM_SUCCESS) {
				temp = g_strdup_printf(
					"Reservation %s updated successfully",
					resvid);
			} else {
				temp = g_strdup_printf(
					"Problem updating reservation %s.",
					resvid);
			}
			display_edit_note(temp);
			g_free(temp);
			break;
		default:
			break;
		}
	}
end_it:

	g_free(resvid);
	global_entry_changed = 0;
	slurm_free_resv_desc_msg(resv_msg);
	gtk_widget_destroy(popup);
	if (got_edit_signal) {
		type = got_edit_signal;
		got_edit_signal = NULL;
		_admin_resv(model, iter, type);
		xfree(type);
	}
	return;
}

extern void cluster_change_resv(void)
{
	display_data_t *display_data = display_data_resv;
	while (display_data++) {
		if (display_data->id == -1)
			break;
		if (cluster_flags & CLUSTER_FLAG_BG) {
			switch(display_data->id) {
			case SORTID_NODELIST:
				display_data->name = "BP List";
				break;
			default:
				break;
			}
		} else {
			switch(display_data->id) {
			case SORTID_NODELIST:
				display_data->name = "NodeList";
				break;
			default:
				break;
			}
		}
	}
	display_data = options_data_resv;
	while (display_data++) {
		if (display_data->id == -1)
			break;

		if (cluster_flags & CLUSTER_FLAG_BG) {
			switch(display_data->id) {
			case BLOCK_PAGE:
				display_data->name = "Blocks";
				break;
			case NODE_PAGE:
				display_data->name = "Base Partitions";
				break;
			}
		} else {
			switch(display_data->id) {
			case BLOCK_PAGE:
				display_data->name = NULL;
				break;
			case NODE_PAGE:
				display_data->name = "Nodes";
				break;
			}
		}
	}
	get_info_resv(NULL, NULL);
}<|MERGE_RESOLUTION|>--- conflicted
+++ resolved
@@ -581,14 +581,7 @@
 	slurm_make_time_str((time_t *)&resv_ptr->end_time, tmp_end,
 			    sizeof(tmp_end));
 
-<<<<<<< HEAD
 	tmp_flags = reservation_flags_string(resv_ptr->flags);
-=======
-	gtk_tree_store_set(treestore, iter,
-			   SORTID_LICENSES, resv_ptr->licenses, -1);
-
-	gtk_tree_store_set(treestore, iter, SORTID_NAME, resv_ptr->name, -1);
->>>>>>> e5cb7944
 
 	convert_num_unit((float)resv_ptr->node_cnt,
 			 tmp_nodes, sizeof(tmp_nodes), UNIT_NONE);
@@ -605,6 +598,7 @@
 			   SORTID_DURATION,   tmp_duration,
 			   SORTID_FEATURES,   resv_ptr->features,
 			   SORTID_FLAGS,      tmp_flags,
+			   SORTID_LICENSES,   resv_ptr->licenses,
 			   SORTID_NAME,       resv_ptr->name,
 			   SORTID_NODE_CNT,   tmp_nodes,
 			   SORTID_NODE_INX,   resv_ptr->node_inx,
