#!/usr/bin/expect
############################################################################
# Purpose: Test of srun functionality
#          Test of hostfile option (-hostfile).
#          
# Output:  "TEST: #.#" followed by "SUCCESS" if test was successful, OR
#          "FAILURE: ..." otherwise with an explanation of the failure, OR
#          anything else indicates a failure mode that must be investigated.
############################################################################
# Copyright (C) 2002-2006 The Regents of the University of California.
# Produced at Lawrence Livermore National Laboratory (cf, DISCLAIMER).
# Written by Danny Auble <da@llnl.gov>
# UCRL-CODE-226842.
# 
# This file is part of SLURM, a resource management program.
# For details, see <http://www.llnl.gov/linux/slurm/>.
#  
# SLURM is free software; you can redistribute it and/or modify it under
# the terms of the GNU General Public License as published by the Free
# Software Foundation; either version 2 of the License, or (at your option)
# any later version.
# 
# SLURM is distributed in the hope that it will be useful, but WITHOUT ANY
# WARRANTY; without even the implied warranty of MERCHANTABILITY or FITNESS
# FOR A PARTICULAR PURPOSE.  See the GNU General Public License for more
# details.
# 
# You should have received a copy of the GNU General Public License along
# with SLURM; if not, write to the Free Software Foundation, Inc.,
# 51 Franklin Street, Fifth Floor, Boston, MA 02110-1301  USA.
############################################################################
source ./globals

set test_id     "1.52"
set exit_code   0
set num_nodes   2
set node_count  0
set max_nodes   0
set task_count  0
set job_id      0
set hostfile    "test$test_id.hostfile"

print_header $test_id

exec $bin_rm -f $hostfile
if { [test_front_end] } {
	send_user "\nWARNING: This test incompatable with front-end Systems\n"
	exit $exit_code
}

#find out if we have enough nodes to test functionality
set def_part [default_partition]
spawn $scontrol show partition $def_part
expect {
	-re "not found" {
		send_user "\nFAILURE: partition $def_part doesn't exist\n"
		exit 1
	}
	-re "TotalNodes=($number)" {
		set node_count $expect_out(1,string)
		exp_continue
	}
	-re "MaxNodes=($number)" {
		set max_nodes $expect_out(1,string)
		exp_continue
	}
	timeout {
		send_user "\nFAILURE: scontrol not responding\n"
		exit 1
	}
	eof {
		wait
	}
}
<<<<<<< HEAD
if { ($node_count < 3) || ($max_nodes < 3) } {
	send_user "WARNING: system must have at least 3 nodes to run this test on.\n" 
	exit $exit_code
}

set node0       0
set node1       0
set node2       0
set no_hostfile 0
=======
set node0 0
set node1 0
set node2 0
>>>>>>> 5e89edcf

for {set i 0} {$i<3} {incr i} {

	if { $i==1 } {
		if { $node0 == 0 || $node1 == 0 || $node2 == 0 } {
			send_user "\nFAILURE: node names not set from \
				previous srun\n"
			exit 1
		}
		set env(SLURM_HOSTFILE) $hostfile
		set 1node0 $node0
		set 1node1 $node1
		set 1node2 $node2
		set file [open $hostfile "w"]
		puts $file "$node2\n$node0\n$node1"
		close $file
	} elseif { $i==2 } {
<<<<<<< HEAD
=======
		if { $node_count < 3 } {
			send_user "WARNING: system must have at least 3 \
				   nodes to finish this test.  This system \
				   only has $node_count.\n"
			exit $exit_code
		}
>>>>>>> 5e89edcf
		if { $node0 == 0 || $node1 == 0 || $node2 == 0 } {
			send_user "\nFAILURE: node names not set from \
				previous srun\n"
			exit 1
		}
		set env(SLURM_HOSTFILE) $hostfile
		set 2node0 $node1
		set 2node1 $node0
		set 2node2 $node0
		set file [open $hostfile "w"]
		puts $file "$node1\n$node0\n$node0"
		close $file
	}
	#
	# execute srun with a specific node count
	#
<<<<<<< HEAD
	set job_id 0
	set node0  ""
	set node1  ""
	set srun_pid [spawn $srun -N3 -l $bin_printenv SLURMD_NODENAME]
	expect {
		-re "SwitchType does not permit arbitrary task distribution" {
			set no_hostfile 1
			exp_continue
		}
=======
	spawn $srun -N3 -l $bin_hostname
	expect {
>>>>>>> 5e89edcf
		-re "($number): ($alpha_numeric)" {
			set task_id $expect_out(1,string)
			if {$task_id == 0} {
				set node0 $expect_out(2,string)
			} elseif {$task_id == 1} {
				set node1 $expect_out(2,string)
			} else {
				set node2 $expect_out(2,string)
			}
			exp_continue
		}
		-re "slurm job ($number)" {
			set job_id $expect_out(1,string)
			exp_continue
		}
		timeout {
			send_user "\nFAILURE: srun not responding\n"
			slow_kill $srun_pid
			set exit_code 1
		}
		eof {
			wait
		}
	}
	if { $no_hostfile != 0 } {
		send_user "\nNo worries, test just can not run here\n"
	} elseif { $i == 1 } {
		if { [string compare $node0 $1node2] } {
			send_user "\nFAILURE: tasks not distributed by hostfile\n"
			set exit_code 1
		} elseif { [string compare $node1 $1node0] } {
			send_user "\nFAILURE: tasks not distributed by hostfile\n"
			set exit_code 1
		} elseif { [string compare $node2 $1node1] } {
			send_user "\nFAILURE: tasks not distributed by hostfile\n"
			set exit_code 1
		}
	} elseif { $i == 2 } {
		if { [string compare $node0 $2node0] } {
			send_user "\nFAILURE: tasks not distributed by hostfile\n"
			set exit_code 1
		} elseif { [string compare $node1 $2node1] } {
			send_user "\nFAILURE: tasks not distributed by hostfile\n"
			set exit_code 1
		} elseif { [string compare $node2 $2node1] } {
			send_user "\nFAILURE: tasks not distributed by hostfile\n"
			set exit_code 1
		}
	}
	if { $i == 1 } {
		if { [string compare $node0 $1node2] } {
			send_user "\nFAILURE: tasks not distributed by hostfile\n"
			set exit_code 1
		} elseif { [string compare $node1 $1node0] } {
			send_user "\nFAILURE: tasks not distributed by hostfile\n"
			set exit_code 1
		} elseif { [string compare $node2 $1node1] } {
			send_user "\nFAILURE: tasks not distributed by hostfile\n"
			set exit_code 1
		}
	} elseif { $i == 2 } {
		if { [string compare $node0 $2node0] } {
			send_user "\nFAILURE: tasks not distributed by hostfile\n"
			set exit_code 1
		} elseif { [string compare $node1 $2node1] } {
			send_user "\nFAILURE: tasks not distributed by hostfile\n"
			set exit_code 1
		} elseif { [string compare $node2 $2node1] } {
			send_user "\nFAILURE: tasks not distributed by hostfile\n"
			set exit_code 1
		}
	}
}

if {$exit_code == 0} {
	exec $bin_rm -f $hostfile
	send_user "\nSUCCESS\n"
}
exit $exit_code<|MERGE_RESOLUTION|>--- conflicted
+++ resolved
@@ -3,14 +3,16 @@
 # Purpose: Test of srun functionality
 #          Test of hostfile option (-hostfile).
 #          
+#
 # Output:  "TEST: #.#" followed by "SUCCESS" if test was successful, OR
 #          "FAILURE: ..." otherwise with an explanation of the failure, OR
 #          anything else indicates a failure mode that must be investigated.
+#
 ############################################################################
 # Copyright (C) 2002-2006 The Regents of the University of California.
 # Produced at Lawrence Livermore National Laboratory (cf, DISCLAIMER).
 # Written by Danny Auble <da@llnl.gov>
-# UCRL-CODE-226842.
+# UCRL-CODE-217948.
 # 
 # This file is part of SLURM, a resource management program.
 # For details, see <http://www.llnl.gov/linux/slurm/>.
@@ -35,7 +37,6 @@
 set exit_code   0
 set num_nodes   2
 set node_count  0
-set max_nodes   0
 set task_count  0
 set job_id      0
 set hostfile    "test$test_id.hostfile"
@@ -46,47 +47,34 @@
 if { [test_front_end] } {
 	send_user "\nWARNING: This test incompatable with front-end Systems\n"
 	exit $exit_code
-}
-
+} 
 #find out if we have enough nodes to test functionality
-set def_part [default_partition]
-spawn $scontrol show partition $def_part
+spawn $scontrol show partition $partition
 expect {
 	-re "not found" {
-		send_user "\nFAILURE: partition $def_part doesn't exist\n"
+		send_user "\nFAILURE: partition $partition doesn't exist\n"
 		exit 1
 	}
 	-re "TotalNodes=($number)" {
 		set node_count $expect_out(1,string)
+		if { $node_count < 2 } {
+			send_user "WARNING: system must have at least 2 \
+				   nodes to run this test on.  This system \
+				   only has $node_count.\n"
+			exit $exit_code
+		}
 		exp_continue
-	}
-	-re "MaxNodes=($number)" {
-		set max_nodes $expect_out(1,string)
-		exp_continue
-	}
+	}	
 	timeout {
 		send_user "\nFAILURE: scontrol not responding\n"
 		exit 1
 	}
 	eof {
-		wait
 	}
 }
-<<<<<<< HEAD
-if { ($node_count < 3) || ($max_nodes < 3) } {
-	send_user "WARNING: system must have at least 3 nodes to run this test on.\n" 
-	exit $exit_code
-}
-
-set node0       0
-set node1       0
-set node2       0
-set no_hostfile 0
-=======
 set node0 0
 set node1 0
 set node2 0
->>>>>>> 5e89edcf
 
 for {set i 0} {$i<3} {incr i} {
 
@@ -104,15 +92,12 @@
 		puts $file "$node2\n$node0\n$node1"
 		close $file
 	} elseif { $i==2 } {
-<<<<<<< HEAD
-=======
 		if { $node_count < 3 } {
 			send_user "WARNING: system must have at least 3 \
 				   nodes to finish this test.  This system \
 				   only has $node_count.\n"
 			exit $exit_code
 		}
->>>>>>> 5e89edcf
 		if { $node0 == 0 || $node1 == 0 || $node2 == 0 } {
 			send_user "\nFAILURE: node names not set from \
 				previous srun\n"
@@ -129,20 +114,8 @@
 	#
 	# execute srun with a specific node count
 	#
-<<<<<<< HEAD
-	set job_id 0
-	set node0  ""
-	set node1  ""
-	set srun_pid [spawn $srun -N3 -l $bin_printenv SLURMD_NODENAME]
-	expect {
-		-re "SwitchType does not permit arbitrary task distribution" {
-			set no_hostfile 1
-			exp_continue
-		}
-=======
 	spawn $srun -N3 -l $bin_hostname
 	expect {
->>>>>>> 5e89edcf
 		-re "($number): ($alpha_numeric)" {
 			set task_id $expect_out(1,string)
 			if {$task_id == 0} {
@@ -160,36 +133,10 @@
 		}
 		timeout {
 			send_user "\nFAILURE: srun not responding\n"
-			slow_kill $srun_pid
+			exec $scancel --quiet $job_id
 			set exit_code 1
 		}
 		eof {
-			wait
-		}
-	}
-	if { $no_hostfile != 0 } {
-		send_user "\nNo worries, test just can not run here\n"
-	} elseif { $i == 1 } {
-		if { [string compare $node0 $1node2] } {
-			send_user "\nFAILURE: tasks not distributed by hostfile\n"
-			set exit_code 1
-		} elseif { [string compare $node1 $1node0] } {
-			send_user "\nFAILURE: tasks not distributed by hostfile\n"
-			set exit_code 1
-		} elseif { [string compare $node2 $1node1] } {
-			send_user "\nFAILURE: tasks not distributed by hostfile\n"
-			set exit_code 1
-		}
-	} elseif { $i == 2 } {
-		if { [string compare $node0 $2node0] } {
-			send_user "\nFAILURE: tasks not distributed by hostfile\n"
-			set exit_code 1
-		} elseif { [string compare $node1 $2node1] } {
-			send_user "\nFAILURE: tasks not distributed by hostfile\n"
-			set exit_code 1
-		} elseif { [string compare $node2 $2node1] } {
-			send_user "\nFAILURE: tasks not distributed by hostfile\n"
-			set exit_code 1
 		}
 	}
 	if { $i == 1 } {
@@ -218,7 +165,6 @@
 }
 
 if {$exit_code == 0} {
-	exec $bin_rm -f $hostfile
 	send_user "\nSUCCESS\n"
 }
 exit $exit_code