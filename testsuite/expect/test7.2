#!/usr/bin/expect
############################################################################
# Purpose: Test of SLURM functionality
#          Test of PMI functions available via API library. Uses srun and 
#          slaunch. Tests --pmi-threads option in both commands.
#
# Output:  "TEST: #.#" followed by "SUCCESS" if test was successful, OR
#          "FAILURE: ..." otherwise with an explanation of the failure, OR
#          anything else indicates a failure mode that must be investigated.
############################################################################
# Copyright (C) 2005-2006 The Regents of the University of California.
# Produced at Lawrence Livermore National Laboratory (cf, DISCLAIMER).
# Written by Morris Jette <jette1@llnl.gov>
# UCRL-CODE-226842.
# 
# This file is part of SLURM, a resource management program.
# For details, see <http://www.llnl.gov/linux/slurm/>.
#  
# SLURM is free software; you can redistribute it and/or modify it under
# the terms of the GNU General Public License as published by the Free
# Software Foundation; either version 2 of the License, or (at your option)
# any later version.
# 
# SLURM is distributed in the hope that it will be useful, but WITHOUT ANY
# WARRANTY; without even the implied warranty of MERCHANTABILITY or FITNESS
# FOR A PARTICULAR PURPOSE.  See the GNU General Public License for more
# details.
# 
# You should have received a copy of the GNU General Public License along
# with SLURM; if not, write to the Free Software Foundation, Inc.,
# 51 Franklin Street, Fifth Floor, Boston, MA 02110-1301  USA.
############################################################################
source ./globals

set test_id          "7.2"
set exit_code        0
set file_prog_get    "test$test_id.prog"

print_header $test_id

#
# Delete left-over program and rebuild it.
#
exec $bin_rm -f $file_prog_get
if {![test_aix]} {
<<<<<<< HEAD
	exec $bin_cc ${file_prog_get}.c -g -pthread -o $file_prog_get -I${slurm_dir}/include -L${slurm_dir}/lib64 -Wl,--rpath=${slurm_dir}/lib64 -L${slurm_dir}/lib -Wl,--rpath=${slurm_dir}/lib -lpmi -lslurm
=======
	exec $bin_cc ${file_prog_get}.c -g -pthread -o $file_prog_get -I${slurm_dir}/include -L/usr/lib64 -Wl,--rpath=/usr/lib64 -L${slurm_dir}/lib -Wl,--rpath=${slurm_dir}/lib -lpmi -lslurm
>>>>>>> 5e89edcf
} else {
	exec $bin_cc ${file_prog_get}.c -Wl,-brtl -g -pthread -o $file_prog_get -I${slurm_dir}/include -L${slurm_dir}/lib -lpmi -lslurm
}
exec $bin_chmod 700 $file_prog_get

#
# Spawn a job to test PMI functionality
#
set timeout $max_job_delay
if { [test_bluegene] } {
	set node_cnt 1-1024
	set task_cnt 8
} else {
	if { [test_xcpu] } {
		set node_cnt 1-1
		set task_cnt 8
	} else {
		set node_cnt 1-4
		set task_cnt 8
	}
}

<<<<<<< HEAD
# First test uses srun based task launch
# Adjust time limits as needed for large task counts */
#                   times are here  vv 
set timeout [expr $max_job_delay +  60]
set srun_pid [spawn $srun -l -N$node_cnt -n$task_cnt -O -t1 --threads=1 $file_prog_get]
=======
# Adjust time limits as needed for large task counts */
#                   times are here  vv 
set timeout [expr $max_job_delay +  60]
spawn $srun -l -N$node_cnt -n$task_cnt -O -t1  $file_prog_get
>>>>>>> 5e89edcf
expect {
	-re "FAILURE" {
		send_user "\nFAILURE: some error occured\n"
		set exit_code 1
		exp_continue
	}
	-re "error" {
		send_user "\nFAILURE: some error occured\n"
		set exit_code 1
		exp_continue
	}
	timeout {
		send_user "\nFAILURE: srun not responding\n"
		slow_kill $srun_pid
		set exit_code 1
	}
	eof {
		wait
	}
}

# Second test uses slaunch based task launch
# Adjust time limits as needed for large task counts */
#                   times are here  vv 
set timeout [expr $max_job_delay +  60]
set job_id 0
set salloc_pid [spawn $salloc -N$node_cnt -t1 $slaunch -n8 --overcommit -l --pmi-threads=3 $file_prog_get]
expect {
	-re "Granted job allocation ($number)" {
		set job_id $expect_out(1,string)
		exp_continue
	}
	-re "FAILURE" {
		send_user "\nFAILURE: some error occured\n"
		set exit_code 1
		exp_continue
	}
	-re "error" {
		send_user "\nFAILURE: some error occured\n"
		set exit_code 1
		exp_continue
	}
	timeout {
		send_user "\nFAILURE: salloc not responding\n"
		if {$job_id != 0} {
			cancel_job $job_id
		}
		slow_kill [expr 0 - $salloc_pid]
		set exit_code 1
	}
	eof {
		wait
	}
}
if {$exit_code == 0} {
	send_user "\nSUCCESS\n"
        exec $bin_rm -f $file_prog_get

}
exit $exit_code<|MERGE_RESOLUTION|>--- conflicted
+++ resolved
@@ -1,8 +1,7 @@
 #!/usr/bin/expect
 ############################################################################
 # Purpose: Test of SLURM functionality
-#          Test of PMI functions available via API library. Uses srun and 
-#          slaunch. Tests --pmi-threads option in both commands.
+#          Test of PMI functions available via API library.
 #
 # Output:  "TEST: #.#" followed by "SUCCESS" if test was successful, OR
 #          "FAILURE: ..." otherwise with an explanation of the failure, OR
@@ -11,7 +10,7 @@
 # Copyright (C) 2005-2006 The Regents of the University of California.
 # Produced at Lawrence Livermore National Laboratory (cf, DISCLAIMER).
 # Written by Morris Jette <jette1@llnl.gov>
-# UCRL-CODE-226842.
+# UCRL-CODE-217948.
 # 
 # This file is part of SLURM, a resource management program.
 # For details, see <http://www.llnl.gov/linux/slurm/>.
@@ -43,13 +42,9 @@
 #
 exec $bin_rm -f $file_prog_get
 if {![test_aix]} {
-<<<<<<< HEAD
-	exec $bin_cc ${file_prog_get}.c -g -pthread -o $file_prog_get -I${slurm_dir}/include -L${slurm_dir}/lib64 -Wl,--rpath=${slurm_dir}/lib64 -L${slurm_dir}/lib -Wl,--rpath=${slurm_dir}/lib -lpmi -lslurm
-=======
 	exec $bin_cc ${file_prog_get}.c -g -pthread -o $file_prog_get -I${slurm_dir}/include -L/usr/lib64 -Wl,--rpath=/usr/lib64 -L${slurm_dir}/lib -Wl,--rpath=${slurm_dir}/lib -lpmi -lslurm
->>>>>>> 5e89edcf
 } else {
-	exec $bin_cc ${file_prog_get}.c -Wl,-brtl -g -pthread -o $file_prog_get -I${slurm_dir}/include -L${slurm_dir}/lib -lpmi -lslurm
+	exec $bin_cc ${file_prog_get}.c -g -pthread -o $file_prog_get -I${slurm_dir}/include -L${slurm_dir}/lib -lpmi -lslurm
 }
 exec $bin_chmod 700 $file_prog_get
 
@@ -70,18 +65,10 @@
 	}
 }
 
-<<<<<<< HEAD
-# First test uses srun based task launch
-# Adjust time limits as needed for large task counts */
-#                   times are here  vv 
-set timeout [expr $max_job_delay +  60]
-set srun_pid [spawn $srun -l -N$node_cnt -n$task_cnt -O -t1 --threads=1 $file_prog_get]
-=======
 # Adjust time limits as needed for large task counts */
 #                   times are here  vv 
 set timeout [expr $max_job_delay +  60]
 spawn $srun -l -N$node_cnt -n$task_cnt -O -t1  $file_prog_get
->>>>>>> 5e89edcf
 expect {
 	-re "FAILURE" {
 		send_user "\nFAILURE: some error occured\n"
@@ -95,47 +82,15 @@
 	}
 	timeout {
 		send_user "\nFAILURE: srun not responding\n"
-		slow_kill $srun_pid
+		kill_srun
 		set exit_code 1
+		exp_continue
 	}
 	eof {
 		wait
 	}
 }
 
-# Second test uses slaunch based task launch
-# Adjust time limits as needed for large task counts */
-#                   times are here  vv 
-set timeout [expr $max_job_delay +  60]
-set job_id 0
-set salloc_pid [spawn $salloc -N$node_cnt -t1 $slaunch -n8 --overcommit -l --pmi-threads=3 $file_prog_get]
-expect {
-	-re "Granted job allocation ($number)" {
-		set job_id $expect_out(1,string)
-		exp_continue
-	}
-	-re "FAILURE" {
-		send_user "\nFAILURE: some error occured\n"
-		set exit_code 1
-		exp_continue
-	}
-	-re "error" {
-		send_user "\nFAILURE: some error occured\n"
-		set exit_code 1
-		exp_continue
-	}
-	timeout {
-		send_user "\nFAILURE: salloc not responding\n"
-		if {$job_id != 0} {
-			cancel_job $job_id
-		}
-		slow_kill [expr 0 - $salloc_pid]
-		set exit_code 1
-	}
-	eof {
-		wait
-	}
-}
 if {$exit_code == 0} {
 	send_user "\nSUCCESS\n"
         exec $bin_rm -f $file_prog_get
